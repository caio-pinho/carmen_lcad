--- conflicted
+++ resolved
@@ -500,11 +500,7 @@
 	double w1, w2, w3, w4, w5, w6, w7, result;
 	if (((ObjectiveFunctionParams *) (params))->optimize_time == OPTIMIZE_DISTANCE)
 	{
-<<<<<<< HEAD
 		w1 = 30.0; w2 = 15.0; w3 = 15.0; w4 = 3.0; w5 = 3.0; w6 = 0.0025; w7 = 1.0;
-=======
-		w1 = 30.0; w2 = 15.0; w3 = 15.0; w4 = 3.0; w5 = 3.0; w6 = 0.0025;
->>>>>>> 5f6f89a9
 		if (td.dist < 7.0)
 			w2 *= exp(td.dist - 7.0);
 		result = (
