--- conflicted
+++ resolved
@@ -1401,7 +1401,6 @@
 			if (temp_detail.at(i).x > 0.0)
 			{
 				// slice
-<<<<<<< HEAD
 				int k = 0;
 				for(unsigned int j = (i - 1); j < temp_detail.size(); j++ , k++) {
 
@@ -1412,20 +1411,7 @@
 					}
 				}
 				// return
-				return;
-=======
-				for(unsigned int j = i - 1; j < temp_detail.size(); j++)
-				{
-					detailed_goal_list.push_back(temp_detail.at(j));
-
-					if (1 < detailed_goal_list.size())
-					{
-						*lane_sf += dist(detailed_goal_list.at(j-1), detailed_goal_list.at(j));
-					}
-				}
-				// return
 				return (true);
->>>>>>> 92b15c15
 			}
 		}
 	//printf("lane size dentro do build: %lu \n", detailed_goal_list.size());
@@ -1435,6 +1421,7 @@
 		printf(KGRN "+++++++++++++ ERRO MENSAGEM DA LANE POSES !!!!\n" RESET);
 		return (false);
 	}
+	return (false);
 }
 
 
