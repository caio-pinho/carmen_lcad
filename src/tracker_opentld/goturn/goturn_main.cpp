#include <stdio.h>
#include <iostream>
#include <vector>
#include <list>
#include <string>


#include <carmen/carmen.h>
#include <carmen/bumblebee_basic_interface.h>
#include <carmen/bumblebee_basic_messages.h>
#include <carmen/velodyne_interface.h>
#include <carmen/stereo_util.h>
#include <tf.h>


#include <carmen/visual_tracker_interface.h>
#include <carmen/visual_tracker_messages.h>
#include <carmen/velodyne_camera_calibration.h>
#include "Smoother/Helpers/wrap2pi.hpp"

#include <carmen/rddf_interface.h>
#include <carmen/rddf_messages.h>

// OpenCV
#include <opencv2/core/core.hpp>
#include <opencv2/legacy/legacy.hpp>
#include <opencv2/highgui/highgui.hpp>
//#include <opencv/cv.h>
//#include <opencv/highgui.h>

//Goturn_tracker
#include "regressor/regressor_train.h"
#include "g2o/types/slam2d/se2.h"
#include "tracker/tracker.h"
#include "spline.h"
#include "gui.h"
//CGSMOOTHER BEZIER CURVE interpolation
#include "Smoother/CGSmoother.hpp"

#include <interpolation.h>

using namespace alglib;


//using namespace std;

//
//#define TACKER_OPENTLD_MAX_WINDOW_WIDTH 1280
//#define TACKER_OPENTLD_MAX_WINDOW_HEIGHT 960
#define BUMBLEBEE_BASIC_VIEW_NUM_COLORS 3

//extern rotation_matrix *r_matrix_car_to_global; //verificar
//extern rotation_matrix *board_to_car_matrix;
rotation_matrix *car_to_global_matrix;
rotation_matrix *sensor_board_to_car_matrix;
rotation_matrix * sensor_to_board_matrix;
carmen_pose_3D_t velodyne_pose;

static int received_image = 0;

std::vector<carmen_velodyne_points_in_cam_t> points_lasers_in_cam;

carmen_velodyne_partial_scan_message *velodyne_message_arrange;

static int tld_image_width = 0;
static int tld_image_height = 0;

const float MAX_RANGE = 30.0;
const float MIN_RANGE = 0.5;

carmen_pose_3D_t camera_pose_parameters;
carmen_pose_3D_t board_pose_parameters;
carmen_pose_3D_t velodyne_pose_parameters;


static int camera_side = 0;
int first_matrix = 1;

static carmen_bumblebee_basic_stereoimage_message last_message;

static int msg_fps = 0, msg_last_fps = 0; //message fps
static int disp_fps = 0, disp_last_fps = 0; //display fps

static carmen_visual_tracker_output_message message_output;

const double fontScale = 2.0;
const int thickness = 3;

//Goturn_tracker
std::string model_file = "tracker.prototxt";
std::string trained_file = "tracker.caffemodel";
int gpu_id = 0;
//Goturn things
Regressor regressor(model_file, trained_file, gpu_id, false);

// Ensuring randomness for fairness.
//	srandom (time(NULL));

const bool show_intermediate_output = false;
// Create a tracker object.
Tracker tracker(show_intermediate_output);


static BoundingBox box;

bounding_box box_1;

double average_box_confidence;
static std::string window_name = "GOTURN";
tf::Transformer transformer;



struct Image_Box{
	cv::Mat prev_image;
	BoundingBox prev_box;
	double confidence;
};

int num_prev_frames = 2;

std::vector<Image_Box> last_track;
stereo_util camera_parameters;
carmen_vector_3D_t trackerPoint;
std::vector<carmen_localize_ackerman_globalpos_message>  localizeVector;

// Instancia da classe Smoother
smoother::CGSmoother path_smoother;

using namespace std;

static vector<carmen_vector_3D_t> tracker_global_poses;
static vector<carmen_ackerman_traj_point_t> localize_poses_plot;

using namespace cv;

//Funcao para debugar usando gnuplot
void
plot_state(vector<carmen_vector_3D_t> &points, vector<carmen_ackerman_traj_point_t> &spline,
		  vector<carmen_ackerman_traj_point_t> &localize_plot)
{
//	plot data Table - Last TCP - Optmizer tcp - Lane
	//Plot Optmizer step tcp and lane?

	#define DELTA_T (1.0 / 40.0)

//	#define PAST_SIZE 300
	static bool first_time = true;
//	static double first_timestamp;
	static FILE *gnuplot_pipeMP;

//	double t = carmen_get_time();

	if (first_time)
	{
//		first_timestamp = t;
		first_time = false;

		gnuplot_pipeMP = popen("gnuplot", "w"); // -persist to keep last plot after program closes
		fprintf(gnuplot_pipeMP, "set size ratio -1\n");
//		fprintf(gnuplot_pipeMP, "set xrange [0:40]\n");
//		fprintf(gnuplot_pipeMP, "set yrange [-10:10]\n");
//		fprintf(gnuplot_pipe, "set y2range [-0.55:0.55]\n");
		fprintf(gnuplot_pipeMP, "set xlabel 'x'\n");
		fprintf(gnuplot_pipeMP, "set ylabel 'y'\n");
//		fprintf(gnuplot_pipe, "set y2label 'phi (radians)'\n");
//		fprintf(gnuplot_pipe, "set ytics nomirror\n");
//		fprintf(gnuplot_pipe, "set y2tics\n");
//		fprintf(gnuplot_pipeMP, "set tics out\n");
//		fprintf(gnuplot_pipeMP, "set xtics 0.02\n");
//		fprintf(gnuplot_pipeMP, "set ytics 0.02\n");
	}

	FILE *gnuplot_data_points = fopen("gnuplot_data_points.txt", "w");
	FILE *gnuplot_data_spline = fopen("gnuplot_data_spline.txt", "w");
	FILE *gnuplot_data_localize = fopen("gnuplot_data_localize.txt", "w");
	double x_plot, y_plot;
	double first_x = 7757859.3; // spline[0].x; //points[0].x;
	double first_y = -363559.8; // spline[0].y; //points[0].y;

	for (unsigned int i = 0; i < points.size(); i++)
	{
		x_plot = points[i].x - first_x;
		y_plot = points[i].y - first_y;
//		fprintf(gnuplot_data_points, "%lf %lf %lf %lf %lf %lf\n", x_plot, y_plot, 1.0 * cos(points.at(i).theta),
//				1.0 * sin(points.at(i).theta), points.at(i).theta, points.at(i).phi);
		fprintf(gnuplot_data_points, "%lf %lf\n", x_plot, y_plot);
	}
	for (unsigned int i = 0; i < spline.size(); i++)
	{
		x_plot = spline[i].x - first_x;
		y_plot = spline[i].y - first_y;
		fprintf(gnuplot_data_spline, "%lf %lf %lf %lf %lf %lf\n", x_plot, y_plot, 1.0 * cos(spline.at(i).theta),
				1.0 * sin(spline.at(i).theta), spline.at(i).theta, spline.at(i).phi);
	}
	for (unsigned int i = 0; i < localize_plot.size(); i++)
	{
		x_plot = localize_plot[i].x - first_x;
		y_plot = localize_plot[i].y - first_y;
		fprintf(gnuplot_data_localize, "%lf %lf %lf %lf %lf %lf\n", x_plot, y_plot, 1.0 * cos(localize_plot.at(i).theta),
				1.0 * sin(localize_plot.at(i).theta), localize_plot.at(i).theta, localize_plot.at(i).phi);
	}

	fclose(gnuplot_data_points);
	fclose(gnuplot_data_spline);
	fclose(gnuplot_data_localize);

//	fprintf(gnuplot_pipe, "unset arrow\nset arrow from %lf, %lf to %lf, %lf nohead\n",0, -60.0, 0, 60.0);

//	//TODO to print points
	fprintf(gnuplot_pipeMP, "plot "
				"'./gnuplot_data_points.txt' using 1:2 title 'tracker_points',"
				"'./gnuplot_data_localize.txt' using 1:2 title 'localize',"
				"'./gnuplot_data_spline.txt' using 1:2 title 'spline'\n");

//	fprintf(gnuplot_pipeMP, "plot "
//				"'./gnuplot_data_points.txt' using 1:2 title 'tracker_points',"
//				"'./gnuplot_data_spline.txt' using 1:2 title 'spline'\n"
//				"'./gnuplot_data_localize.txt' using 1:2 title 'localize' axes x1y1\n"
//			);

	//TODO to print lines
//	fprintf(gnuplot_pipeMP, "plot "
//			"'./gnuplot_data_points.txt' using 1:2:3:4 w vec size  0.3, 10 filled title 'tracker_points',"
//			"'./gnuplot_data_spline.txt' using 1:2:3:4 w vec size  0.3, 10 filled title 'spline',"
//			"'./gnuplot_data_localize.txt' using 1:2:3:4 w vec size  0.3, 10 filled title 'localize'\n");

	fflush(gnuplot_pipeMP);
}


//TODO verificar se eh necessario
carmen_ackerman_traj_point_t
move_path_to_current_robot_pose(carmen_vector_3D_t *objectPoint, carmen_ackerman_traj_point_t *localizer_pose)
{
	carmen_ackerman_traj_point_t globalpoint;
	globalpoint.x = localizer_pose->x + objectPoint->x * cos(localizer_pose->theta) - objectPoint->y * sin(localizer_pose->theta);
	globalpoint.y = localizer_pose->y + objectPoint->x * sin(localizer_pose->theta) + objectPoint->y * cos(localizer_pose->theta);
//	globalpoint.theta = carmen_normalize_theta(objectPoint.theta + localizer_pose->theta);

	return globalpoint;
}



void
plot_to_debug_state(vector<carmen_ackerman_traj_point_t> poses, carmen_vector_3D_t tracker_Point, carmen_ackerman_traj_point_t localize_plot, unsigned int maxPositions)
{
//	if(tracker_global_poses.size() > 1)
//	{
//		tracker_global_poses.back().theta = carmen_normalize_theta(
//				atan2(tracker_global_poses.back().y - tracker_global_poses[tracker_global_poses.size() - 2].y,
//						tracker_global_poses.back().x - tracker_global_poses[tracker_global_poses.size() - 2].x));
//	}

	if (tracker_global_poses.size() > maxPositions)
	{
		tracker_global_poses.erase(tracker_global_poses.begin());
	}

	if (localize_poses_plot.size() > maxPositions)
	{
		localize_poses_plot.erase(localize_poses_plot.begin());
	}

	tracker_global_poses.push_back(tracker_Point); //move_path_to_current_robot_pose(&tracker_Point, &localize_plot));
	//if Soh pra testar bug

	localize_poses_plot.push_back(localize_plot);

	if (poses.size() > 0 && tracker_global_poses.size() > 0 && localize_poses_plot.size() > 0)
		plot_state(tracker_global_poses, poses, localize_poses_plot);


}


carmen_vector_3D_t
compute_3d_point(bounding_box box, double range)
{
	double xcenter = (box.x + box.width) / 2;
	double ycenter = (box.y + box.height) / 2;

	double hor_angle, vert_angle;

	assert(camera_parameters.fx > 0);
	assert(camera_parameters.fy > 0);
	assert(range > 0 && range < 1000);

	hor_angle = atan((xcenter - (((double) tld_image_width) / 2.0)) / camera_parameters.fx);
	vert_angle = -atan((ycenter - (((double) tld_image_height) / 2.0)) / camera_parameters.fy);

	double cos_rot_angle = cos(hor_angle);
	double sin_rot_angle = sin(hor_angle);

	double cos_vert_angle = cos(vert_angle);
	double sin_vert_angle = sin(vert_angle);

	double xy_distance = range * cos_vert_angle;

	carmen_vector_3D_t point3d;

	point3d.x = (xy_distance * cos_rot_angle);
	point3d.y = (xy_distance * sin_rot_angle);
	point3d.z = (range * sin_vert_angle);

	return point3d;
}


///////////////////////////////////////////////////////////////////////////////////////////////
//                                                                                           //
// Publishers                                                                                //
//                                                                                           //
///////////////////////////////////////////////////////////////////////////////////////////////


void
publish_visual_tracker_output_message()
{
	IPC_RETURN_TYPE err;
	err = IPC_publishData(CARMEN_VISUAL_TRACKER_OUTPUT_MESSAGE_NAME, &message_output);
	carmen_test_ipc_exit(err, "Could not publish", CARMEN_VISUAL_TRACKER_OUTPUT_MESSAGE_NAME);
}

void
carmen_visual_tracker_define_messages()
{
	carmen_visual_tracker_define_message_output();
}

void
build_and_publish_message(char *host, double timestamp)
{
	bounding_box box_detected;
		if (box.x1_ != -1.0)
		{
			box_detected.x = box.x1_;
			box_detected.y = box.y1_;
			box_detected.width = box.get_width();
			box_detected.height = box.get_height();

			message_output.rect = box_detected;
			message_output.confidence = average_box_confidence;
			message_output.host = host;
			message_output.timestamp = timestamp;
		}

		else
		{
			box_detected.x = -1;
			box_detected.y = -1;
			box_detected.width = -1;
			box_detected.height = -1;

			message_output.rect = box_detected;
			message_output.confidence = 0.0;
			message_output.host = host;
			message_output.timestamp = timestamp;
		}

	//fprintf(stderr, "%lf %lf\n", message_output.timestamp, message_output.confidence);

	publish_visual_tracker_output_message();
}

///////////////////////////////////////////////////////////////////////////////////////////////

void
calculate_box_average(BoundingBox &box, std::vector<Image_Box> &last_track, Mat* img, int cont)
{
	BoundingBox average_box;
	average_box.x1_ = 0.0;
	average_box.x2_ = 0.0;
	average_box.y1_ = 0.0;
	average_box.y2_ = 0.0;

	average_box.x1_ += box.x1_;
	average_box.x2_ += box.x2_;
	average_box.y1_ += box.y1_;
	average_box.y2_ += box.y2_;

//	for(int i = cont%last_track.size(); repeat < limit; i = (i + step)%last_track.size(), repeat++)
	for(unsigned int i = 0; i < last_track.size(); i++)
	{
		tracker.Init(last_track[i].prev_image, last_track[i].prev_box, &regressor);

		tracker.Track(*img, &regressor, &last_track[i].prev_box);

		average_box.x1_ = last_track[i].prev_box.x1_;
		average_box.x2_ = last_track[i].prev_box.x2_;
		average_box.y1_ = last_track[i].prev_box.y1_;
		average_box.y2_ = last_track[i].prev_box.y2_;
		rectangle(*img, cv::Point(average_box.x1_, average_box.y1_),cv::Point(average_box.x2_ , average_box.y2_), Scalar( 0, 255, 0 ), 1, 4 );
//		average_box.DrawBoundingBox(img);
		last_track[(cont%num_prev_frames)].confidence = 1.0; //
	}

//		printf("ok\n");
//	average_box.x1_ /= 3;
//	average_box.x2_ /= 3;
//	average_box.y1_ /= 3;
//	average_box.y2_ /= 3;

//	box = average_box;

}


cv::Rect
get_mini_box_and_update_carmen_box()
{
	box_1.x = box.x1_;
	box_1.y = box.y1_;
	box_1.width = box.get_width();
	box_1.height = box.get_height();

	cv::Rect mini_box;
	mini_box.x = box_1.x + (box_1.width / 3);
	mini_box.y = box_1.y + (box_1.height / 3);
	mini_box.width = (box_1.width / 3);
	mini_box.height = (box_1.height / 3);

	return (mini_box);
}


std::vector<carmen_vector_3D_t>
extract_points_inside_box(const cv::Rect& mini_box, Mat* img)
{
	std::vector<carmen_vector_3D_t> points_inside_box;

	rectangle(*img, cv::Point(mini_box.x, mini_box.y), cv::Point(mini_box.x + mini_box.width, mini_box.y + mini_box.height), CV_RGB(255, 255, 0), 1, 4);
	for (unsigned int i = 0; i < points_lasers_in_cam.size(); i++)
	{
		if ((points_lasers_in_cam.at(i).ipx > box_1.x) && (points_lasers_in_cam.at(i).ipx < (box_1.x + box_1.width)) && (points_lasers_in_cam.at(i).ipy > box_1.y)
				&& (points_lasers_in_cam.at(i).ipy < (box_1.y + box_1.height)))
		{
			if (points_lasers_in_cam.at(i).laser_polar.length <= MIN_RANGE)
				points_lasers_in_cam.at(i).laser_polar.length = MAX_RANGE;

			if (points_lasers_in_cam.at(i).laser_polar.length > MAX_RANGE)
				points_lasers_in_cam.at(i).laser_polar.length = MAX_RANGE;

			//points_lasers_in_cam.at(i).laser_polar.length *= 500;

			//Teste em producao para correcao dos pontos no mundo, nao apagar.
//			car_to_global_matrix = compute_rotation_matrix(car_to_global_matrix, localizeVector[localizeVector.size() - 1].pose.orientation);
//			carmen_vector_3D_t point_position_in_the_robot = carmen_get_sensor_sphere_point_in_robot_cartesian_reference(points_lasers_in_cam.at(i).laser_polar,
//																			velodyne_pose, board_pose_parameters, sensor_to_board_matrix, sensor_board_to_car_matrix);
//			carmen_vector_3D_t global_point_position_in_the_world = carmen_change_sensor_reference(localizeVector[localizeVector.size() - 1].pose.position,
//																			point_position_in_the_robot, car_to_global_matrix);
//
//			points_inside_box.push_back(global_point_position_in_the_world);

			/*********************************************************************************************************************
			 * IMPORTANTE! (Em duvida, pergunte para o filipe)
			 * EU FACO O ANGULO HORIZONTAL SER NEGATIVO PORQUE OS DADOS DO VELODYNE NAO ESTAO DE ACORDO COM O REFERENCIAL DO
			 * CARMEN, ELES CRESCEM PARA A DIREITA, AO INVES DE CRESCEREM PARA A ESQUERDA. NA HORA DE PROJETAR OS DADOS DO
			 * VELODYNE NA CAMERA, O SINAL FAZ SENTIDO PORQUE AS COLUNAS DA CAMERA TAMBEM CRESCEM PARA A DIREITA.
			 *********************************************************************************************************************/
			points_lasers_in_cam.at(i).laser_polar.horizontal_angle = -points_lasers_in_cam.at(i).laser_polar.horizontal_angle;
			//printf("hangle: %lf\n", carmen_radians_to_degrees(points_lasers_in_cam.at(i).laser_polar.horizontal_angle));

			points_inside_box.push_back(carmen_covert_sphere_to_cartesian_coord(points_lasers_in_cam.at(i).laser_polar));

			circle(*img, cv::Point(points_lasers_in_cam.at(i).ipx, points_lasers_in_cam.at(i).ipy), 2, Scalar(0, 255, 0), -1);

			if ((points_lasers_in_cam.at(i).ipx > mini_box.x) && (points_lasers_in_cam.at(i).ipx < (mini_box.x + mini_box.width)) &&
				(points_lasers_in_cam.at(i).ipy > mini_box.y) && (points_lasers_in_cam.at(i).ipy < (mini_box.y + mini_box.height)))
				circle(*img, cv::Point(points_lasers_in_cam.at(i).ipx, points_lasers_in_cam.at(i).ipy), 2, CV_RGB(255, 255, 255), -1);
		}
	}

	return (points_inside_box);
}


//carmen_vector_3D_t
//get_global_point_from_velodyne(carmen_sphere_coord_t sphere_point, velodyne_pose, rotation_matrix *r_matrix_car_to_global, carmen_vector_3D_t robot_position)
//{
//	carmen_vector_3D_t point_position_in_the_robot = carmen_get_sensor_sphere_point_in_robot_cartesian_reference(sphere_point, velodyne_params->pose, sensor_board_1_pose,
//			velodyne_params->sensor_to_board_matrix, sensor_board_1_to_car_matrix);
//
//	carmen_vector_3D_t global_point_position_in_the_world = carmen_change_sensor_reference(robot_position, point_position_in_the_robot, r_matrix_car_to_global);
//
//	return global_point_position_in_the_world;
//}

bool
my_compare_function (carmen_vector_3D_t i, carmen_vector_3D_t j)
{
	return (i.x < j.x);
}


carmen_vector_3D_t
compute_average_point(std::vector<carmen_vector_3D_t> points_inside_box, int begin_best_group, int end_best_group)
{
	carmen_vector_3D_t average_point = {0.0, 0.0, 0.0};

	for (int i = begin_best_group; i < end_best_group; i++)
	{
		average_point.x += points_inside_box[i].x;
		average_point.y += points_inside_box[i].y;
		average_point.z += points_inside_box[i].z;
	}

	double num_points = end_best_group - begin_best_group;

	average_point.x /= (double) (num_points);
	average_point.y /= (double) (num_points);
	average_point.z /= (double) (num_points);

	return (average_point);
}


carmen_vector_3D_t
compute_target_point(std::vector<carmen_vector_3D_t> points_inside_box)
{
	std::vector<carmen_vector_3D_t> points_inside_box_copy(points_inside_box);

	//for (unsigned int i = 0; i < points_inside_box_copy.size(); i++)
		//points_inside_box_copy[i].x = (int) round(points_inside_box_copy[i].x * 100.0);
	int begin_best_group = 0;
	int end_best_group = 0;
	int group_pivot = 0;
	int num_points_in_the_group = 0;
	int num_points_best_group = 0;
	double dist;

	sort(points_inside_box.begin(), points_inside_box.end(), my_compare_function);

	for (unsigned int i = 0; i < points_inside_box.size(); i++)
	{
		dist = fabs(points_inside_box[i].x - points_inside_box[group_pivot].x);

		if (dist > 0.3)
		{
			if (num_points_in_the_group > num_points_best_group)
			{
				begin_best_group = group_pivot;
				end_best_group = i - 1;
				num_points_best_group = num_points_in_the_group;
			}

			group_pivot = i;
			num_points_in_the_group = 0;
		}
		else
			num_points_in_the_group++;
	}

	carmen_vector_3D_t average_point = compute_average_point(points_inside_box, begin_best_group, end_best_group);

	return (average_point);
}


char
display_bbox_and_velodyne_points(double timestamp, Mat* img)
{
	char string1[1024];
	strcpy(string1, "");
	CvFont font;

	cvInitFont(&font, CV_FONT_HERSHEY_SIMPLEX, .4, .5, 0, 1, 8);
	sprintf(string1, "%s Time:%.2f, FPS:%d X: %lf Y: %lf Z: %lf\n", string1, timestamp,
		disp_last_fps, trackerPoint.x , trackerPoint.y, trackerPoint.z);

	cv::Size s = img->size();
	cv::Point textOrg(25, 25);

	cv::rectangle(*img, cv::Point(0, 0), cv::Point(s.width, 50), Scalar::all(0), -1);
	cv::putText(*img, string1, textOrg, FONT_HERSHEY_SIMPLEX, 0.4, Scalar::all(255), 1, 8);
	cv::imshow(window_name, *img);

	char c = cv::waitKey(2);
	return c;
}


void
bounding_box_interface(char c, Mat* img)
{
	switch (c)
	{
		case 'r':
			CvRect rect;

			if (getBBFromUser(img, rect, window_name) == 0)
				return;

			box.x1_ = rect.x;
			box.y1_ = rect.y;
			box.x2_ = rect.x + rect.width;
			box.y2_ = rect.y + rect.height;

			tracker.Init(*img, box, &regressor);

			break;

		case 'q':
			exit(0);
	}
}


int
goturn_tracker(Mat *img, double timestamp)
{
	if (box.x1_ != -1.0)
	{
		tracker.Track(*img, &regressor, &box); // calls Thrun's tracker

		cv::Rect mini_box = get_mini_box_and_update_carmen_box();
		points_lasers_in_cam = carmen_velodyne_camera_calibration_lasers_points_in_camera(velodyne_message_arrange, &last_message);
//
//		for(unsigned int i = 0;i < points_lasers_in_cam.size(); i++)
//		{
//			double h = points_lasers_in_cam.at(i).laser_polar.horizontal_angle;
//			double v = points_lasers_in_cam.at(i).laser_polar.vertical_angle;
//			double l = points_lasers_in_cam.at(i).laser_polar.length;
//			printf("h:%lf v:%lf l:%lf \n", h, v );
//		}

		if (points_lasers_in_cam.size() < 5)
			return 0;

		std::vector<carmen_vector_3D_t> points_inside_box = extract_points_inside_box(mini_box, img);
		//TODO eliminar pontos 	que bateram no chao.
		trackerPoint = compute_target_point(points_inside_box);

		box.DrawBoundingBox(img);
	}

	char c = display_bbox_and_velodyne_points(timestamp, img);
	bounding_box_interface(c, img);

	return 1;
}


Mat
image_pre_processing(carmen_bumblebee_basic_stereoimage_message *msg)
{
	static Mat *src_image = NULL;
	static Mat *rgb_image = NULL;

	if (src_image == NULL)
	{
		src_image = new Mat(Size(msg->width, msg->height), CV_8UC3);
		rgb_image = new Mat(Size(msg->width, msg->height), CV_8UC3);
	}

	if (camera_side == 0)
	{
		//src_image->imageData = (char*) msg->raw_left;
		memcpy(src_image->data, msg->raw_left, msg->image_size * sizeof(char));
	}
	else
	{
		//src_image->imageData = (char*) msg->raw_right;
		memcpy(src_image->data, msg->raw_right, msg->image_size * sizeof(char));
	}

	cvtColor(*src_image, *rgb_image, cv::COLOR_RGB2BGR);

	// Mat resized_rgb_image(Size(rgb_image->cols * 0.25, rgb_image->rows * 0.25), CV_8UC3);
	// cv::resize(*rgb_image, resized_rgb_image, resized_rgb_image.size());
	Mat resized_rgb_image = *rgb_image;

	return (resized_rgb_image);
}


void
initialize_transforms()
{
	tf::Transform velodyne_to_board_pose;
	tf::Transform board_to_car_transform;
	tf::Transform car_to_world_transform;

	tf::Time::init();

	// initial car pose with respect to the world
	//world_to_car_pose.setOrigin(tf::Vector3(car_pose_g.position.x, car_pose_g.position.y, car_pose_g.position.z));
	car_to_world_transform.setOrigin(tf::Vector3(0, 0, 0));
	car_to_world_transform.setRotation(tf::Quaternion(0, 0, 0));
	tf::StampedTransform world_to_car_transform(car_to_world_transform, tf::Time(0), "/world", "/car");
	transformer.setTransform(world_to_car_transform, "world_to_car_transform");

	// board pose with respect to the car
	board_to_car_transform.setOrigin(tf::Vector3(board_pose_parameters.position.x, board_pose_parameters.position.y, board_pose_parameters.position.z));
	board_to_car_transform.setRotation(tf::Quaternion(board_pose_parameters.orientation.yaw, board_pose_parameters.orientation.pitch, board_pose_parameters.orientation.roll)); 				// yaw, pitch, roll
	tf::StampedTransform car_to_board_transform(board_to_car_transform, tf::Time(0), "/car", "/board");
	transformer.setTransform(car_to_board_transform, "car_to_board_transform");

	// velodyne pose with respect to the board
	velodyne_to_board_pose.setOrigin(tf::Vector3(velodyne_pose_parameters.position.x, velodyne_pose_parameters.position.y, velodyne_pose_parameters.position.z));
	velodyne_to_board_pose.setRotation(tf::Quaternion(velodyne_pose_parameters.orientation.yaw, velodyne_pose_parameters.orientation.pitch, velodyne_pose_parameters.orientation.roll)); 				// yaw, pitch, roll
	tf::StampedTransform board_to_velodyne_transform(velodyne_to_board_pose, tf::Time(0), "/board", "/velodyne");
	transformer.setTransform(board_to_velodyne_transform, "board_to_velodyne_transform");
}


tf::StampedTransform
get_transforms_from_velodyne_to_world(double car_x, double car_y, double car_theta)
{
	tf::StampedTransform velodyne_to_world_transform;
	tf::Transform car_to_world_transform;

	car_to_world_transform.setOrigin(tf::Vector3(car_x, car_y, 0.0));
	car_to_world_transform.setRotation(tf::Quaternion(car_theta, 0.0, 0.0));

	tf::StampedTransform car_to_world_stamped_transform(car_to_world_transform, tf::Time(0), "/world", "/car");
	transformer.setTransform(car_to_world_stamped_transform, "car_to_world_stamped_transform");
	transformer.lookupTransform("/world", "/velodyne", tf::Time(0), velodyne_to_world_transform);

	return velodyne_to_world_transform;
}


carmen_vector_3D_t
move_point_from_velodyne_frame_to_world_frame(carmen_vector_3D_t trackerPoint, carmen_ackerman_traj_point_t localize_pose_car)
{
	//posicao da camera em relacao a board
	//posicao da board em relacao ao carro
	//joga o ponto em relacao a essa bagunca
	//carmen_vector_3D_t tracker_car_pose;
	//tracker_car_pose.x = trackerPoint.x + camera_pose_parameters.position.x + board_pose_parameters.position.x;
	//tracker_car_pose.y = trackerPoint.y + camera_pose_parameters.position.y + board_pose_parameters.position.y;
	//tracker_car_pose.z = 0;
	//return tracker_car_pose;

	static int first = 1;

	if (first)
	{
		initialize_transforms();
		first = 0;
	}

	tf::StampedTransform velodyne_to_world = get_transforms_from_velodyne_to_world(
		localize_pose_car.x, localize_pose_car.y, localize_pose_car.theta);

	tf::Vector3 point_velodyne(trackerPoint.x, trackerPoint.y, trackerPoint.z);
	tf::Vector3 point_world = velodyne_to_world * point_velodyne;

	carmen_vector_3D_t tracker_car_pose;
//
	tracker_car_pose.x = point_world.getX();
	tracker_car_pose.y = point_world.getY();
	tracker_car_pose.z = point_world.getZ();

//	tracker_car_pose.x = trackerPoint.x;
//	tracker_car_pose.y = trackerPoint.y;

//	double tracker_atan = atan2(trackerPoint.y, trackerPoint.x);

//	tracker_car_pose.x = (trackerPoint.x + board_pose_parameters.position.x + velodyne_pose_parameters.position.x) * cos(localize_pose_car.theta) -
//						 (trackerPoint.y + board_pose_parameters.position.y + velodyne_pose_parameters.position.y) * sin(localize_pose_car.theta);
//	tracker_car_pose.y = (trackerPoint.x + board_pose_parameters.position.x + velodyne_pose_parameters.position.x) * sin(localize_pose_car.theta) +
//						 (trackerPoint.y + board_pose_parameters.position.y + velodyne_pose_parameters.position.y) * cos(localize_pose_car.theta);
//
//
//	tracker_car_pose.x += localize_pose_car.x;
//	tracker_car_pose.y += localize_pose_car.y;

	return tracker_car_pose;

//	tf::Point tracker_pose(trackerPoint.x, trackerPoint.y, trackerPoint.z);
//
//	tf::Transform pose_camera_in_board(tf::Quaternion(camera_pose_parameters.orientation.yaw,
//			camera_pose_parameters.orientation.pitch, camera_pose_parameters.orientation.roll),
//			tf::Vector3(camera_pose_parameters.position.x, camera_pose_parameters.position.y, camera_pose_parameters.position.z));
//
//	tf::Transform pose_board(tf::Quaternion(board_pose_parameters.orientation.yaw,
//			board_pose_parameters.orientation.pitch, board_pose_parameters.orientation.roll),
//			tf::Vector3(board_pose_parameters.position.x, board_pose_parameters.position.y, board_pose_parameters.position.z));
//
//	tf::Transform camera_frame_to_board_frame = pose_camera_in_board;
//	tf::Transform board_car_frame_ = pose_board.inverse();
//
//	tracker_pose = board_car_frame_ * camera_frame_to_board_frame * tracker_pose;
	//carmen_vector_3D_t tacker_car_pose = {tracker_pose.x(), tracker_pose.y(), tracker_pose.z()};

//	return tracker_car_pose;
}


pair<carmen_ackerman_traj_point_t, double>
sincronized_localize_pose_with_velodyne()
{
	pair<carmen_ackerman_traj_point_t, double> stamped_pose;

	double minTimestampDiff = DBL_MAX;
	int minTimestampIndex = -1;

	for (unsigned int i = 0; i < localizeVector.size(); i++)
	{
		if(fabs(localizeVector[i].timestamp - velodyne_message_arrange->timestamp) < minTimestampDiff)
		{
			minTimestampIndex = i;
			minTimestampDiff = fabs(localizeVector[i].timestamp - velodyne_message_arrange->timestamp);
		}
	}

	carmen_ackerman_traj_point_t localizePose;

	localizePose.x = localizeVector[minTimestampIndex].globalpos.x;
	localizePose.y = localizeVector[minTimestampIndex].globalpos.y;
	localizePose.theta = localizeVector[minTimestampIndex].globalpos.theta;
	localizePose.v = localizeVector[minTimestampIndex].v;
	localizePose.phi = localizeVector[minTimestampIndex].phi;

	stamped_pose.first = localizePose;
	stamped_pose.second = localizeVector[minTimestampIndex].timestamp;

	return stamped_pose;
}

//TODO Ajustar pesos do otimizador
vector<carmen_ackerman_traj_point_t>
create_smoothed_path_bezier(double timestamp)
{
	(void)timestamp;
	static vector<double> pose_times;
	static vector<double> pose_thetas;
	static unsigned int maxPositions = 20;
//	int minTimestampIndex = 0;

	static vector<carmen_ackerman_traj_point_t> poses_raw;
	vector<carmen_ackerman_traj_point_t> poses_filtered;
	vector<carmen_ackerman_traj_point_t> poses_smooth;

	carmen_ackerman_traj_point_t localizePose;
	carmen_vector_3D_t target_pose_in_the_world;

	if(localizeVector.size() < 1)
		return poses_smooth;

//	minTimestampIndex = sincronized_localize_pose_with_velodyne();

	double minTimestampDiff = DBL_MAX;
	int minTimestampIndex = -1;

	for (unsigned int i = 0; i < localizeVector.size(); i++)
	{
		if(fabs(localizeVector[i].timestamp - velodyne_message_arrange->timestamp) < minTimestampDiff)
		{
			minTimestampIndex = i;
			minTimestampDiff = fabs(localizeVector[i].timestamp - velodyne_message_arrange->timestamp);
		}
	}

	localizePose.x = localizeVector[minTimestampIndex].globalpos.x;
	localizePose.y = localizeVector[minTimestampIndex].globalpos.y;
	localizePose.theta = localizeVector[minTimestampIndex].globalpos.theta;
	localizePose.v = localizeVector[minTimestampIndex].v;
	localizePose.phi = localizeVector[minTimestampIndex].phi;

	//    printf("LOCALIZE FOUND: %d DIFF: %lf POSE %lf %lf TIME: %lf\n", minTimestampIndex, minTimestampDiff, localizeVector[minTimestampIndex].globalpos.x,
	//            localizeVector[minTimestampIndex].globalpos.y, localizeVector[minTimestampIndex].timestamp);

	target_pose_in_the_world = move_point_from_velodyne_frame_to_world_frame(trackerPoint, localizePose);


	if ((poses_raw.size() == 0) || (poses_raw[poses_raw.size() - 1].x != target_pose_in_the_world.x))
	{
		carmen_ackerman_traj_point_t pose_temp;

		pose_times.push_back(localizeVector[minTimestampIndex].timestamp);
		pose_thetas.push_back(localizePose.theta);


		pose_temp.x = target_pose_in_the_world.x;
		pose_temp.y = target_pose_in_the_world.y;

		poses_raw.push_back(pose_temp);
	}

	if (poses_raw.size() > maxPositions)
	{
		poses_raw.erase(poses_raw.begin());
		pose_times.erase(pose_times.begin());
		pose_thetas.erase(pose_thetas.begin());
	}

	// FIXME Incluir as modificacoes de correcao de pontos

	//	printf("\n\n-----------------------\n");

//vai ser armazenado em poses_filtered
	std::vector<double> Xteste;
	std::vector<double> Yteste;
	std::vector<double> Tteste;

	double first_pose_x = localizeVector[localizeVector.size() - 1].globalpos.x;
	double first_pose_y = localizeVector[localizeVector.size() - 1].globalpos.y;
	double first_pose_theta = localizeVector[localizeVector.size() - 1].globalpos.theta;

	Xteste.push_back(0.0);
	Yteste.push_back(0.0);
	Tteste.push_back(0.0);

	//	double target_x = 0.0;
	//	double target_y = 0.0;

	//double angle = 0.0;
	//double angle_diff = 0.0;

	g2o::SE2 robot_pose(first_pose_x, first_pose_y, first_pose_theta);
	g2o::SE2 last_pose(first_pose_x, first_pose_y, first_pose_theta);

	for (unsigned int i = 0; i < poses_raw.size(); i++)
	{
		//		double pix = X[i] - first_pose_x;
		//		double piy = Y[i] - first_pose_y;

		g2o::SE2 target_in_world_reference(poses_raw[i].x, poses_raw[i].y, 0);
		g2o::SE2 target_in_last_pose_reference = last_pose.inverse() * target_in_world_reference;
		g2o::SE2 target_in_car_reference = robot_pose.inverse() * target_in_world_reference;

		//		target_x = target_in_car_reference[0];
		//		target_y = target_in_car_reference[1];
		//		angle = fabs(carmen_radians_to_degrees(atan2(piy - Yspline.back(), pix - Xspline.back())));

		double angle_in_the_world = atan2(poses_raw[i].y - last_pose[1], poses_raw[i].x - last_pose[0]);
		double angle_in_car_reference = atan2(target_in_car_reference[1], target_in_car_reference[0]);
		double angle_from_last_pose = atan2(target_in_last_pose_reference[1], target_in_last_pose_reference[0]);

		//if(Tteste.size() > 2)
		//angle_diff = fabs(carmen_radians_to_degrees(carmen_normalize_theta(mrpt::math::angDistance(angle, Tteste.back()))));

		//printf("X: %lf  Y: %lf angle: %lf\n",target_x, target_y, angle);
		//printf("Xback: %lf  Yback: %lf angleDiff: %lf size: %d\n\n", Xteste.back(), Yteste.back(), angle_diff, Tteste.size());

		//		double dt = (pose_times[i] - pose_times[i - 1]);
		//		double dist = sqrt(pow(piy - pi_1y, 2) + pow(pix - pi_1x, 2));

		if ((fabs(carmen_radians_to_degrees(angle_from_last_pose)) > 20.0) /*|| (angle_diff > 20.0)*/
				|| (target_in_last_pose_reference[0] < 0)
				|| target_in_car_reference[0] < 4.5)
		{
			poses_raw.erase(poses_raw.begin() + i);
			continue;
		}

		Xteste.push_back(target_in_car_reference[0]);
		Yteste.push_back(target_in_car_reference[1]);
		Tteste.push_back(angle_in_car_reference); // TODO: CORRIGIR ESSE ANGULO. ELE ESTA NA REF. DO PONTO ANTERIOR, MAS ELE DEVERIA ESTAR NA REF. DO CARRO.

		last_pose = g2o::SE2(poses_raw[i].x, poses_raw[i].y, angle_in_the_world);
		printf("\tX: %lf Y: %lf T: %lf\n", target_in_car_reference[0], target_in_car_reference[1], angle_in_car_reference);
	}

	printf("Xteste size: %ld\n", Xteste.size());

	//getchar();
	carmen_ackerman_traj_point_t pose_temp;
	for(unsigned int i = 0; i < Xteste.size(); i++)
	{

		// TODO: MOVER OS PONTOS FILTRADOS PARA A REFERENCIA DO MUNDO.
		g2o::SE2 point_in_car_reference(Xteste[i], Yteste[i], 0.0);
		g2o::SE2 point_in_the_world = robot_pose * point_in_car_reference;

		pose_temp.x = point_in_the_world[0];
		pose_temp.y = point_in_the_world[1];
		pose_temp.theta = point_in_the_world[2];
		pose_temp.phi = 0.0;
		pose_temp.v = 0.0;
		poses_filtered.push_back(pose_temp);
	}
//	printf("\n\n----------poses_filtered: %ld-------------\n", poses_filtered.size());
	if (poses_filtered.size() > 5)
	{
		poses_smooth = path_smoother.Smooth(poses_filtered);
	}

	// CHECAR POR QUE CHEGOU COM 0 AQUI
	if (poses_smooth.size() > 0)
		poses_smooth.pop_back();

	//for (unsigned int i = 0; i < poses.size(); i++)
	//printf("X: %lf Y: %lf TH: %lf\n", poses[i].x, poses[i].y, poses[i].theta);
	//printf("\n\n-----------------------\n");

	//	for (unsigned int i = 0; i < poses.size(); i++)
	//		printf("X: %lf Y: %lf TH: %lf\n", poses[i].x, poses[i].y, poses[i].theta);
	//	printf("\n\n-----------------------\n");

	plot_to_debug_state(poses_smooth, target_pose_in_the_world, localizePose, 100);

	return poses_smooth;
}


int
target_point_in_relation_to_last_target_detection_is_valid(
	carmen_vector_3D_t target_pose,
	carmen_vector_3D_t last_pose,
	double last_pose_angle)
{
	//g2o::SE2 target_transform(target_pose.x, target_pose.y, 0);
	//g2o::SE2 last_pose_transform(last_pose.x, last_pose.y, last_pose_angle);
	//g2o::SE2 target_in_last_pose_reference = last_pose_transform.inverse() * target_transform;
	//double angle_from_last_pose = atan2(target_in_last_pose_reference[1], target_in_last_pose_reference[0]);

	double angle_from_last_pose = atan2(target_pose.y - last_pose.y, target_pose.x - last_pose.x);
	double diff = carmen_normalize_theta(angle_from_last_pose - last_pose_angle);

	//diff = mrpt::math::angDistance(angle_from_last_pose, last_pose_angle);

	//if (fabs(carmen_radians_to_degrees(angle_from_last_pose)) > 30.0)
	if (carmen_radians_to_degrees(fabs(diff)) > 30.0)
	{
		//printf("REJECTING POINT DUE TO INVALID ANGLE VARIATION: %lf\n", carmen_radians_to_degrees(fabs(diff)));
		return 0;
	}

	double dist = sqrt(pow(target_pose.x - last_pose.x, 2) + pow(target_pose.y - last_pose.y, 2));

	if (dist < 1.0)
		return 0;

	printf("ACCEPTING POINT DUE TO INVALID ANGLE VARIATION: TP Y: %lf LP Y: %lf TP X: %lf LP X: %lf ANGLE: %lf\n",
			target_pose.y, last_pose.y, target_pose.x, last_pose.x, carmen_radians_to_degrees(fabs(diff)));

//	if (target_in_last_pose_reference[0] < 0)
//	{
//		printf("REJECTING POINT DUE TO X VARIATION: %lf\n", target_in_last_pose_reference[0]);
//		return 0;
//	}

	return 1;
}


int
point_is_valid(carmen_vector_3D_t target_pose_in_the_world, carmen_ackerman_traj_point_t localize_pose)
{
	static int first = 1;
	static carmen_vector_3D_t last_target_pose;
	static double last_pose_angle = 0;

	if (first)
	{
		last_target_pose.x = localize_pose.x;
		last_target_pose.y = localize_pose.y;
		last_target_pose.z = 0;
		last_pose_angle = localize_pose.theta;
		first = 0;
	}

	// @Filipe: se o codigo nao entrar no if abaixo por muito tempo, vai dar problema...
	if (target_point_in_relation_to_last_target_detection_is_valid(
			target_pose_in_the_world,
			last_target_pose,
			last_pose_angle))
	{
		last_pose_angle = atan2(
				target_pose_in_the_world.y - last_target_pose.y,
				target_pose_in_the_world.x - last_target_pose.x);

		last_target_pose = target_pose_in_the_world;

		return 1;
	}

	return 0;
}


pair<barycentricinterpolant, barycentricinterpolant>
build_interpolation(vector<carmen_vector_3D_t> target_points, carmen_ackerman_traj_point_t localize_pose, vector<double> target_point_times, double localize_timestamp)
{
	ae_int_t info;
	ae_int_t polynomial_order;
	barycentricinterpolant px, py;
	polynomialfitreport rep;

	std::vector<double> vt;
	std::vector<double> vx;
	std::vector<double> vy;
	std::vector<double> vw;

//	if (localize_pose.v < 1) polynomial_order = 2;
//	else if (localize_pose.v < 3.0) polynomial_order = 3;
//	else polynomial_order = 5;
	polynomial_order = 5;

	g2o::SE2 pose_t (0,0,localize_pose.theta);

	if (localize_pose.v < 1)
	{
		vt.push_back(target_point_times[0] - localize_timestamp - 1);
		vx.push_back(0);
		vy.push_back(0);
		vw.push_back(10);

		//polynomial_order = 2;
	}

	for (uint i = 0; i < target_points.size(); i++)
	{
		g2o::SE2 point_t(target_points[i].x - localize_pose.x, target_points[i].y - localize_pose.y, 0);
		g2o::SE2 point_in_car_t = pose_t.inverse() * point_t;

		vt.push_back(target_point_times[i] - localize_timestamp);
		//vx.push_back(target_points[i].x - localize_pose.x);
		//vy.push_back(target_points[i].y - localize_pose.y);
		vx.push_back(point_in_car_t[0]);
		vy.push_back(point_in_car_t[1]);
		vw.push_back(1);
	}

	for (uint i = 0; i < vt.size(); i++)
	{
		printf("%lf\t", vt[i]);
		printf("%lf\t", vx[i]);
		printf("%lf\n", vy[i]);
	}

	printf("--------------------------\n");

	real_1d_array x;
	real_1d_array y;
	real_1d_array t;
	real_1d_array w;

	vw[vw.size() - 1] = 10;

	x.setcontent(vx.size(), &(vx[0]));
	y.setcontent(vy.size(), &(vy[0]));
	t.setcontent(vt.size(), &(vt[0]));
	w.setcontent(vw.size(), &(vw[0]));

	// polinomial fit without weights
	// polynomialfit(t, x, polynomial_order, info, px, rep);
	// polynomialfit(t, y, polynomial_order, info, py, rep);

	// polinomial fit with weights
	polynomialfitwc(t, x, w, "[]", "[]", "[]", polynomial_order, info, px, rep);
	printf("FIT ERROR X: %ld\n", (long) info);
	polynomialfitwc(t, y, w, "[]", "[]", "[]", polynomial_order, info, py, rep);
	printf("FIT ERROR Y: %ld\n", (long) info);

	return pair<barycentricinterpolant, barycentricinterpolant>(px, py);
}


barycentricinterpolant
build_interpolation2(vector<carmen_vector_3D_t> target_points, carmen_ackerman_traj_point_t localize_pose)
{
	ae_int_t info;
	ae_int_t polynomial_order;
	barycentricinterpolant px, py;
	polynomialfitreport rep;

	std::vector<double> vx;
	std::vector<double> vy;
	std::vector<double> vw;

	if (localize_pose.v < 1) polynomial_order = 2;
	else if (localize_pose.v < 3.0) polynomial_order = 3;
	else polynomial_order = 5;

	g2o::SE2 pose_t (0,0,localize_pose.theta);

	vx.push_back(0);
	vy.push_back(0);
	vw.push_back(10);

	for (uint i = 0; i < target_points.size(); i++)
	{
		g2o::SE2 point_t (target_points[i].x - localize_pose.x, target_points[i].y - localize_pose.y, 0);
		g2o::SE2 point_in_car_t = pose_t.inverse() * point_t;

		//vx.push_back(target_points[i].x - localize_pose.x);
		//vy.push_back(target_points[i].y - localize_pose.y);
		vx.push_back(point_in_car_t[0]);
		vy.push_back(point_in_car_t[1]);
		vw.push_back(1);
	}

	for (uint i = 0; i < vx.size(); i++)
	{
		printf("%lf\t", vx[i]);
		printf("%lf\n", vy[i]);
	}

	printf("--------------------------\n");

	real_1d_array x;
	real_1d_array y;
	real_1d_array t;
	real_1d_array w;

	x.setcontent(vx.size(), &(vx[0]));
	y.setcontent(vy.size(), &(vy[0]));
	w.setcontent(vw.size(), &(vw[0]));

	// polinomial fit without weights
	// polynomialfit(t, x, polynomial_order, info, px, rep);
	// polynomialfit(t, y, polynomial_order, info, py, rep);

	// polinomial fit with weights
	polynomialfitwc(x, y, w, "[]", "[]", "[]", polynomial_order, info, px, rep);
	printf("FIT ERROR: %ld\n", (long) info);

	return px;
}


vector<carmen_ackerman_traj_point_t>
create_smoothed_path3(double timestamp_image)
{
	static vector<double> pose_times;
	static vector<double> pose_thetas;
	static unsigned int maxPositions = 20;
//	int minTimestampIndex = 0;

	static vector<carmen_vector_3D_t> target_points;
	static vector<double> target_point_times;
	vector<carmen_ackerman_traj_point_t> poses;

	carmen_vector_3D_t target_pose_in_the_world;

	if(localizeVector.size() < 1)
		return vector<carmen_ackerman_traj_point_t>();

	pair<carmen_ackerman_traj_point_t, double> sync_pose_and_time;
	sync_pose_and_time = sincronized_localize_pose_with_velodyne();

	target_pose_in_the_world = move_point_from_velodyne_frame_to_world_frame(trackerPoint, sync_pose_and_time.first);

	if (point_is_valid(target_pose_in_the_world, sync_pose_and_time.first))
	{
		target_points.push_back(target_pose_in_the_world);
		target_point_times.push_back(timestamp_image);
	}

//	if ((poses_raw.size() == 0) || (poses_raw[poses_raw.size() - 1].x != target_pose_in_the_world.x))
//	{
//		carmen_ackerman_traj_point_t pose_temp;
//
//		pose_times.push_back(sync_pose_and_time.second);
//		pose_thetas.push_back(localizePose.theta);
//
//		pose_temp.x = target_pose_in_the_world.x;
//		pose_temp.y = target_pose_in_the_world.y;
//
//		poses_raw.push_back(pose_temp);
//	}

	if (target_points.size() < 2)
		return vector<carmen_ackerman_traj_point_t>();

	if (target_points.size() > maxPositions)
	{
		target_points.erase(target_points.begin());
		target_point_times.erase(target_point_times.begin());

//		poses_raw.erase(poses_raw.begin());
//		pose_times.erase(pose_times.begin());
//		pose_thetas.erase(pose_thetas.begin());
	}

	pair<barycentricinterpolant, barycentricinterpolant> poly_x_and_poly_y = build_interpolation(
		target_points, sync_pose_and_time.first, target_point_times, sync_pose_and_time.second);

	barycentricinterpolant px = poly_x_and_poly_y.first;
	barycentricinterpolant py = poly_x_and_poly_y.second;

	unsigned int i;
	carmen_ackerman_traj_point_t pose;

	// 0 because the localize time is the reference for subtraction
	pose.x = sync_pose_and_time.first.x;
	pose.y = sync_pose_and_time.first.y;
	pose.theta = 0.0;
	pose.phi = 0.0;
	pose.v = 1.0;

	poses.push_back(pose);

	g2o::SE2 pose_t(0,0,sync_pose_and_time.first.theta);

	for(i = 0; i < target_point_times.size(); i++)
	{
		//pose.x = barycentriccalc(px, target_point_times[i] - sync_pose_and_time.second) + sync_pose_and_time.first.x;
		//pose.y = barycentriccalc(py, target_point_times[i] - sync_pose_and_time.second) + sync_pose_and_time.first.y;

		g2o::SE2 point_t_car (
				barycentriccalc(px, target_point_times[i] - sync_pose_and_time.second),
				barycentriccalc(py, target_point_times[i] - sync_pose_and_time.second),
				0);

		g2o::SE2 point_t = pose_t * point_t_car;

		pose.x = point_t[0] + sync_pose_and_time.first.x;
		pose.y = point_t[1] + sync_pose_and_time.first.y;

		pose.theta = 0.0;
		pose.phi = 0.0;
		pose.v = 1.0;

		poses.push_back(pose);
	}

	for(i = 0; i < poses.size(); i++)
	{
		if (i == (poses.size() - 1))
		{
			poses[i].theta = poses[i - 1].theta;
			printf("i: %d theta: %lf\n", i, poses[i].theta);
		}
		else
		{
			poses[i].theta = atan2(poses[i + 1].y - poses[i].y, poses[i + 1].x - poses[i].x);

			printf("i: %d i+1: %lf %lf i: %lf %lf theta: %lf dx: %lf dy: %lf\n", i, poses[i + 1].x, poses[i + 1].y, poses[i].x, poses[i].y, poses[i].theta,
					poses[i + 1].x - poses[i].x, poses[i + 1].y - poses[i].y);
		}
	}

	plot_to_debug_state(poses, target_pose_in_the_world, sync_pose_and_time.first, 100);
	return poses;
}


void
move_target_pose_backwards(carmen_ackerman_traj_point_t target_pose, carmen_ackerman_traj_point_t &target_pose_moved, carmen_ackerman_traj_point_t localize)
{
	g2o::SE2 tp_transf(target_pose.x, target_pose.y, 0);
	g2o::SE2 local_transf(localize.x, localize.y, localize.theta);
	g2o::SE2 tm_transf = local_transf.inverse() * tp_transf;
	g2o::SE2 moved_tm = g2o::SE2(tm_transf[0] - 7, tm_transf[1], tm_transf[2]);
	tm_transf = local_transf * moved_tm;

	target_pose_moved.x = tm_transf[0];
	target_pose_moved.y = tm_transf[1];
	target_pose_moved.theta = target_pose.theta;
	target_pose_moved.v = target_pose.v;
	target_pose_moved.phi = target_pose.phi;
}

void
correct_thetas(vector<carmen_ackerman_traj_point_t> &target_poses)
{
	for(unsigned int i = 1; i < target_poses.size() - 1; i++ )
	{
		target_poses[i].theta = atan2(
				target_poses[i + 1].y - target_poses[i - 1].y,
				target_poses[i + 1].x - target_poses[i - 1].x);
	}

	target_poses.at(target_poses.size()-1).theta = target_poses.at(target_poses.size()-2).theta;
}


vector<carmen_ackerman_traj_point_t>
create_lane_from_target_poses(vector<carmen_ackerman_traj_point_t> &target_poses, carmen_ackerman_traj_point_t localize_sync)
{
	vector<carmen_ackerman_traj_point_t> target_poses_new;

	for (std::vector<carmen_ackerman_traj_point_t>::iterator it = target_poses.begin();it != target_poses.end(); ++it)
	{
		g2o::SE2 robot_pose(localize_sync.x, localize_sync.y ,localize_sync.theta);
		g2o::SE2 target_in_world_reference(it->x, it->y ,it->theta);
		g2o::SE2 target_in_robot_reference = robot_pose.inverse() * target_in_world_reference;

		if (target_in_robot_reference[0] < 0.0){
			target_poses.erase(it);
		}
	}

	return target_poses_new;
}


vector<carmen_ackerman_traj_point_t>
create_smoothed_path(double timestamp_image)
{
	(void) timestamp_image;
	static vector<double> pose_times;
	static vector<double> pose_thetas;
	static unsigned int maxPositions = 20;
	static vector<carmen_ackerman_traj_point_t> poses_smooth;

	vector<carmen_ackerman_traj_point_t> target_poses_new;
	static vector<carmen_ackerman_traj_point_t> target_poses;
	static int robot_in_start_position = 1;

	carmen_vector_3D_t target_pose_in_the_world;

	if(localizeVector.size() < 1)
		return vector<carmen_ackerman_traj_point_t>();

	pair<carmen_ackerman_traj_point_t, double> sync_pose_and_time;
	sync_pose_and_time = sincronized_localize_pose_with_velodyne();

	target_pose_in_the_world = move_point_from_velodyne_frame_to_world_frame(trackerPoint, sync_pose_and_time.first);

	if (target_poses.size() == 0)
	{
		target_poses.push_back(sync_pose_and_time.first);
		target_poses_new.push_back(sync_pose_and_time.first);
	}

	if (target_poses.size() == 2 && robot_in_start_position)
	{
		carmen_ackerman_traj_point_t target_pose_first = sync_pose_and_time.first;

		double dist_robot_to_target = sqrt(pow((target_pose_in_the_world.x - target_pose_first.x),2) + pow((target_pose_in_the_world.y - target_pose_first.y),2));
		double dx = target_pose_in_the_world.x - sync_pose_and_time.first.x;
		double dy = target_pose_in_the_world.y - sync_pose_and_time.first.y;
		double delta_x = dx / 10.0;
		double delta_y = dy / 10.0;


		while (dist_robot_to_target > 3.0)
		{
			target_pose_first.x += delta_x;
			target_pose_first.y += delta_y;
			dist_robot_to_target = sqrt(pow((target_pose_in_the_world.x - target_pose_first.x),2) + pow((target_pose_in_the_world.y - target_pose_first.y),2));
			target_poses_new.push_back(target_pose_first);
		}
		robot_in_start_position = 0;
	}

	static double time_last_pose_was_added = 0;

	int point_added = 0;

	if (point_is_valid(target_pose_in_the_world, sync_pose_and_time.first)
		|| ((fabs(sync_pose_and_time.second - time_last_pose_was_added) > 1.0) && (sync_pose_and_time.first.v > 0.5))
	)
	{
		carmen_ackerman_traj_point_t target_pose;

		target_pose.x = target_pose_in_the_world.x;
		target_pose.y = target_pose_in_the_world.y;

		target_pose.theta = atan2(
				target_pose_in_the_world.y - target_poses[target_poses.size() - 1].y,
				target_pose_in_the_world.x - target_poses[target_poses.size() - 1].x);

		target_pose.v = 1.0;
		target_pose.phi = 0;

//		move_target_pose_backwards(target_pose, target_pose_moved, target_poses[target_poses.size() - 1]);
//		target_pose_in_the_world.x = target_pose.x;
//		target_pose_in_the_world.y = target_pose.y;

		target_poses.push_back(target_pose);

		if (target_poses.size() > maxPositions)
			target_poses.erase(target_poses.begin());

		if (target_poses_new.size() > maxPositions)
			target_poses_new.erase(target_poses_new.begin());

		time_last_pose_was_added = sync_pose_and_time.second;
		point_added = 1;
	}

	double distance_last_goal_to_target = sqrt(pow((target_poses_new.back().x - target_poses.back().x),2) + pow((target_poses_new.back().y - target_poses.back().y),2));

//	printf("dist: %lf size: %ld \n", distance_last_goal_to_target, target_poses_new.size());
	if (distance_last_goal_to_target > 2.0)
	{
		target_poses_new.push_back(target_poses.back());
//		printf("add point in new x: %lf y: %lf \n", target_poses.back().x, target_poses.back().y);

	}

	//melhorar os thetas
	if(target_poses_new.size() > 2)
		correct_thetas(target_poses_new);

	//remove point behind car
	create_lane_from_target_poses(target_poses_new, sync_pose_and_time.first);

	if (point_added){
<<<<<<< HEAD
//		if (target_poses_new.size() > 5)
=======
		//To run with smoother
//		if (target_poses.size() > 1)
>>>>>>> 8b9cd18a
//		{
//			poses_smooth = path_smoother.Smooth(target_poses_new);
//		}
//
//		// CHECAR POR QUE CHEGOU COM 0 AQUI
//		if (poses_smooth.size() > 0)
//			poses_smooth.pop_back();

		plot_to_debug_state(target_poses_new, target_pose_in_the_world, sync_pose_and_time.first, maxPositions);
	}

	return target_poses_new;
}



void
build_and_publish_path_as_RDDF(vector<carmen_ackerman_traj_point_t> poses_complete,double timestamp)
{

	if (poses_complete.size() > 0)
	{
//		printf("\n\n--------To Publicando : ---------------\n");
		//ELIMINA ULTIMO PONTO POR CAUSA DA FALTA DE THETA
		//		poses.pop_back();

		int annotations[1000];
		IPC_RETURN_TYPE err;
		carmen_rddf_road_profile_message path_planner_road_profile_message;

		path_planner_road_profile_message.poses = &poses_complete[0];
		path_planner_road_profile_message.poses_back = 0;
		path_planner_road_profile_message.number_of_poses = poses_complete.size();
		path_planner_road_profile_message.number_of_poses_back = 0;
		path_planner_road_profile_message.annotations = annotations;
		path_planner_road_profile_message.timestamp = timestamp;
		path_planner_road_profile_message.host = carmen_get_host();

		err = IPC_publishData(CARMEN_RDDF_ROAD_PROFILE_MESSAGE_NAME, &path_planner_road_profile_message);
		carmen_test_ipc_exit(err, "Could not publish", CARMEN_RDDF_ROAD_PROFILE_MESSAGE_FMT);
	}

}

/*

static vector<carmen_ackerman_traj_point_t>
publishSplineRDDF()
{
	static std::vector<double> X;
	static std::vector<double> Y;
	static std::vector<double> I;
	static vector<double> pose_times;
	static vector<double> pose_thetas;
	static unsigned int maxPositions = 20;
	static unsigned int extraPositions = 0;

	vector<carmen_ackerman_traj_point_t> poses;
	tk::spline x, y;
	carmen_ackerman_traj_point_t localizePose;
	carmen_vector_3D_t target_pose_in_the_world;

//	static int skipSplinePoints = 0;
//	if (skipSplinePoints < 5)
//	{
//		skipSplinePoints++;
//		return;
//	}
//	skipSplinePoints = 0;

	double minTimestampDiff = DBL_MAX;
	int minTimestampIndex = -1;

	for (unsigned int i = 0; i < localizeVector.size(); i++)
	{
		if(fabs(localizeVector[i].timestamp - velodyne_message_arrange->timestamp) < minTimestampDiff)
		{
			minTimestampIndex = i;
			minTimestampDiff = fabs(localizeVector[i].timestamp - velodyne_message_arrange->timestamp);
		}
	}

//	printf("LOCALIZE FOUND: %d DIFF: %lf POSE %lf %lf TIME: %lf\n", minTimestampIndex, minTimestampDiff, localizeVector[minTimestampIndex].globalpos.x,
//			localizeVector[minTimestampIndex].globalpos.y, localizeVector[minTimestampIndex].timestamp);


	if(localizeVector.size() < 1)
		return poses;

	localizePose.x = localizeVector[minTimestampIndex].globalpos.x;
	localizePose.y = localizeVector[minTimestampIndex].globalpos.y;
	localizePose.theta = localizeVector[minTimestampIndex].globalpos.theta;
	localizePose.v = localizeVector[minTimestampIndex].v;
	localizePose.phi = localizeVector[minTimestampIndex].phi;


	target_pose_in_the_world = move_point_from_velodyne_frame_to_world_frame(trackerPoint, localizePose);

	// *********************************************************************************
	// double distancia = sqrt(pow(target_pose_in_the_world.x - localizePose.x, 2) +
	// 		pow(target_pose_in_the_world.y - localizePose.y, 2));
    //
	// printf("distancia: %lf time diff: %lf\n", distancia, minTimestampDiff);
    //
	// double sph_r = sqrt(trackerPoint.x * trackerPoint.x + trackerPoint.y * trackerPoint.y +
	// 		trackerPoint.z * trackerPoint.z);
	// double sph_v = asin(trackerPoint.z / sph_r);
	// double sph_h = atan2(trackerPoint.y, trackerPoint.x);
    //
	// carmen_sphere_coord_t sphere_point;
	// sphere_point.horizontal_angle = sph_h;
	// sphere_point.vertical_angle = sph_v;
	// sphere_point.length = sph_r - distancia;
    //
	// trackerPoint = carmen_covert_sphere_to_cartesian_coord(sphere_point);
    //
	// target_pose_in_the_world = move_point_from_velodyne_frame_to_world_frame(trackerPoint, localizePose);
	// *********************************************************************************

	//printf("LOCALIZE: %lf %lf TARGET: %lf %lf\n",
			//localizeVector[minTimestampIndex].globalpos.x,
			//localizeVector[minTimestampIndex].globalpos.y,
			//target_pose_in_the_world.x,
			//target_pose_in_the_world.y);

//	printf("publisher sic: X: %lf Y: %lf\n", localizePose.x, localizePose.y);

//	double distancia = sqrt(pow(trackerPoint.x, 2) + pow(trackerPoint.y, 2));
//	double angulo = atan2(trackerPoint.y, trackerPoint.x);
	//distancia -= 4; //TODO porque?

//	X.push_back(localizePose.x + distancia * cos(carmen_normalize_theta(localizePose.theta + carmen_degrees_to_radians(angulo))));
//	Y.push_back(localizePose.y + distancia * sin(carmen_normalize_theta(localizePose.theta + carmen_degrees_to_radians(angulo))));
//	I.push_back(index++);

//	X.push_back(localizePose.x + tracker_in_car_reference.x * cos(localizePose.theta) - tracker_in_car_reference.y * sin(localizePose.theta));
//	Y.push_back(localizePose.y + tracker_in_car_reference.x * sin(localizePose.theta) + tracker_in_car_reference.y * cos(localizePose.theta));
//	I.push_back(index++);

	if ((X.size() == 0) || (X[X.size() - 1] != target_pose_in_the_world.x))
	{
		pose_times.push_back(localizeVector[minTimestampIndex].timestamp);
		pose_thetas.push_back(localizePose.theta);

		X.push_back(target_pose_in_the_world.x);
		Y.push_back(target_pose_in_the_world.y);

		// X.push_back(localizePose.x + tracker_in_car_reference.x * cos(localizePose.theta) - tracker_in_car_reference.y * sin(localizePose.theta));
		// Y.push_back(localizePose.y + tracker_in_car_reference.x * sin(localizePose.theta) + tracker_in_car_reference.y * cos(localizePose.theta));

		// X.push_back(localizePose.x);
		// Y.push_back(localizePose.y);
	}

	//I.push_back(index++);

	if (I.size() > maxPositions)
	{
		X.erase(X.begin());
		Y.erase(Y.begin());
		//I.erase(I.begin());
		pose_times.erase(pose_times.begin());
		pose_thetas.erase(pose_thetas.begin());
	}

	I.clear();
	for (unsigned int i = 0; i < X.size(); i++)
		I.push_back(i);

//	printf("\n\n-----------------------\n");

	std::vector<double> Xspline;
	std::vector<double> Yspline;
	std::vector<double> Ispline;

	std::vector<double> Xteste;
	std::vector<double> Yteste;
	std::vector<double> Tteste;

	double first_pose_x = localizeVector[localizeVector.size() - 1].globalpos.x;
	double first_pose_y = localizeVector[localizeVector.size() - 1].globalpos.y;
	double first_pose_theta = localizeVector[localizeVector.size() - 1].globalpos.theta;

	Xspline.push_back(localizeVector[localizeVector.size() - 1].globalpos.x - first_pose_x);
	Yspline.push_back(localizeVector[localizeVector.size() - 1].globalpos.y - first_pose_y);
	Ispline.push_back(0);

	Xteste.push_back(0.0);
	Yteste.push_back(0.0);
	Tteste.push_back(0.0);

//	double target_x = 0.0;
//	double target_y = 0.0;

	//double angle = 0.0;
	//double angle_diff = 0.0;

	g2o::SE2 robot_pose(first_pose_x, first_pose_y, first_pose_theta);
	g2o::SE2 last_pose(first_pose_x, first_pose_y, first_pose_theta);

	int n = 1;

	for (unsigned int i = 0; i < X.size(); i++)
	{
//		double pix = X[i] - first_pose_x;
//		double piy = Y[i] - first_pose_y;

		g2o::SE2 target_in_world_reference(X[i], Y[i], 0);
		g2o::SE2 target_in_last_pose_reference = last_pose.inverse() * target_in_world_reference;
		g2o::SE2 target_in_car_reference = robot_pose.inverse() * target_in_world_reference;

//		target_x = target_in_car_reference[0];
//		target_y = target_in_car_reference[1];
//		angle = fabs(carmen_radians_to_degrees(atan2(piy - Yspline.back(), pix - Xspline.back())));

		double angle_in_the_world = atan2(Y[i] - last_pose[1], X[i] - last_pose[0]);
		double angle_in_car_reference = atan2(target_in_car_reference[1], target_in_car_reference[0]);
		double angle_from_last_pose = atan2(target_in_last_pose_reference[1], target_in_last_pose_reference[0]);

		//if(Tteste.size() > 2)
			//angle_diff = fabs(carmen_radians_to_degrees(carmen_normalize_theta(mrpt::math::angDistance(angle, Tteste.back()))));

		//printf("X: %lf  Y: %lf angle: %lf\n",target_x, target_y, angle);
		//printf("Xback: %lf  Yback: %lf angleDiff: %lf size: %d\n\n", Xteste.back(), Yteste.back(), angle_diff, Tteste.size());

//		double dt = (pose_times[i] - pose_times[i - 1]);
//		double dist = sqrt(pow(piy - pi_1y, 2) + pow(pix - pi_1x, 2));

		if ((fabs(carmen_radians_to_degrees(angle_from_last_pose)) > 20.0) || (angle_diff > 20.0)
				|| (target_in_last_pose_reference[0] < 0)
				|| target_in_car_reference[0] < 4.5){
			X.erase(X.begin() + i);
			Y.erase(Y.begin() + i);
			continue;
		}

//		Xspline.push_back(pix);
//		Yspline.push_back(piy);
		Ispline.push_back(n++);

		Xteste.push_back(target_in_car_reference[0]);
		Yteste.push_back(target_in_car_reference[1]);
		Tteste.push_back(angle_in_car_reference); // TODO: CORRIGIR ESSE ANGULO. ELE ESTA NA REF. DO PONTO ANTERIOR, MAS ELE DEVERIA ESTAR NA REF. DO CARRO.

		last_pose = g2o::SE2(X[i], Y[i], angle_in_the_world);
		printf("\tX: %lf Y: %lf T: %lf\n", target_in_car_reference[0], target_in_car_reference[1], angle_in_car_reference);
	}

	printf("Xteste size: %ld\n", Xteste.size());

	//getchar();

	if (Ispline.size() > 1)
	{
		x.set_points(Ispline, Xteste Xspline, true);
		y.set_points(Ispline, Yteste Yspline, true);
		carmen_ackerman_traj_point_t newPose;

		// TODO: MOVER OS PONTOS DA SPLINE PARA A REFERENCIA DO MUNDO.
		g2o::SE2 spline_point_in_car_reference(x(Ispline[0]), y(Ispline[0]), 0);
		g2o::SE2 spline_point_in_the_world = robot_pose * spline_point_in_car_reference;

		newPose.x = spline_point_in_the_world[0];
		newPose.y = spline_point_in_the_world[1];
		//newPose.x = x(Ispline[0]) + first_pose_x;
		//newPose.y = y(Ispline[0]) + first_pose_y;

		poses.push_back(newPose);

		for (unsigned int i = 1; i < Ispline.size() + (unsigned int) extraPositions; i++)
		{
			// TODO: MOVER OS PONTOS DA SPLINE PARA A REFERENCIA DO MUNDO.
			g2o::SE2 spline_point_in_car_reference(x(Ispline[0] + i), y(Ispline[0] + i), 0);
			g2o::SE2 spline_point_in_the_world = robot_pose * spline_point_in_car_reference;

			newPose.x = spline_point_in_the_world[0];
			newPose.y = spline_point_in_the_world[1];
			//newPose.x = x(Ispline[0] + i) + first_pose_x;
			//newPose.y = y(Ispline[0] + i) + first_pose_y;
			newPose.v = 1.0;

			poses.push_back(newPose);

			double piy = poses[i].y - poses[0].y;
			double pi_1y = poses[i - 1].y - poses[0].y;
			double pix = poses[i].x - poses[0].x;
			double pi_1x = poses[i - 1].x - poses[0].x;

			poses[i - 1].theta = atan2(piy - pi_1y, pix - pi_1x);

			double dt = (pose_times[i] - pose_times[i - 1]);
			double dist = sqrt(pow(piy - pi_1y, 2) + pow(pix - pi_1x, 2));
			double predv = dist / dt;
			predv++;



//			printf("PX: %lf PY: %lf P-1X: %lf P-1Y: %lf DIST: %lf\n", pix, piy, pi_1x, pi_1y, dist);
//			printf("TEST: %lf TLOC:%lf TDIFF: %lf v: %lf vpred: %lf dt: %lf ID: %lf\n", poses[i - 1].theta, pose_thetas[i - 1],
//					fabs(poses[i - 1].theta - pose_thetas[i - 1]),
//					localizePose.v, predv, dt, Ispline[0] + i);

		}
	}

	// CHECAR POR QUE CHEGOU COM 0 AQUI
	if (poses.size() > 0)
		poses.pop_back();

	//for (unsigned int i = 0; i < poses.size(); i++)
		//printf("X: %lf Y: %lf TH: %lf\n", poses[i].x, poses[i].y, poses[i].theta);
	//printf("\n\n-----------------------\n");

//	for (unsigned int i = 0; i < poses.size(); i++)
//		printf("X: %lf Y: %lf TH: %lf\n", poses[i].x, poses[i].y, poses[i].theta);
//	printf("\n\n-----------------------\n");

	plot_to_debug_state(poses, target_pose_in_the_world, localizePose, 100);

	return poses;
}
*/

///////////////////////////////////////////////////////////////////////////////////////////////
//                                                                                           //
// Handlers                                                                                  //
//                                                                                           //
///////////////////////////////////////////////////////////////////////////////////////////////


static void
localize_globalpos_handler(carmen_localize_ackerman_globalpos_message *message)
{
	//printf("LOCALIZER: %lf %lf\n", message->globalpos.x, message->globalpos.y);
	static unsigned int maxPositions = 100;

	//TODO primeira pose do localize no playback = 0.0 ERROOO!!!
	if(fabs(message->globalpos.x) < 0.00001  || fabs(message->globalpos.y) < 0.00001 || fabs(message->timestamp) < 0.0001){
		return;
	}

	if(first_matrix){
		car_to_global_matrix = create_rotation_matrix(message->pose.orientation);
		first_matrix = 0;
	}

	localizeVector.push_back(*message);

	if (localizeVector.size() > maxPositions)
	{
		localizeVector.erase(localizeVector.begin());
	}
}


void
show_fps(carmen_bumblebee_basic_stereoimage_message* image_msg)
{
	static double last_timestamp = 0.0;
	static double last_time = 0.0;
	double time_now = carmen_get_time();

	if (!received_image)
	{
		received_image = 1;
		last_timestamp = image_msg->timestamp;
		last_time = time_now;
	}

	if ((image_msg->timestamp - last_timestamp) > 1.0)
	{
		msg_last_fps = msg_fps;
		msg_fps = 0;
		last_timestamp = image_msg->timestamp;
	}
	msg_fps++;

	if ((time_now - last_time) > 1.0)
	{

		disp_last_fps = disp_fps;
		disp_fps = 0;
		last_time = time_now;
	}
	disp_fps++;

}


static void
image_handler(carmen_bumblebee_basic_stereoimage_message* image_msg)
{
	if (image_msg->isRectified)
	{
		show_fps(image_msg);
		last_message = *image_msg;
		Mat preprossed_image = image_pre_processing(image_msg);
		int success = goturn_tracker(&preprossed_image, image_msg->timestamp);

		if (!success)
			return;

		build_and_publish_message(image_msg->host, image_msg->timestamp);

		if (box_1.x > 0.0 && box_1.y > 0.0)
		{
			vector<carmen_ackerman_traj_point_t> path_complete;
//			path_complete = publishSplineRDDF();
			path_complete = create_smoothed_path(image_msg->timestamp);
			build_and_publish_path_as_RDDF(path_complete, image_msg->timestamp);
		}
	}

}


void
velodyne_partial_scan_message_handler(carmen_velodyne_partial_scan_message *velodyne_message)
{
//	static int n = 0;
//	static double time = 0;
//
//	if (velodyne_message->timestamp - time > 1.0)
//	{
//		printf("VELO: %d\n", n);
//		time = velodyne_message->timestamp;
//		n = 0;
//	}
//	else
//		n++;
	velodyne_message_arrange = velodyne_message;
	carmen_velodyne_camera_calibration_arrange_velodyne_vertical_angles_to_true_position(velodyne_message_arrange);
//	show_velodyne(velodyne_message);
}


static void
carmen_obstacle_distance_mapper_message_handler(carmen_obstacle_distance_mapper_message *message)
{
	path_smoother.distance_map = message;
}

///////////////////////////////////////////////////////////////////////////////////////////////

static void
shutdown_camera_view(int x)
{
	if (x == SIGINT)
	{
		carmen_ipc_disconnect();
		printf("Disconnected from robot.\n");
		exit(0);
	}
}

//
static int
read_parameters(int argc, char **argv, int camera)
{
	int num_items;
	std::ostringstream myStream;
	myStream << camera << std::flush;
	std::string camera_string = "camera";
	camera_string.append(myStream.str());

	carmen_param_t param_list[] = {
			{(char*) "tracker_opentld", 	(char*) "view_width", CARMEN_PARAM_INT, &tld_image_width, 0, NULL},
			{(char*) "tracker_opentld", 	(char*) "view_height", CARMEN_PARAM_INT, &tld_image_height, 0, NULL},
			{(char*) camera_string.c_str(), (char*) "x", CARMEN_PARAM_DOUBLE, &(camera_pose_parameters.position.x), 0, NULL},
			{(char*) camera_string.c_str(), (char*) "y", CARMEN_PARAM_DOUBLE, &(camera_pose_parameters.position.y), 0, NULL},
			{(char*) camera_string.c_str(), (char*) "z", CARMEN_PARAM_DOUBLE, &(camera_pose_parameters.position.z), 0, NULL},
			{(char*) camera_string.c_str(), (char*) "roll", CARMEN_PARAM_DOUBLE, &(camera_pose_parameters.orientation.roll), 0, NULL},
			{(char*) camera_string.c_str(), (char*) "pitch", CARMEN_PARAM_DOUBLE, &(camera_pose_parameters.orientation.pitch), 0, NULL},
			{(char*) camera_string.c_str(), (char*) "yaw", CARMEN_PARAM_DOUBLE, &(camera_pose_parameters.orientation.yaw), 0, NULL},
			{(char*) "sensor_board_1",      (char*) "x", CARMEN_PARAM_DOUBLE, &(board_pose_parameters.position.x), 0, NULL},
			{(char*) "sensor_board_1",      (char*) "y", CARMEN_PARAM_DOUBLE, &(board_pose_parameters.position.y), 0, NULL},
			{(char*) "sensor_board_1",      (char*) "z", CARMEN_PARAM_DOUBLE, &(board_pose_parameters.position.z), 0, NULL},
			{(char*) "sensor_board_1",      (char*) "roll", CARMEN_PARAM_DOUBLE, &(board_pose_parameters.orientation.roll), 0, NULL},
			{(char*) "sensor_board_1",      (char*) "pitch", CARMEN_PARAM_DOUBLE, &(board_pose_parameters.orientation.pitch), 0, NULL},
			{(char*) "sensor_board_1",      (char*) "yaw", CARMEN_PARAM_DOUBLE, &(board_pose_parameters.orientation.yaw), 0, NULL},
			{(char *) "velodyne",    (char *) "x", 	CARMEN_PARAM_DOUBLE, &(velodyne_pose_parameters.position.x), 0, NULL},
			{(char *) "velodyne",    (char *) "y", 	CARMEN_PARAM_DOUBLE, &(velodyne_pose_parameters.position.y), 0, NULL},
			{(char *) "velodyne",    (char *) "z", 	CARMEN_PARAM_DOUBLE, &(velodyne_pose_parameters.position.z), 0, NULL},
			{(char *) "velodyne",    (char *) "yaw", 	CARMEN_PARAM_DOUBLE, &(velodyne_pose_parameters.orientation.yaw), 0, NULL},
			{(char *) "velodyne",    (char *) "pitch", CARMEN_PARAM_DOUBLE, &(velodyne_pose_parameters.orientation.pitch), 0, NULL},
			{(char *) "velodyne",    (char *) "roll",  CARMEN_PARAM_DOUBLE, &(velodyne_pose_parameters.orientation.roll), 0, NULL},
			{(char *) "robot",	(char *) "length",								  		CARMEN_PARAM_DOUBLE, &path_smoother.robot_config.length,								 		1, NULL},
			{(char *) "robot",	(char *) "width",								  		CARMEN_PARAM_DOUBLE, &path_smoother.robot_config.width,								 			1, NULL},
			{(char *) "robot", 	(char *) "distance_between_rear_wheels",		  		CARMEN_PARAM_DOUBLE, &path_smoother.robot_config.distance_between_rear_wheels,			 		1, NULL},
			{(char *) "robot", 	(char *) "distance_between_front_and_rear_axles", 		CARMEN_PARAM_DOUBLE, &path_smoother.robot_config.distance_between_front_and_rear_axles, 		1, NULL},
			{(char *) "robot", 	(char *) "distance_between_front_car_and_front_wheels",	CARMEN_PARAM_DOUBLE, &path_smoother.robot_config.distance_between_front_car_and_front_wheels,	1, NULL},
			{(char *) "robot", 	(char *) "distance_between_rear_car_and_rear_wheels",	CARMEN_PARAM_DOUBLE, &path_smoother.robot_config.distance_between_rear_car_and_rear_wheels,		1, NULL},
			{(char *) "robot", 	(char *) "max_velocity",						  		CARMEN_PARAM_DOUBLE, &path_smoother.robot_config.max_v,									 		1, NULL},
			{(char *) "robot", 	(char *) "max_steering_angle",					  		CARMEN_PARAM_DOUBLE, &path_smoother.robot_config.max_phi,								 		1, NULL},
			{(char *) "robot", 	(char *) "maximum_acceleration_forward",				CARMEN_PARAM_DOUBLE, &path_smoother.robot_config.maximum_acceleration_forward,					1, NULL},
			{(char *) "robot", 	(char *) "maximum_acceleration_reverse",				CARMEN_PARAM_DOUBLE, &path_smoother.robot_config.maximum_acceleration_reverse,					1, NULL},
			{(char *) "robot", 	(char *) "maximum_deceleration_forward",				CARMEN_PARAM_DOUBLE, &path_smoother.robot_config.maximum_deceleration_forward,					1, NULL},
			{(char *) "robot", 	(char *) "maximum_deceleration_reverse",				CARMEN_PARAM_DOUBLE, &path_smoother.robot_config.maximum_deceleration_reverse,					1, NULL},
			{(char *) "robot", 	(char *) "maximum_steering_command_rate",				CARMEN_PARAM_DOUBLE, &path_smoother.robot_config.maximum_steering_command_rate,					1, NULL},
			{(char *) "robot", 	(char *) "understeer_coeficient",						CARMEN_PARAM_DOUBLE, &path_smoother.robot_config.understeer_coeficient,							1, NULL},

	};
	sensor_board_to_car_matrix = create_rotation_matrix(board_pose_parameters.orientation);
	sensor_to_board_matrix = create_rotation_matrix(velodyne_pose.orientation);

	num_items = sizeof (param_list) / sizeof (param_list[0]);
	carmen_param_install_params(argc, argv, param_list, num_items);

	return 0;
}

int
main(int argc, char **argv)
{
	int camera = 0;

	if (argc != 3)
	{
		fprintf(stderr, "%s: Wrong number of parameters. tracker_opentld requires 2 parameter and received %d. \n Usage: %s <camera_number> <camera_side(0-left; 1-right)\n>", argv[0], argc - 1, argv[0]);
		exit(1);
	}

	camera = atoi(argv[1]);
	camera_side = atoi(argv[2]);

	carmen_ipc_initialize(argc, argv);
	carmen_param_check_version(argv[0]);
	read_parameters(argc, argv, camera);
	last_track.resize(num_prev_frames);
	camera_parameters = get_stereo_instance(camera, tld_image_width, tld_image_height);


	box.x1_ = -1.0;
	box.y1_ = -1.0;
	box.x2_ = -1.0;
	box.y2_ = -1.0;

	signal(SIGINT, shutdown_camera_view);


	carmen_visual_tracker_define_messages();
	carmen_bumblebee_basic_subscribe_stereoimage(camera, NULL, (carmen_handler_t) image_handler, CARMEN_SUBSCRIBE_LATEST);
	carmen_velodyne_subscribe_partial_scan_message(NULL,(carmen_handler_t)velodyne_partial_scan_message_handler, CARMEN_SUBSCRIBE_LATEST);
	carmen_localize_ackerman_subscribe_globalpos_message(NULL, (carmen_handler_t) localize_globalpos_handler, CARMEN_SUBSCRIBE_LATEST);
	carmen_obstacle_distance_mapper_subscribe_message(NULL,	(carmen_handler_t) carmen_obstacle_distance_mapper_message_handler, CARMEN_SUBSCRIBE_LATEST);

	carmen_ipc_dispatch();

}<|MERGE_RESOLUTION|>--- conflicted
+++ resolved
@@ -1486,12 +1486,8 @@
 	create_lane_from_target_poses(target_poses_new, sync_pose_and_time.first);
 
 	if (point_added){
-<<<<<<< HEAD
-//		if (target_poses_new.size() > 5)
-=======
 		//To run with smoother
 //		if (target_poses.size() > 1)
->>>>>>> 8b9cd18a
 //		{
 //			poses_smooth = path_smoother.Smooth(target_poses_new);
 //		}
