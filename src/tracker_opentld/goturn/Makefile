--- conflicted
+++ resolved
@@ -11,19 +11,14 @@
 		  -I $(CAFFE_HOME)/build/src `pkg-config --cflags opencv` -I /usr/local/cuda-7.5/include/ \
 		  #-lcudnn -lcublas # -D CPU_ONLY
 		  
-<<<<<<< HEAD
 IFLAGS += -I$(CARMEN_HOME)/sharedlib/libtf/src -I/usr/local/include/bullet/
 
 #IFLAGS += -I Smoother -I Smoother/Entities -I Smoother/Helpers
-
-=======
-IFLAGS += -I$(CARMEN_HOME)/sharedlib/libtf/src -I/usr/local/include/bullet/ -I Smoother/Helpers/
 
 #G2O
 IFLAGS += -I/usr/include/eigen3 
 IFLAGS += -I/usr/include/suitesparse -I/usr/include/eigen3 -I/usr/local/include/EXTERNAL/csparse/ -I/usr/local/include/g2o/
 	  
->>>>>>> b63721b3
 LFLAGS += -lboost_system -lboost_filesystem -lboost_regex `pkg-config --libs opencv` \
 		  -L $(CAFFE_HOME)/build/lib -lcaffe -ltinyxml -lglog -lopencv_video -lparam_interface -lipc \
 		  -lglobal -lbumblebee_basic_interface -lvisual_tracker_interface -lvelodyne_camera_calibration \
