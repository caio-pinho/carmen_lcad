#include <string.h>
#include <stdlib.h>
#include <carmen/carmen.h>
#include <prob_measurement_model.h>
#include <prob_map.h>
#include <prob_interface.h>
#include <prob_measurement_model.h>
#include <prob_transforms.h>
#include <carmen/fused_odometry_interface.h>
#include <carmen/velodyne_interface.h>
#include <carmen/rotation_geometry.h>
#include <carmen/grid_mapping_interface.h>
#include <carmen/stereo_velodyne.h>
#include <carmen/stereo_velodyne_interface.h>
#include <carmen/grid_mapping.h>
#include <carmen/stereo_mapping_interface.h>
#include <carmen/map_server_interface.h>
#include <carmen/rddf_messages.h>
#include <carmen/rddf_interface.h>
#include <carmen/ultrasonic_filter_interface.h>
#include <carmen/parking_assistant_interface.h>
#include <omp.h>
#include "mapper.h"

#include "message_interpolation.cpp"

carmen_map_t offline_map;
// TODO: essa variavel eh definida como externa dentro da lib do mapper. Corrigir!
carmen_localize_ackerman_globalpos_message *globalpos_history;
int last_globalpos;

static int visual_odometry_is_global_pos = 0;
static int parking_assistant_found_safe_space = 0;

tf::Transformer tf_transformer(false);
MessageInterpolation<carmen_localize_ackerman_globalpos_message, carmen_ultrasonic_sonar_sensor_message> interpolator(1);

static carmen_pose_3D_t car_pose_g;
static carmen_pose_3D_t camera_pose_g;
static carmen_pose_3D_t sensor_board_pose_g;
static carmen_pose_3D_t ultrasonic_sensor_r1_g;
static carmen_pose_3D_t ultrasonic_sensor_r2_g;
static carmen_pose_3D_t ultrasonic_sensor_l1_g;
static carmen_pose_3D_t ultrasonic_sensor_l2_g;

/**
 * Model params
 */

double safe_range_above_sensors;
double robot_wheel_radius;

double obstacle_cost_distance = 1.0;
double obstacle_probability_threshold = 0.5;

int use_simulator_pose = 0;

rotation_matrix *board_to_car_matrix = NULL;

double highest_sensor = 0.0;

int merge_with_offline_map;
int build_snapshot_map;
int update_cells_below_car;
int update_and_merge_with_mapper_saved_maps;
int update_and_merge_with_snapshot_map;

carmen_pose_3D_t sensor_board_1_pose;

sensor_parameters_t *sensors_params;
sensor_parameters_t ultrasonic_sensor_params;
sensor_data_t *sensors_data;
int number_of_sensors;

carmen_pose_3D_t velodyne_pose;

char *map_path;

int publish_moving_objects_raw_map;

carmen_rddf_annotation_message last_rddf_annotation_message;
int robot_near_bump_or_barrier = 0;

bool offline_map_available = false;
int ok_to_publish = 0;
int number_of_threads = 1;

rotation_matrix *r_matrix_car_to_global = NULL;


///////////////////////////////////////////////////////////////////////////////////////////////
//                                                                                           //
// Publishers                                                                                //
//                                                                                           //
///////////////////////////////////////////////////////////////////////////////////////////////


static void
publish_map(double timestamp)
{
	mapper_publish_map(timestamp);
}
///////////////////////////////////////////////////////////////////////////////////////////////



///////////////////////////////////////////////////////////////////////////////////////////////
//                                                                                           //
// Handlers                                                                                  //
//                                                                                           //
///////////////////////////////////////////////////////////////////////////////////////////////


static void
velodyne_partial_scan_message_handler(carmen_velodyne_partial_scan_message *velodyne_message)
{
	/*if*/ (mapper_velodyne_partial_scan(velodyne_message));
		//publish_map(velodyne_message->timestamp);
}


static void
velodyne_variable_scan_message_handler1(carmen_velodyne_variable_scan_message *message)
{
	/*if*/ (mapper_velodyne_variable_scan(1, message));
		//publish_map(message->timestamp);
}


static void
velodyne_variable_scan_message_handler2(carmen_velodyne_variable_scan_message *message)
{
	/*if*/ (mapper_velodyne_variable_scan(2, message));
		//publish_map(message->timestamp);
}


static void
velodyne_variable_scan_message_handler3(carmen_velodyne_variable_scan_message *message)
{
	/*if*/ (mapper_velodyne_variable_scan(3, message));
		//publish_map(message->timestamp);
}


static void
velodyne_variable_scan_message_handler4(carmen_velodyne_variable_scan_message *message)
{
	/*if*/ (mapper_velodyne_variable_scan(4, message));
		//publish_map(message->timestamp);
}


static void
velodyne_variable_scan_message_handler5(carmen_velodyne_variable_scan_message *message)
{
	/*if*/ (mapper_velodyne_variable_scan(5, message));
		//publish_map(message->timestamp);
}


static void
velodyne_variable_scan_message_handler6(carmen_velodyne_variable_scan_message *message)
{
	/*if*/ (mapper_velodyne_variable_scan(6, message));
		//publish_map(message->timestamp);
}


static void
velodyne_variable_scan_message_handler7(carmen_velodyne_variable_scan_message *message)
{
	/*if*/ (mapper_velodyne_variable_scan(7, message));
		//publish_map(message->timestamp);
}


static void
velodyne_variable_scan_message_handler8(carmen_velodyne_variable_scan_message *message)
{
	/*if*/ (mapper_velodyne_variable_scan(8, message));
		//publish_map(message->timestamp);
}


static void
velodyne_variable_scan_message_handler9(carmen_velodyne_variable_scan_message *message)
{
	/*if*/ (mapper_velodyne_variable_scan(9, message));
		//publish_map(message->timestamp);
}


static void
carmen_localize_ackerman_globalpos_message_handler(carmen_localize_ackerman_globalpos_message *globalpos_message)
{
	double distance_to_annotation;
<<<<<<< HEAD
//	static double previous_timestamp = 0.0;
=======
>>>>>>> f719c0a8

	if (visual_odometry_is_global_pos)
		interpolator.AddMessageToInterpolationList(globalpos_message);
	else
		mapper_set_robot_pose_into_the_map(globalpos_message, update_cells_below_car);

	// Map annotations handling
	distance_to_annotation = DIST2D(last_rddf_annotation_message.annotation_point, globalpos_history[last_globalpos].pose.position);
	if (((last_rddf_annotation_message.annotation_type == RDDF_ANNOTATION_TYPE_BUMP) ||
		 (last_rddf_annotation_message.annotation_type == RDDF_ANNOTATION_TYPE_BARRIER)) &&
		(distance_to_annotation < 35.0))
		robot_near_bump_or_barrier = 1;
	else
		robot_near_bump_or_barrier = 0;

	if (ok_to_publish)
<<<<<<< HEAD
		publish_map(globalpos_message->timestamp);
//	double t = carmen_get_time();
//	printf("%lf\n", t - previous_timestamp);
//
=======
	{
		int aux = -1;
		for (int i = 0; i < NUM_VELODYNE_POINT_CLOUDS; i++)
		{
			if (sensors_data[0].points_timestamp[i] == globalpos_message->timestamp)
			{
				aux = sensors_data[0].point_cloud_index;
				sensors_data[0].point_cloud_index = i;
				run_mapper(&sensors_params[0], &sensors_data[0], r_matrix_car_to_global);
				publish_map(globalpos_message->timestamp);
				sensors_data[0].point_cloud_index = aux;
				break;
			}
		}
	}

//	static double previous_timestamp = 0.0;
//	double t = carmen_get_time();
//	printf("%lf\n", t - previous_timestamp);
>>>>>>> f719c0a8
//	previous_timestamp = t;
}


static void
true_pos_message_handler(carmen_simulator_ackerman_truepos_message *pose)
{
	if (offline_map_available)
	{
		mapper_merge_online_map_with_offline_map(&offline_map);
		publish_map(pose->timestamp);
	}
}


static void
offline_map_handler(carmen_map_server_offline_map_message *msg)
{
	static bool first_time = true;
	carmen_position_t map_origin;

	if (first_time)
	{
		offline_map_available = true;
		first_time = false;
	}

	map_origin.x = msg->config.x_origin;
	map_origin.y = msg->config.y_origin;

	memcpy(offline_map.complete_map, msg->complete_map, msg->config.x_size * msg->config.y_size * sizeof(double));
	offline_map.config = msg->config;

	mapper_change_map_origin_to_another_map_block(&map_origin);

	if (merge_with_offline_map)
		mapper_merge_online_map_with_offline_map(&offline_map);
}


static void
parking_sensor_goal_message_handler(carmen_parking_assistant_goal_message *message __attribute__ ((unused)))
{
	parking_assistant_found_safe_space = 1;
}


static void
ultrasonic_sensor_message_handler(carmen_ultrasonic_sonar_sensor_message *message)
{
	carmen_point_t Xt_r1, Xt_r2, Xt_l1, Xt_l2;

	tf::Transform world_to_car_pose;
	double yaw, pitch, roll;

	int i;

	carmen_localize_ackerman_globalpos_message globalpos_message;
	globalpos_message = interpolator.InterpolateMessages(message);

	mapper_set_robot_pose_into_the_map(&globalpos_message, update_cells_below_car);

	if (parking_assistant_found_safe_space)
	{
		publish_map(message->timestamp);
		return;
	}

	world_to_car_pose.setOrigin(tf::Vector3(globalpos_message.pose.position.x, globalpos_message.pose.position.y, globalpos_message.pose.position.z));
	world_to_car_pose.setRotation(tf::Quaternion(globalpos_message.pose.orientation.yaw, globalpos_message.pose.orientation.pitch, globalpos_message.pose.orientation.roll));
	tf::StampedTransform world_to_car_transform(world_to_car_pose, tf::Time(0), "/world", "/car");
	tf_transformer.setTransform(world_to_car_transform, "world_to_car_transform");

	//SENSOR R1 - FRONTAL
	tf::StampedTransform world_to_ultrasonic_sensor_r1;
	tf_transformer.lookupTransform("/world", "/ultrasonic_sensor_r1", tf::Time(0), world_to_ultrasonic_sensor_r1);
	Xt_r1.x = world_to_ultrasonic_sensor_r1.getOrigin().x();
	Xt_r1.y = world_to_ultrasonic_sensor_r1.getOrigin().y();
	tf::Matrix3x3(world_to_ultrasonic_sensor_r1.getRotation()).getEulerYPR(yaw, pitch, roll);
	Xt_r1.theta = yaw;

	double range[180];

	for (i=0 ; i<180 ; i++)
		range[i] = (double) message->sensor[3];

	mapper_update_grid_map(Xt_r1, range, &ultrasonic_sensor_params);

	//SENSOR R2 - LATERAL FRONTAL
	tf::StampedTransform world_to_ultrasonic_sensor_r2;
	tf_transformer.lookupTransform("/world", "/ultrasonic_sensor_r2", tf::Time(0), world_to_ultrasonic_sensor_r2);
	Xt_r2.x = world_to_ultrasonic_sensor_r2.getOrigin().x();
	Xt_r2.y = world_to_ultrasonic_sensor_r2.getOrigin().y();
	tf::Matrix3x3(world_to_ultrasonic_sensor_r2.getRotation()).getEulerYPR(yaw, pitch, roll);
	Xt_r2.theta = yaw;

	for (i=0 ; i<180 ; i++)
			range[i] = (double) message->sensor[2];

	mapper_update_grid_map(Xt_r2, range, &ultrasonic_sensor_params);

	//SENSOR L2 - LATERAL TRASEIRO
	tf::StampedTransform world_to_ultrasonic_sensor_l2;
	tf_transformer.lookupTransform("/world", "/ultrasonic_sensor_l2", tf::Time(0), world_to_ultrasonic_sensor_l2);
	Xt_l2.x = world_to_ultrasonic_sensor_l2.getOrigin().x();
	Xt_l2.y = world_to_ultrasonic_sensor_l2.getOrigin().y();
	tf::Matrix3x3(world_to_ultrasonic_sensor_l2.getRotation()).getEulerYPR(yaw, pitch, roll);
	Xt_l2.theta = yaw;

	for (i=0 ; i<180 ; i++)
			range[i] = (double) message->sensor[1];

	mapper_update_grid_map(Xt_l2, range, &ultrasonic_sensor_params);

	//SENSOR L1 - TRASEIRO
	tf::StampedTransform world_to_ultrasonic_sensor_l1;
	tf_transformer.lookupTransform("/world", "/ultrasonic_sensor_l1", tf::Time(0), world_to_ultrasonic_sensor_l1);
	Xt_l1.x = world_to_ultrasonic_sensor_l1.getOrigin().x();
	Xt_l1.y = world_to_ultrasonic_sensor_l1.getOrigin().y();
	tf::Matrix3x3(world_to_ultrasonic_sensor_l1.getRotation()).getEulerYPR(yaw, pitch, roll);
	Xt_l1.theta = yaw;

	for (i=0 ; i<180 ; i++)
			range[i] = (double) message->sensor[0];

	mapper_update_grid_map(Xt_l1, range, &ultrasonic_sensor_params);

	publish_map(message->timestamp);
}


static void
rddf_annotation_message_handler(carmen_rddf_annotation_message *message)
{
	double distance_to_last_annotation = DIST2D(last_rddf_annotation_message.annotation_point, globalpos_history[last_globalpos].pose.position);
	double distance_to_new_annotation = DIST2D(message->annotation_point, globalpos_history[last_globalpos].pose.position);

	if (distance_to_new_annotation < distance_to_last_annotation)
		last_rddf_annotation_message = *message; // TODO: tratar isso direito
}


static void
shutdown_module(int signo)
{
	if (signo == SIGINT)
	{
		if (update_and_merge_with_mapper_saved_maps)
			mapper_save_current_map();
			
		carmen_ipc_disconnect();
		fprintf(stderr, "Shutdown mapper_main\n");

		exit(0);
	}
}
///////////////////////////////////////////////////////////////////////////////////////////////



//////////////////////////////////////////////////////////////////////////////////////////////////
//                                                                                              //
// Initializations                                                                              //
//                                                                                              //
//////////////////////////////////////////////////////////////////////////////////////////////////


static void
init_velodyne_points(spherical_point_cloud **velodyne_points_out, unsigned char ***intencity, carmen_pose_3D_t **robot_pose_out,
		carmen_vector_3D_t **robot_velocity_out, double **robot_timestamp_out, double **robot_phi_out, double **points_timestamp_out)
{
	int i;

	carmen_pose_3D_t *robot_pose = (carmen_pose_3D_t *)calloc(NUM_VELODYNE_POINT_CLOUDS, sizeof(carmen_pose_3D_t));
	carmen_vector_3D_t *robot_velocity = (carmen_vector_3D_t *)calloc(NUM_VELODYNE_POINT_CLOUDS, sizeof(carmen_vector_3D_t));
	spherical_point_cloud *velodyne_points = (spherical_point_cloud *)malloc(NUM_VELODYNE_POINT_CLOUDS * sizeof(spherical_point_cloud));
	double *robot_timestamp = (double *)calloc(NUM_VELODYNE_POINT_CLOUDS, sizeof(double));
	*intencity = (unsigned char **)calloc(NUM_VELODYNE_POINT_CLOUDS, sizeof(unsigned char*));
	*robot_phi_out = (double *)calloc(NUM_VELODYNE_POINT_CLOUDS, sizeof(double));
	*points_timestamp_out = (double *)calloc(NUM_VELODYNE_POINT_CLOUDS, sizeof(double));


	carmen_test_alloc(velodyne_points);

	for (i = 0; i < NUM_VELODYNE_POINT_CLOUDS; i++)
	{
		velodyne_points[i].num_points = 0;
		velodyne_points[i].sphere_points = NULL;
	}

	*velodyne_points_out = velodyne_points;
	*robot_pose_out = robot_pose;
	*robot_velocity_out = robot_velocity;
	*robot_timestamp_out = robot_timestamp;
}


static void
get_alive_sensors(int argc, char **argv)
{
	int i;

	sensors_params = (sensor_parameters_t *)calloc(number_of_sensors, sizeof(sensor_parameters_t));
	carmen_test_alloc(sensors_params);

	sensors_data = (sensor_data_t *)calloc(number_of_sensors, sizeof(sensor_data_t));
	carmen_test_alloc(sensors_data);

	carmen_param_t param_list[] =
	{
			{(char*)"mapper", (char*)"velodyne", CARMEN_PARAM_ONOFF, &sensors_params[0].alive, 0, NULL},
			{(char*)"mapper", (char*)"stereo_velodyne1", CARMEN_PARAM_ONOFF, &sensors_params[1].alive, 0, NULL},
			{(char*)"mapper", (char*)"stereo_velodyne2", CARMEN_PARAM_ONOFF, &sensors_params[2].alive, 0, NULL},
			{(char*)"mapper", (char*)"stereo_velodyne3", CARMEN_PARAM_ONOFF, &sensors_params[3].alive, 0, NULL},
			{(char*)"mapper", (char*)"stereo_velodyne4", CARMEN_PARAM_ONOFF, &sensors_params[4].alive, 0, NULL},
			{(char*)"mapper", (char*)"stereo_velodyne5", CARMEN_PARAM_ONOFF, &sensors_params[5].alive, 0, NULL},
			{(char*)"mapper", (char*)"stereo_velodyne6", CARMEN_PARAM_ONOFF, &sensors_params[6].alive, 0, NULL},
			{(char*)"mapper", (char*)"stereo_velodyne7", CARMEN_PARAM_ONOFF, &sensors_params[7].alive, 0, NULL},
			{(char*)"mapper", (char*)"stereo_velodyne8", CARMEN_PARAM_ONOFF, &sensors_params[8].alive, 0, NULL},
			{(char*)"mapper", (char*)"stereo_velodyne9", CARMEN_PARAM_ONOFF, &sensors_params[9].alive, 0, NULL},
			{(char*)"mapper", (char*)"stereo_mapping", CARMEN_PARAM_ONOFF, &sensors_params[STEREO_MAPPING_SENSOR_INDEX].alive, 0, NULL},

			{(char*)"mapper", (char*)"velodyne_locc", CARMEN_PARAM_DOUBLE, &sensors_params[0].log_odds.log_odds_occ, 0, NULL},
			{(char*)"mapper", (char*)"stereo_velodyne1_locc", CARMEN_PARAM_DOUBLE, &sensors_params[1].log_odds.log_odds_occ, 0, NULL},
			{(char*)"mapper", (char*)"stereo_velodyne2_locc", CARMEN_PARAM_DOUBLE, &sensors_params[2].log_odds.log_odds_occ, 0, NULL},
			{(char*)"mapper", (char*)"stereo_velodyne3_locc", CARMEN_PARAM_DOUBLE, &sensors_params[3].log_odds.log_odds_occ, 0, NULL},
			{(char*)"mapper", (char*)"stereo_velodyne4_locc", CARMEN_PARAM_DOUBLE, &sensors_params[4].log_odds.log_odds_occ, 0, NULL},
			{(char*)"mapper", (char*)"stereo_velodyne5_locc", CARMEN_PARAM_DOUBLE, &sensors_params[5].log_odds.log_odds_occ, 0, NULL},
			{(char*)"mapper", (char*)"stereo_velodyne6_locc", CARMEN_PARAM_DOUBLE, &sensors_params[6].log_odds.log_odds_occ, 0, NULL},
			{(char*)"mapper", (char*)"stereo_velodyne7_locc", CARMEN_PARAM_DOUBLE, &sensors_params[7].log_odds.log_odds_occ, 0, NULL},
			{(char*)"mapper", (char*)"stereo_velodyne8_locc", CARMEN_PARAM_DOUBLE, &sensors_params[8].log_odds.log_odds_occ, 0, NULL},
			{(char*)"mapper", (char*)"stereo_velodyne9_locc", CARMEN_PARAM_DOUBLE, &sensors_params[9].log_odds.log_odds_occ, 0, NULL},
			{(char*)"mapper", (char*)"stereo_mapping_locc", CARMEN_PARAM_DOUBLE, &sensors_params[STEREO_MAPPING_SENSOR_INDEX].log_odds.log_odds_occ, 0, NULL},


			{(char*)"mapper", (char*)"velodyne_lfree", CARMEN_PARAM_DOUBLE, &sensors_params[0].log_odds.log_odds_free, 0, NULL},
			{(char*)"mapper", (char*)"stereo_velodyne1_lfree", CARMEN_PARAM_DOUBLE, &sensors_params[1].log_odds.log_odds_free, 0, NULL},
			{(char*)"mapper", (char*)"stereo_velodyne2_lfree", CARMEN_PARAM_DOUBLE, &sensors_params[2].log_odds.log_odds_free, 0, NULL},
			{(char*)"mapper", (char*)"stereo_velodyne3_lfree", CARMEN_PARAM_DOUBLE, &sensors_params[3].log_odds.log_odds_free, 0, NULL},
			{(char*)"mapper", (char*)"stereo_velodyne4_lfree", CARMEN_PARAM_DOUBLE, &sensors_params[4].log_odds.log_odds_free, 0, NULL},
			{(char*)"mapper", (char*)"stereo_velodyne5_lfree", CARMEN_PARAM_DOUBLE, &sensors_params[5].log_odds.log_odds_free, 0, NULL},
			{(char*)"mapper", (char*)"stereo_velodyne6_lfree", CARMEN_PARAM_DOUBLE, &sensors_params[6].log_odds.log_odds_free, 0, NULL},
			{(char*)"mapper", (char*)"stereo_velodyne7_lfree", CARMEN_PARAM_DOUBLE, &sensors_params[7].log_odds.log_odds_free, 0, NULL},
			{(char*)"mapper", (char*)"stereo_velodyne8_lfree", CARMEN_PARAM_DOUBLE, &sensors_params[8].log_odds.log_odds_free, 0, NULL},
			{(char*)"mapper", (char*)"stereo_velodyne9_lfree", CARMEN_PARAM_DOUBLE, &sensors_params[9].log_odds.log_odds_free, 0, NULL},
			{(char*)"mapper", (char*)"stereo_mapping_lfree", CARMEN_PARAM_DOUBLE, &sensors_params[STEREO_MAPPING_SENSOR_INDEX].log_odds.log_odds_free, 0, NULL},

			{(char*)"mapper", (char*)"velodyne_l0", CARMEN_PARAM_DOUBLE, &sensors_params[0].log_odds.log_odds_l0, 0, NULL},
			{(char*)"mapper", (char*)"stereo_velodyne1_l0", CARMEN_PARAM_DOUBLE, &sensors_params[1].log_odds.log_odds_l0, 0, NULL},
			{(char*)"mapper", (char*)"stereo_velodyne2_l0", CARMEN_PARAM_DOUBLE, &sensors_params[2].log_odds.log_odds_l0, 0, NULL},
			{(char*)"mapper", (char*)"stereo_velodyne3_l0", CARMEN_PARAM_DOUBLE, &sensors_params[3].log_odds.log_odds_l0, 0, NULL},
			{(char*)"mapper", (char*)"stereo_velodyne4_l0", CARMEN_PARAM_DOUBLE, &sensors_params[4].log_odds.log_odds_l0, 0, NULL},
			{(char*)"mapper", (char*)"stereo_velodyne5_l0", CARMEN_PARAM_DOUBLE, &sensors_params[5].log_odds.log_odds_l0, 0, NULL},
			{(char*)"mapper", (char*)"stereo_velodyne6_l0", CARMEN_PARAM_DOUBLE, &sensors_params[6].log_odds.log_odds_l0, 0, NULL},
			{(char*)"mapper", (char*)"stereo_velodyne7_l0", CARMEN_PARAM_DOUBLE, &sensors_params[7].log_odds.log_odds_l0, 0, NULL},
			{(char*)"mapper", (char*)"stereo_velodyne8_l0", CARMEN_PARAM_DOUBLE, &sensors_params[8].log_odds.log_odds_l0, 0, NULL},
			{(char*)"mapper", (char*)"stereo_velodyne9_l0", CARMEN_PARAM_DOUBLE, &sensors_params[9].log_odds.log_odds_l0, 0, NULL},

			{(char*)"mapper", (char*)"velodyne_unexpeted_delta_range_sigma", CARMEN_PARAM_DOUBLE, &sensors_params[0].unexpeted_delta_range_sigma, 0, NULL},
			{(char*)"mapper", (char*)"stereo_velodyne1_unexpeted_delta_range_sigma", CARMEN_PARAM_DOUBLE, &sensors_params[1].unexpeted_delta_range_sigma, 0, NULL},
			{(char*)"mapper", (char*)"stereo_velodyne2_unexpeted_delta_range_sigma", CARMEN_PARAM_DOUBLE, &sensors_params[2].unexpeted_delta_range_sigma, 0, NULL},
			{(char*)"mapper", (char*)"stereo_velodyne3_unexpeted_delta_range_sigma", CARMEN_PARAM_DOUBLE, &sensors_params[3].unexpeted_delta_range_sigma, 0, NULL},
			{(char*)"mapper", (char*)"stereo_velodyne4_unexpeted_delta_range_sigma", CARMEN_PARAM_DOUBLE, &sensors_params[4].unexpeted_delta_range_sigma, 0, NULL},
			{(char*)"mapper", (char*)"stereo_velodyne5_unexpeted_delta_range_sigma", CARMEN_PARAM_DOUBLE, &sensors_params[5].unexpeted_delta_range_sigma, 0, NULL},
			{(char*)"mapper", (char*)"stereo_velodyne6_unexpeted_delta_range_sigma", CARMEN_PARAM_DOUBLE, &sensors_params[6].unexpeted_delta_range_sigma, 0, NULL},
			{(char*)"mapper", (char*)"stereo_velodyne7_unexpeted_delta_range_sigma", CARMEN_PARAM_DOUBLE, &sensors_params[7].unexpeted_delta_range_sigma, 0, NULL},
			{(char*)"mapper", (char*)"stereo_velodyne8_unexpeted_delta_range_sigma", CARMEN_PARAM_DOUBLE, &sensors_params[8].unexpeted_delta_range_sigma, 0, NULL},
			{(char*)"mapper", (char*)"stereo_velodyne9_unexpeted_delta_range_sigma", CARMEN_PARAM_DOUBLE, &sensors_params[9].unexpeted_delta_range_sigma, 0, NULL},

			{(char*)"mapper", (char*)"velodyne_lambda_short_min", CARMEN_PARAM_DOUBLE, &sensors_params[0].lambda_short_min, 0, NULL},
			{(char*)"mapper", (char*)"stereo_velodyne1_lambda_short_min", CARMEN_PARAM_DOUBLE, &sensors_params[1].lambda_short_min, 0, NULL},
			{(char*)"mapper", (char*)"stereo_velodyne2_lambda_short_min", CARMEN_PARAM_DOUBLE, &sensors_params[2].lambda_short_min, 0, NULL},
			{(char*)"mapper", (char*)"stereo_velodyne3_lambda_short_min", CARMEN_PARAM_DOUBLE, &sensors_params[3].lambda_short_min, 0, NULL},
			{(char*)"mapper", (char*)"stereo_velodyne4_lambda_short_min", CARMEN_PARAM_DOUBLE, &sensors_params[4].lambda_short_min, 0, NULL},
			{(char*)"mapper", (char*)"stereo_velodyne5_lambda_short_min", CARMEN_PARAM_DOUBLE, &sensors_params[5].lambda_short_min, 0, NULL},
			{(char*)"mapper", (char*)"stereo_velodyne6_lambda_short_min", CARMEN_PARAM_DOUBLE, &sensors_params[6].lambda_short_min, 0, NULL},
			{(char*)"mapper", (char*)"stereo_velodyne7_lambda_short_min", CARMEN_PARAM_DOUBLE, &sensors_params[7].lambda_short_min, 0, NULL},
			{(char*)"mapper", (char*)"stereo_velodyne8_lambda_short_min", CARMEN_PARAM_DOUBLE, &sensors_params[8].lambda_short_min, 0, NULL},
			{(char*)"mapper", (char*)"stereo_velodyne9_lambda_short_min", CARMEN_PARAM_DOUBLE, &sensors_params[9].lambda_short_min, 0, NULL},

			{(char*)"mapper", (char*)"velodyne_lambda_short_max", CARMEN_PARAM_DOUBLE, &sensors_params[0].lambda_short_max, 0, NULL},
			{(char*)"mapper", (char*)"stereo_velodyne1_lambda_short_max", CARMEN_PARAM_DOUBLE, &sensors_params[1].lambda_short_max, 0, NULL},
			{(char*)"mapper", (char*)"stereo_velodyne2_lambda_short_max", CARMEN_PARAM_DOUBLE, &sensors_params[2].lambda_short_max, 0, NULL},
			{(char*)"mapper", (char*)"stereo_velodyne3_lambda_short_max", CARMEN_PARAM_DOUBLE, &sensors_params[3].lambda_short_max, 0, NULL},
			{(char*)"mapper", (char*)"stereo_velodyne4_lambda_short_max", CARMEN_PARAM_DOUBLE, &sensors_params[4].lambda_short_max, 0, NULL},
			{(char*)"mapper", (char*)"stereo_velodyne5_lambda_short_max", CARMEN_PARAM_DOUBLE, &sensors_params[5].lambda_short_max, 0, NULL},
			{(char*)"mapper", (char*)"stereo_velodyne6_lambda_short_max", CARMEN_PARAM_DOUBLE, &sensors_params[6].lambda_short_max, 0, NULL},
			{(char*)"mapper", (char*)"stereo_velodyne7_lambda_short_max", CARMEN_PARAM_DOUBLE, &sensors_params[7].lambda_short_max, 0, NULL},
			{(char*)"mapper", (char*)"stereo_velodyne8_lambda_short_max", CARMEN_PARAM_DOUBLE, &sensors_params[8].lambda_short_max, 0, NULL},
			{(char*)"mapper", (char*)"stereo_velodyne9_lambda_short_max", CARMEN_PARAM_DOUBLE, &sensors_params[9].lambda_short_max, 0, NULL},

			{(char*)"mapper",  (char*)"velodyne_range_max_factor", CARMEN_PARAM_DOUBLE, &sensors_params[0].range_max_factor, 0, NULL}


	};
	carmen_param_install_params(argc, argv, param_list, sizeof(param_list) / sizeof(param_list[0]));

	for (i = 0; i < number_of_sensors; i++)
	{
		if (i == STEREO_MAPPING_SENSOR_INDEX)
			continue;


		sensors_data[i].ray_position_in_the_floor = (carmen_vector_2D_t**)calloc(number_of_threads ,sizeof(carmen_vector_2D_t*));
		sensors_data[i].maxed = (int**)calloc(number_of_threads ,sizeof(int*));
		sensors_data[i].obstacle_height = (double**)calloc(number_of_threads ,sizeof(double*));
		sensors_data[i].occupancy_log_odds_of_each_ray_target = (double**)calloc(number_of_threads ,sizeof(double*));
		sensors_data[i].point_cloud_index = 0;
		sensors_data[i].points = NULL;
		sensors_data[i].ray_origin_in_the_floor = (carmen_vector_2D_t**)calloc(number_of_threads ,sizeof(carmen_vector_2D_t*));;
		sensors_data[i].ray_size_in_the_floor = (double**)calloc(number_of_threads ,sizeof(double*));
		sensors_data[i].processed_intensity = (double**)calloc(number_of_threads ,sizeof(double*));
		sensors_data[i].ray_hit_the_robot = (int**)calloc(number_of_threads ,sizeof(int*));
		sensors_data[i].ray_that_hit_the_nearest_target = (int*)calloc(number_of_threads ,sizeof(int));

		sensors_params[i].name = NULL;
		sensors_params[i].ray_order = NULL;
		sensors_params[i].sensor_to_board_matrix = NULL;
		sensors_params[i].vertical_correction = NULL;
		sensors_params[i].vertical_resolution = 0;

		for (int j = 0; j < number_of_threads; j++)
		{
			sensors_data[i].ray_position_in_the_floor[j] = NULL;
			sensors_data[i].maxed[j] = NULL;
			sensors_data[i].obstacle_height[j] = NULL;
			sensors_data[i].occupancy_log_odds_of_each_ray_target[j] = NULL;
			sensors_data[i].ray_origin_in_the_floor[j] = NULL;
			sensors_data[i].ray_size_in_the_floor[j] = NULL;
			sensors_data[i].processed_intensity[i] = NULL;
			sensors_data[i].ray_hit_the_robot[j] = NULL;
		}

		if (sensors_params[i].alive)
		{
			sensors_params[i].name = (char *)calloc(strlen(param_list[i].variable) + 1, sizeof(char));
			strcpy(sensors_params[i].name, param_list[i].variable);
		}
	}
}


static int *
generates_ray_order(int size)
{
	int i;

	int *ray_order = (int *)malloc(size * sizeof(int));
	carmen_test_alloc(ray_order);

	for (i = 0; i < size; i++)
		ray_order[i] = i;

	return ray_order;
}


static void
get_sensors_param(int argc, char **argv)
{
	int i, j;
	int flipped;
	int horizontal_resolution;
	char stereo_velodyne_string[256];

	int stereo_velodyne_vertical_roi_ini;
	int stereo_velodyne_vertical_roi_end;

	int stereo_velodyne_horizontal_roi_ini;
	int stereo_velodyne_horizontal_roi_end;

	int roi_ini, roi_end;

	sensors_params[0].pose = velodyne_pose;
	sensors_params[0].sensor_robot_reference = carmen_change_sensor_reference(sensor_board_1_pose.position, sensors_params[0].pose.position, board_to_car_matrix);

	sensors_params[0].height = sensors_params[0].sensor_robot_reference.z + robot_wheel_radius;

	if (sensors_params[0].height > highest_sensor)
		highest_sensor = sensors_params[0].height;

	if (sensors_params[0].alive && !strcmp(sensors_params[0].name,"velodyne"))
	{
		sensors_params[0].ray_order = carmen_velodyne_get_ray_order();
		sensors_params[0].vertical_correction = carmen_velodyne_get_vertical_correction();
		sensors_params[0].delta_difference_mean = carmen_velodyne_get_delta_difference_mean();
		sensors_params[0].delta_difference_stddev = carmen_velodyne_get_delta_difference_stddev();

		carmen_param_t param_list[] =
		{
				{sensors_params[0].name, (char*)"vertical_resolution", CARMEN_PARAM_INT, &sensors_params[0].vertical_resolution, 0, NULL},
				{(char *)"mapper", (char*)"velodyne_range_max", CARMEN_PARAM_DOUBLE, &sensors_params[0].range_max, 0, NULL},
				{sensors_params[0].name, (char*)"time_spent_by_each_scan", CARMEN_PARAM_DOUBLE, &sensors_params[0].time_spent_by_each_scan, 0, NULL},

		};

		carmen_param_install_params(argc, argv, param_list, sizeof(param_list) / sizeof(param_list[0]));
		init_velodyne_points(&sensors_data[0].points, &sensors_data[0].intensity, &sensors_data[0].robot_pose, &sensors_data[0].robot_velocity, &sensors_data[0].robot_timestamp, &sensors_data[0].robot_phi, &sensors_data[0].points_timestamp);
		sensors_params[0].sensor_to_board_matrix = create_rotation_matrix(sensors_params[0].pose.orientation);
		sensors_data[0].point_cloud_index = 0;
		carmen_prob_models_alloc_sensor_data(&sensors_data[0], sensors_params[0].vertical_resolution, number_of_threads);

		sensors_params[0].remission_calibration = NULL;//(double *) calloc(256 * sensors_params[0].vertical_resolution, sizeof(double));
//		FILE *f = fopen("../data/remission_calibration.txt", "r");
//		for (i = 0; i < 256 * sensors_params[0].vertical_resolution; i++)
//		{
//			fscanf(f, "%lf", &sensors_params[0].remission_calibration[i]);
//		}
//		fclose(f);
	}

	for (i = 1; i < number_of_sensors; i++)
	{
		if (i == STEREO_MAPPING_SENSOR_INDEX)
			continue;

		if (sensors_params[i].alive)
		{
			sensors_params[i].pose = get_stereo_velodyne_pose_3D(argc, argv, i);

			sensors_params[i].sensor_robot_reference = carmen_change_sensor_reference(sensor_board_1_pose.position, sensors_params[i].pose.position, board_to_car_matrix);
			sensors_params[i].height = sensors_params[i].sensor_robot_reference.z + robot_wheel_radius;

			if (sensors_params[i].height > highest_sensor)
				highest_sensor = sensors_params[i].height;

			sensors_params[i].time_spent_by_each_scan = 0.0;

			sprintf(stereo_velodyne_string, "%s%d", "stereo", i);


			carmen_param_t param_list[] =
			{
					{sensors_params[i].name, (char*) "vertical_resolution", CARMEN_PARAM_INT, &sensors_params[i].vertical_resolution, 0, NULL},
					{sensors_params[i].name, (char*) "horizontal_resolution", CARMEN_PARAM_INT, &horizontal_resolution, 0, NULL},
					{sensors_params[i].name, (char*) "flipped", CARMEN_PARAM_ONOFF, &flipped, 0, NULL},
					{sensors_params[i].name, (char*) "range_max", CARMEN_PARAM_DOUBLE, &sensors_params[i].range_max, 0, NULL},
					{sensors_params[i].name, (char*) "vertical_roi_ini", CARMEN_PARAM_INT, &stereo_velodyne_vertical_roi_ini, 0, NULL },
					{sensors_params[i].name, (char*) "vertical_roi_end", CARMEN_PARAM_INT, &stereo_velodyne_vertical_roi_end, 0, NULL },
					{sensors_params[i].name, (char*) "horizontal_roi_ini", CARMEN_PARAM_INT, &stereo_velodyne_horizontal_roi_ini, 0, NULL },
					{sensors_params[i].name, (char*) "horizontal_roi_end", CARMEN_PARAM_INT, &stereo_velodyne_horizontal_roi_end, 0, NULL }

			};

			carmen_param_install_params(argc, argv, param_list, sizeof(param_list) / sizeof(param_list[0]));

			if (flipped)
			{
				sensors_params[i].vertical_resolution = horizontal_resolution;
				roi_ini = stereo_velodyne_horizontal_roi_ini;
				roi_end = stereo_velodyne_horizontal_roi_end;
			}
			else
			{
				roi_ini = stereo_velodyne_vertical_roi_ini;
				roi_end = stereo_velodyne_vertical_roi_end;
			}

			if (sensors_params[i].vertical_resolution > (roi_end - roi_ini))
			{
				carmen_die("The stereo_velodyne_vertical_resolution is bigger than stereo point cloud height");
			}
			sensors_params[i].range_max_factor = 1.0;
			sensors_params[i].ray_order = generates_ray_order(sensors_params[i].vertical_resolution);
			sensors_params[i].vertical_correction = get_stereo_velodyne_correction(flipped, i, sensors_params[i].vertical_resolution, roi_ini, roi_end, 0, 0);
			init_velodyne_points(&sensors_data[i].points, &sensors_data[i].intensity, &sensors_data[i].robot_pose, &sensors_data[i].robot_velocity,  &sensors_data[i].robot_timestamp, &sensors_data[i].robot_phi, &sensors_data[i].points_timestamp);
			sensors_params[i].sensor_to_board_matrix = create_rotation_matrix(sensors_params[i].pose.orientation);
			sensors_data[i].point_cloud_index = 0;
			carmen_prob_models_alloc_sensor_data(&sensors_data[i], sensors_params[i].vertical_resolution, number_of_threads);

			//TODO : tem que fazer esta medida para as cameras igual foi feito para o velodyne
			sensors_params[i].delta_difference_mean = (double *)calloc(50, sizeof(double));
			sensors_params[i].delta_difference_stddev = (double *)calloc(50, sizeof(double));
			for (j = 0; j < 50; j++)
				sensors_params[i].delta_difference_stddev[j] = 1.0;
		}
	}
}


/* read all parameters from .ini file and command line. */
static void
read_parameters(int argc, char **argv,
		carmen_map_config_t *map_config,
		carmen_robot_ackerman_config_t *p_car_config)
{
	double robot_vertical_displacement_from_center;

	double map_resolution, map_width, map_height;
	carmen_param_t param_list[] =
	{
			{(char*)"robot",  (char*)"distance_between_front_car_and_front_wheels", 	CARMEN_PARAM_DOUBLE, &(p_car_config->distance_between_front_car_and_front_wheels), 1, NULL},
			{(char*)"robot",  (char*)"distance_between_front_and_rear_axles",		CARMEN_PARAM_DOUBLE, &(p_car_config->distance_between_front_and_rear_axles), 1, NULL},
			{(char*)"robot",  (char*)"distance_between_rear_car_and_rear_wheels",		CARMEN_PARAM_DOUBLE, &(p_car_config->distance_between_rear_car_and_rear_wheels), 1, NULL},
			{(char*)"robot",  (char*)"distance_between_rear_wheels",			CARMEN_PARAM_DOUBLE, &(p_car_config->distance_between_rear_wheels), 1, NULL},

			{(char*)"sensor_board_1",  (char*)"x", CARMEN_PARAM_DOUBLE, &(sensor_board_1_pose.position.x),	0, NULL},
			{(char*)"sensor_board_1",  (char*)"y", CARMEN_PARAM_DOUBLE, &(sensor_board_1_pose.position.y),	0, NULL},
			{(char*)"sensor_board_1",  (char*)"z", CARMEN_PARAM_DOUBLE, &(sensor_board_1_pose.position.z),	0, NULL},
			{(char*)"sensor_board_1",  (char*)"roll", CARMEN_PARAM_DOUBLE, &(sensor_board_1_pose.orientation.roll),0, NULL},
			{(char*)"sensor_board_1",  (char*)"pitch", CARMEN_PARAM_DOUBLE, &(sensor_board_1_pose.orientation.pitch),0, NULL},
			{(char*)"sensor_board_1",  (char*)"yaw", CARMEN_PARAM_DOUBLE, &(sensor_board_1_pose.orientation.yaw),	0, NULL},

			{(char*)"velodyne",  (char*)"x", CARMEN_PARAM_DOUBLE, &(velodyne_pose.position.x), 0, NULL},
			{(char*)"velodyne",  (char*)"y", CARMEN_PARAM_DOUBLE, &(velodyne_pose.position.y), 0, NULL},
			{(char*)"velodyne",  (char*)"z", CARMEN_PARAM_DOUBLE, &(velodyne_pose.position.z), 0, NULL},
			{(char*)"velodyne",  (char*)"roll", CARMEN_PARAM_DOUBLE, &(velodyne_pose.orientation.roll), 0, NULL},
			{(char*)"velodyne",  (char*)"pitch", CARMEN_PARAM_DOUBLE, &(velodyne_pose.orientation.pitch), 0, NULL},
			{(char*)"velodyne",  (char*)"yaw", CARMEN_PARAM_DOUBLE, &(velodyne_pose.orientation.yaw), 0, NULL},

			{(char*)"robot",  (char*)"wheel_radius", CARMEN_PARAM_DOUBLE, &(robot_wheel_radius), 0, NULL},
			{(char*)"mapper",  (char*)"number_of_sensors", CARMEN_PARAM_INT, &number_of_sensors, 0, NULL},
			{(char*)"mapper",  (char*)"safe_range_above_sensors", CARMEN_PARAM_DOUBLE, &safe_range_above_sensors, 0, NULL},

			{(char*)"robot",  (char*)"length", CARMEN_PARAM_DOUBLE, &p_car_config->length, 0, NULL},
			{(char*)"robot",  (char*)"width", CARMEN_PARAM_DOUBLE, &p_car_config->width, 0, NULL},
			{(char*)"robot",  (char*)"vertical_displacement_from_center", CARMEN_PARAM_DOUBLE, &robot_vertical_displacement_from_center, 0, NULL},

			{(char*)"mapper",  (char*)"map_grid_res", CARMEN_PARAM_DOUBLE, &map_resolution, 0, NULL},
			{(char*)"mapper",  (char*)"map_width", CARMEN_PARAM_DOUBLE, &map_width, 0, NULL},
			{(char*)"mapper",  (char*)"map_height", CARMEN_PARAM_DOUBLE, &map_height, 0, NULL},

			{(char*)"mapper", (char*)"moving_objects_raw_map", CARMEN_PARAM_ONOFF, &publish_moving_objects_raw_map, 0, NULL},

			{(char*)"mapper",  (char*)"build_snapshot_map", CARMEN_PARAM_ONOFF, &build_snapshot_map, 0, NULL},
			{(char*)"mapper",  (char*)"merge_with_offline_map", CARMEN_PARAM_ONOFF, &merge_with_offline_map, 0, NULL},
			{(char*)"mapper",  (char*)"update_and_merge_with_mapper_saved_maps", CARMEN_PARAM_ONOFF, &update_and_merge_with_mapper_saved_maps, 0, NULL},
			{(char*)"mapper",  (char*)"update_cells_below_car", CARMEN_PARAM_ONOFF, &update_cells_below_car, 0, NULL},

			{(char*)"mapper",  (char*)"update_and_merge_with_snapshot_map", CARMEN_PARAM_ONOFF, &update_and_merge_with_snapshot_map, 0, NULL},

			{(char*)"commandline",  (char*)"map_path", CARMEN_PARAM_STRING, &map_path, 0, NULL},

			{(char *) "visual_odometry", (char *) "is_global_pos", CARMEN_PARAM_ONOFF, &visual_odometry_is_global_pos, 0, NULL},

			{(char *)"grid_mapping", (char *)"ultrasonic_sensor_sampling_step", CARMEN_PARAM_INT, &ultrasonic_sensor_params.sampling_step, 0, NULL},
			{(char *)"grid_mapping", (char *)"ultrasonic_sensor_num_beams", CARMEN_PARAM_INT, &ultrasonic_sensor_params.laser_beams, 0, NULL},
			{(char *)"grid_mapping", (char *)"ultrasonic_sensor_fov_range", CARMEN_PARAM_DOUBLE, &ultrasonic_sensor_params.fov_range, 0, NULL},
			{(char *)"grid_mapping", (char *)"ultrasonic_sensor_max_range", CARMEN_PARAM_DOUBLE, &ultrasonic_sensor_params.range_max, 0, NULL},
			{(char *)"grid_mapping", (char *)"ultrasonic_sensor_lambda_short", CARMEN_PARAM_DOUBLE, &ultrasonic_sensor_params.lambda_short, 0, NULL},
			{(char *)"grid_mapping", (char *)"ultrasonic_sensor_sigma_zhit", CARMEN_PARAM_DOUBLE, &ultrasonic_sensor_params.sigma_zhit, 0, NULL},
			{(char *)"grid_mapping", (char *)"ultrasonic_sensor_zhit", CARMEN_PARAM_DOUBLE, &ultrasonic_sensor_params.zhit, 0, NULL},
			{(char *)"grid_mapping", (char *)"ultrasonic_sensor_zmax", CARMEN_PARAM_DOUBLE, &ultrasonic_sensor_params.zmax, 0, NULL},
			{(char *)"grid_mapping", (char *)"ultrasonic_sensor_zrand", CARMEN_PARAM_DOUBLE, &ultrasonic_sensor_params.zrand, 0, NULL},
			{(char *)"grid_mapping", (char *)"ultrasonic_sensor_zshort", CARMEN_PARAM_DOUBLE, &ultrasonic_sensor_params.zshort, 0, NULL},

			{(char *)"grid_mapping", (char *)"map_locc", CARMEN_PARAM_DOUBLE, &ultrasonic_sensor_params.log_odds.log_odds_occ, 0, NULL},
			{(char *)"grid_mapping", (char *)"map_lfree", CARMEN_PARAM_DOUBLE, &ultrasonic_sensor_params.log_odds.log_odds_free, 0, NULL},
			{(char *)"grid_mapping", (char *)"map_l0", CARMEN_PARAM_DOUBLE, &ultrasonic_sensor_params.log_odds.log_odds_l0, 0, NULL},
			{(char *)"grid_mapping", (char *)"map_log_odds_max", CARMEN_PARAM_DOUBLE, &ultrasonic_sensor_params.lambda_short_min, 0, NULL},
			{(char *)"grid_mapping", (char *)"map_log_odds_min", CARMEN_PARAM_DOUBLE, &ultrasonic_sensor_params.lambda_short_max, 0, NULL},


			{(char *) "ultrasonic_sensor_r1", (char *) "x", 	CARMEN_PARAM_DOUBLE, &(ultrasonic_sensor_r1_g.position.x), 0, NULL},
			{(char *) "ultrasonic_sensor_r1", (char *) "y", 	CARMEN_PARAM_DOUBLE, &(ultrasonic_sensor_r1_g.position.y), 0, NULL},
			{(char *) "ultrasonic_sensor_r1", (char *) "z", 	CARMEN_PARAM_DOUBLE, &(ultrasonic_sensor_r1_g.position.z), 0, NULL},
			{(char *) "ultrasonic_sensor_r1", (char *) "yaw", 	CARMEN_PARAM_DOUBLE, &(ultrasonic_sensor_r1_g.orientation.yaw), 0, NULL},
			{(char *) "ultrasonic_sensor_r1", (char *) "pitch", CARMEN_PARAM_DOUBLE, &(ultrasonic_sensor_r1_g.orientation.pitch), 0, NULL},
			{(char *) "ultrasonic_sensor_r1", (char *) "roll", 	CARMEN_PARAM_DOUBLE, &(ultrasonic_sensor_r1_g.orientation.roll), 0, NULL},

			{(char *) "ultrasonic_sensor_r2", (char *) "x", 	CARMEN_PARAM_DOUBLE, &(ultrasonic_sensor_r2_g.position.x), 0, NULL},
			{(char *) "ultrasonic_sensor_r2", (char *) "y", 	CARMEN_PARAM_DOUBLE, &(ultrasonic_sensor_r2_g.position.y), 0, NULL},
			{(char *) "ultrasonic_sensor_r2", (char *) "z", 	CARMEN_PARAM_DOUBLE, &(ultrasonic_sensor_r2_g.position.z), 0, NULL},
			{(char *) "ultrasonic_sensor_r2", (char *) "yaw", 	CARMEN_PARAM_DOUBLE, &(ultrasonic_sensor_r2_g.orientation.yaw), 0, NULL},
			{(char *) "ultrasonic_sensor_r2", (char *) "pitch", CARMEN_PARAM_DOUBLE, &(ultrasonic_sensor_r2_g.orientation.pitch), 0, NULL},
			{(char *) "ultrasonic_sensor_r2", (char *) "roll", 	CARMEN_PARAM_DOUBLE, &(ultrasonic_sensor_r2_g.orientation.roll), 0, NULL},

			{(char *) "ultrasonic_sensor_l2", (char *) "x", 	CARMEN_PARAM_DOUBLE, &(ultrasonic_sensor_l2_g.position.x), 0, NULL},
			{(char *) "ultrasonic_sensor_l2", (char *) "y", 	CARMEN_PARAM_DOUBLE, &(ultrasonic_sensor_l2_g.position.y), 0, NULL},
			{(char *) "ultrasonic_sensor_l2", (char *) "z", 	CARMEN_PARAM_DOUBLE, &(ultrasonic_sensor_l2_g.position.z), 0, NULL},
			{(char *) "ultrasonic_sensor_l2", (char *) "yaw", 	CARMEN_PARAM_DOUBLE, &(ultrasonic_sensor_l2_g.orientation.yaw), 0, NULL},
			{(char *) "ultrasonic_sensor_l2", (char *) "pitch", CARMEN_PARAM_DOUBLE, &(ultrasonic_sensor_l2_g.orientation.pitch), 0, NULL},
			{(char *) "ultrasonic_sensor_l2", (char *) "roll", 	CARMEN_PARAM_DOUBLE, &(ultrasonic_sensor_l2_g.orientation.roll), 0, NULL},

			{(char *) "ultrasonic_sensor_l1", (char *) "x", 	CARMEN_PARAM_DOUBLE, &(ultrasonic_sensor_l1_g.position.x), 0, NULL},
			{(char *) "ultrasonic_sensor_l1", (char *) "y", 	CARMEN_PARAM_DOUBLE, &(ultrasonic_sensor_l1_g.position.y), 0, NULL},
			{(char *) "ultrasonic_sensor_l1", (char *) "z", 	CARMEN_PARAM_DOUBLE, &(ultrasonic_sensor_l1_g.position.z), 0, NULL},
			{(char *) "ultrasonic_sensor_l1", (char *) "yaw", 	CARMEN_PARAM_DOUBLE, &(ultrasonic_sensor_l1_g.orientation.yaw), 0, NULL},
			{(char *) "ultrasonic_sensor_l1", (char *) "pitch", CARMEN_PARAM_DOUBLE, &(ultrasonic_sensor_l1_g.orientation.pitch), 0, NULL},
			{(char *) "ultrasonic_sensor_l1", (char *) "roll", 	CARMEN_PARAM_DOUBLE, &(ultrasonic_sensor_l1_g.orientation.roll), 0, NULL},

			{(char *)"rrt",	(char *)"obstacle_cost_distance",	CARMEN_PARAM_DOUBLE,	&obstacle_cost_distance,	1, NULL},
			{(char *)"rrt",	(char *)"obstacle_probability_threshold",	CARMEN_PARAM_DOUBLE,	&obstacle_probability_threshold,	1, NULL}

	};

	carmen_param_install_params(argc, argv, param_list, sizeof(param_list) / sizeof(param_list[0]));


	if (map_width != map_height)
		carmen_die("Wrong map size: width (%f) must be equal to height (%f).", map_width, map_height);

	if ( (((int)map_width) % 3) != 0)
		carmen_die("Wrong map size: width (%f) and height (%f) must be multiple of 3.", map_width, map_height);

	map_config->x_size = round(map_width / map_resolution);
	map_config->y_size = round(map_height / map_resolution);
	map_config->resolution = map_resolution;

	carmen_grid_mapping_init_parameters(map_resolution, map_width);

	board_to_car_matrix = create_rotation_matrix(sensor_board_1_pose.orientation);

	get_alive_sensors(argc, argv);

	get_sensors_param(argc, argv);
}


static void
carmen_subscribe_to_ultrasonic_relevant_messages()
{
	carmen_parking_assistant_subscribe_goal(NULL, (carmen_handler_t) parking_sensor_goal_message_handler, CARMEN_SUBSCRIBE_LATEST);
	carmen_ultrasonic_sonar_sensor_subscribe(NULL, (carmen_handler_t) ultrasonic_sensor_message_handler, CARMEN_SUBSCRIBE_LATEST);
}


static void
subscribe_to_ipc_messages()
{
	carmen_localize_ackerman_subscribe_globalpos_message(NULL,
			(carmen_handler_t)carmen_localize_ackerman_globalpos_message_handler,
			CARMEN_SUBSCRIBE_LATEST);

	if (sensors_params[0].alive)
	{
		carmen_velodyne_subscribe_partial_scan_message(NULL,
				(carmen_handler_t)velodyne_partial_scan_message_handler,
				CARMEN_SUBSCRIBE_LATEST);
	}

	if (sensors_params[1].alive)
	{
		carmen_stereo_velodyne_subscribe_scan_message(1, NULL,
				(carmen_handler_t)velodyne_variable_scan_message_handler1,
				CARMEN_SUBSCRIBE_LATEST);
	}

	if (sensors_params[2].alive)
	{
		carmen_stereo_velodyne_subscribe_scan_message(2, NULL,
				(carmen_handler_t)velodyne_variable_scan_message_handler2,
				CARMEN_SUBSCRIBE_LATEST);
	}

	if (sensors_params[3].alive)
	{
		carmen_stereo_velodyne_subscribe_scan_message(3, NULL,
				(carmen_handler_t)velodyne_variable_scan_message_handler3,
				CARMEN_SUBSCRIBE_LATEST);
	}

	if (sensors_params[4].alive)
	{
		carmen_stereo_velodyne_subscribe_scan_message(4, NULL,
				(carmen_handler_t)velodyne_variable_scan_message_handler4,
				CARMEN_SUBSCRIBE_LATEST);
	}

	if (sensors_params[5].alive)
	{
		carmen_stereo_velodyne_subscribe_scan_message(5, NULL,
				(carmen_handler_t)velodyne_variable_scan_message_handler5,
				CARMEN_SUBSCRIBE_LATEST);
	}

	if (sensors_params[6].alive)
	{
		carmen_stereo_velodyne_subscribe_scan_message(6, NULL,
				(carmen_handler_t)velodyne_variable_scan_message_handler6,
				CARMEN_SUBSCRIBE_LATEST);
	}

	if (sensors_params[7].alive)
	{
		carmen_stereo_velodyne_subscribe_scan_message(7, NULL,
				(carmen_handler_t)velodyne_variable_scan_message_handler7,
				CARMEN_SUBSCRIBE_LATEST);
	}

	if (sensors_params[8].alive)
	{
		carmen_stereo_velodyne_subscribe_scan_message(8, NULL,
				(carmen_handler_t)velodyne_variable_scan_message_handler8,
				CARMEN_SUBSCRIBE_LATEST);
	}

	if (sensors_params[9].alive)
	{
		carmen_stereo_velodyne_subscribe_scan_message(9, NULL,
				(carmen_handler_t)velodyne_variable_scan_message_handler9,
				CARMEN_SUBSCRIBE_LATEST);
	}

	carmen_map_server_subscribe_offline_map(NULL, (carmen_handler_t) offline_map_handler, CARMEN_SUBSCRIBE_LATEST);

	carmen_simulator_ackerman_subscribe_truepos_message(NULL, (carmen_handler_t) true_pos_message_handler, CARMEN_SUBSCRIBE_LATEST);

	if (visual_odometry_is_global_pos)
		carmen_subscribe_to_ultrasonic_relevant_messages();

	// esse handler eh subscribe_all porque todas as anotacoes precisam ser recebidas!
	carmen_rddf_subscribe_annotation_message(NULL, (carmen_handler_t) rddf_annotation_message_handler, CARMEN_SUBSCRIBE_ALL);
}


static void
define_mapper_messages()
{
	/* register initialize message */
	carmen_map_server_define_compact_cost_map_message();
	carmen_grid_mapping_define_messages();
}

void initialize_transforms()
{
	tf::Transform board_to_camera_pose;
	tf::Transform car_to_board_pose;
	tf::Transform world_to_car_pose;
	tf::Transform ultrasonic_sensor_r1_to_car_pose;
	tf::Transform ultrasonic_sensor_r2_to_car_pose;
	tf::Transform ultrasonic_sensor_l1_to_car_pose;
	tf::Transform ultrasonic_sensor_l2_to_car_pose;

	tf::Time::init();

	// initial car pose with respect to the world
	world_to_car_pose.setOrigin(tf::Vector3(car_pose_g.position.x, car_pose_g.position.y, car_pose_g.position.z));
	world_to_car_pose.setRotation(tf::Quaternion(car_pose_g.orientation.yaw, car_pose_g.orientation.pitch, car_pose_g.orientation.roll));
	tf::StampedTransform world_to_car_transform(world_to_car_pose, tf::Time(0), "/world", "/car");
	tf_transformer.setTransform(world_to_car_transform, "world_to_car_transform");

	// board pose with respect to the car
	car_to_board_pose.setOrigin(tf::Vector3(sensor_board_pose_g.position.x, sensor_board_pose_g.position.y, sensor_board_pose_g.position.z));
	car_to_board_pose.setRotation(tf::Quaternion(sensor_board_pose_g.orientation.yaw, sensor_board_pose_g.orientation.pitch, sensor_board_pose_g.orientation.roll)); 				// yaw, pitch, roll
	tf::StampedTransform car_to_board_transform(car_to_board_pose, tf::Time(0), "/car", "/board");
	tf_transformer.setTransform(car_to_board_transform, "car_to_board_transform");

	// camera pose with respect to the board
	board_to_camera_pose.setOrigin(tf::Vector3(camera_pose_g.position.x, camera_pose_g.position.y, camera_pose_g.position.z));
	board_to_camera_pose.setRotation(tf::Quaternion(camera_pose_g.orientation.yaw, camera_pose_g.orientation.pitch, camera_pose_g.orientation.roll)); 				// yaw, pitch, roll
	tf::StampedTransform board_to_camera_transform(board_to_camera_pose, tf::Time(0), "/board", "/camera");
	tf_transformer.setTransform(board_to_camera_transform, "board_to_camera_transform");

	// initial ultrasonic sensor r1 pose with respect to the car
	ultrasonic_sensor_r1_to_car_pose.setOrigin(tf::Vector3(ultrasonic_sensor_r1_g.position.x, ultrasonic_sensor_r1_g.position.y, ultrasonic_sensor_r1_g.position.z));
	ultrasonic_sensor_r1_to_car_pose.setRotation(tf::Quaternion(ultrasonic_sensor_r1_g.orientation.yaw, ultrasonic_sensor_r1_g.orientation.pitch, ultrasonic_sensor_r1_g.orientation.roll));
	tf::StampedTransform ultrasonic_sensor_r1_to_car_transform(ultrasonic_sensor_r1_to_car_pose, tf::Time(0), "/car", "/ultrasonic_sensor_r1");
	tf_transformer.setTransform(ultrasonic_sensor_r1_to_car_transform, "ultrasonic_sensor_r1_to_car_transform");

	// initial ultrasonic sensor r2 pose with respect to the car
	ultrasonic_sensor_r2_to_car_pose.setOrigin(tf::Vector3(ultrasonic_sensor_r2_g.position.x, ultrasonic_sensor_r2_g.position.y, ultrasonic_sensor_r2_g.position.z));
	ultrasonic_sensor_r2_to_car_pose.setRotation(tf::Quaternion(ultrasonic_sensor_r2_g.orientation.yaw, ultrasonic_sensor_r2_g.orientation.pitch, ultrasonic_sensor_r2_g.orientation.roll));
	tf::StampedTransform ultrasonic_sensor_r2_to_car_transform(ultrasonic_sensor_r2_to_car_pose, tf::Time(0), "/car", "/ultrasonic_sensor_r2");
	tf_transformer.setTransform(ultrasonic_sensor_r2_to_car_transform, "ultrasonic_sensor_r2_to_car_transform");

	// initial ultrasonic sensor l2 pose with respect to the car
	ultrasonic_sensor_l2_to_car_pose.setOrigin(tf::Vector3(ultrasonic_sensor_l2_g.position.x, ultrasonic_sensor_l2_g.position.y, ultrasonic_sensor_l2_g.position.z));
	ultrasonic_sensor_l2_to_car_pose.setRotation(tf::Quaternion(ultrasonic_sensor_l2_g.orientation.yaw, ultrasonic_sensor_l2_g.orientation.pitch, ultrasonic_sensor_l2_g.orientation.roll));
	tf::StampedTransform ultrasonic_sensor_l2_to_car_transform(ultrasonic_sensor_l2_to_car_pose, tf::Time(0), "/car", "/ultrasonic_sensor_l2");
	tf_transformer.setTransform(ultrasonic_sensor_l2_to_car_transform, "ultrasonic_sensor_l2_to_car_transform");

	// initial ultrasonic sensor l1 pose with respect to the car
	ultrasonic_sensor_l1_to_car_pose.setOrigin(tf::Vector3(ultrasonic_sensor_l1_g.position.x, ultrasonic_sensor_l1_g.position.y, ultrasonic_sensor_l1_g.position.z));
	ultrasonic_sensor_l1_to_car_pose.setRotation(tf::Quaternion(ultrasonic_sensor_l1_g.orientation.yaw, ultrasonic_sensor_l1_g.orientation.pitch, ultrasonic_sensor_l1_g.orientation.roll));
	tf::StampedTransform ultrasonic_sensor_l1_to_car_transform(ultrasonic_sensor_l1_to_car_pose, tf::Time(0), "/car", "/ultrasonic_sensor_l1");
	tf_transformer.setTransform(ultrasonic_sensor_l1_to_car_transform, "ultrasonic_sensor_l1_to_car_transform");


}
//////////////////////////////////////////////////////////////////////////////////////////////////


int
main(int argc, char **argv)
{
	carmen_map_config_t map_config;
	carmen_robot_ackerman_config_t car_config;

	/* Connect to IPC Server */
	carmen_ipc_initialize(argc, argv);

	/* Check the param server version */
	carmen_param_check_version(argv[0]);

	/* Register shutdown cleaner handler */
	signal(SIGINT, shutdown_module);

	/* Initialize all the relevant parameters */
	read_parameters(argc, argv, &map_config, &car_config);

	initialize_transforms();

	mapper_initialize(&map_config, car_config);

	/* Register messages */
	define_mapper_messages();

	/* Subscribe to relevant messages */
	subscribe_to_ipc_messages();

	carmen_ipc_dispatch();

	return (0);
}<|MERGE_RESOLUTION|>--- conflicted
+++ resolved
@@ -195,10 +195,6 @@
 carmen_localize_ackerman_globalpos_message_handler(carmen_localize_ackerman_globalpos_message *globalpos_message)
 {
 	double distance_to_annotation;
-<<<<<<< HEAD
-//	static double previous_timestamp = 0.0;
-=======
->>>>>>> f719c0a8
 
 	if (visual_odometry_is_global_pos)
 		interpolator.AddMessageToInterpolationList(globalpos_message);
@@ -215,12 +211,6 @@
 		robot_near_bump_or_barrier = 0;
 
 	if (ok_to_publish)
-<<<<<<< HEAD
-		publish_map(globalpos_message->timestamp);
-//	double t = carmen_get_time();
-//	printf("%lf\n", t - previous_timestamp);
-//
-=======
 	{
 		int aux = -1;
 		for (int i = 0; i < NUM_VELODYNE_POINT_CLOUDS; i++)
@@ -240,7 +230,6 @@
 //	static double previous_timestamp = 0.0;
 //	double t = carmen_get_time();
 //	printf("%lf\n", t - previous_timestamp);
->>>>>>> f719c0a8
 //	previous_timestamp = t;
 }
 
