#include <GrabData.hpp>
#include <StampedMessageType.hpp>
#include <SimpleLidarSegmentation.hpp>

#include <list>
#include <cmath>
#include <thread>
#include <iterator>
#include <stdexcept>
#include <utility>
#include <limits>
#include <unistd.h>

#include <viso_stereo.h>
#include <png++/png.hpp>

#include <pcl/kdtree/kdtree_flann.h>

#include <sstream>

using namespace hyper;

// the main constructor
GrabData::GrabData() :
    raw_messages(0),
    messages(0),
    gps_messages(0),
    xsens_messages(0),
    velodyne_messages(0),
    used_velodyne(0),
    sick_messages(0),
    point_cloud_lidar_messages(nullptr),
    odometry_messages(0),
    bumblebee_messages(0),
    used_frames(0),
    gps_origin(0.0, 0.0),
    icp_start_index(0),
    icp_end_index(0),
    icp_mutex(),
    first_last_mutex(),
    error_increment_mutex(),
    icp_errors(0),
    dmax(std::numeric_limits<double>::max()),
    maximum_vel_scans(MAXIMUM_VEL_SCANS),
    loop_required_time(LOOP_REQUIRED_TIME),
    loop_required_distance(LOOP_REQUIRED_DISTANCE),
    icp_threads_pool_size(ICP_THREADS_POOL_SIZE),
    icp_thread_block_size(ICP_THREAD_BLOCK_SIZE),
    lidar_odometry_min_distance(LIDAR_ODOMETRY_MIN_DISTANCE),
    visual_odometry_min_distance(VISUAL_ODOMETRY_MIN_DISTANCE),
    icp_translation_confidence_factor(ICP_TRANSLATION_CONFIDENCE_FACTOR),
    save_accumulated_point_clouds(false),
    save_loop_closure_point_clouds(false),
    use_velodyne_odometry(true),
    use_sick_odometry(true),
    use_bumblebee_odometry(true),
    use_velodyne_loop(true),
    use_external_velodyne_loop(false),
    use_sick_loop(true),
    use_external_sick_loop(false),
    use_bumblebee_loop(true),
    use_fake_gps(false),
    use_gps_orientation(false),
    use_restricted_loops(false),
    grab_data_id(0),
    min_speed(MIN_SPEED),
    initial_guess_pose(),
    gps_error(0.0, 4.0, M_PI_2)
{
}


// the main constructor
GrabData::GrabData(unsigned _gid) :
    raw_messages(0),
    messages(0),
    gps_messages(0),
    xsens_messages(0),
    velodyne_messages(0),
    used_velodyne(0),
    sick_messages(0),
    point_cloud_lidar_messages(nullptr),
    odometry_messages(0),
    bumblebee_messages(0),
    used_frames(0),
    gps_origin(0.0, 0.0),
    icp_start_index(0),
    icp_end_index(0),
    icp_mutex(),
    first_last_mutex(),
    error_increment_mutex(),
    icp_errors(0),
    dmax(std::numeric_limits<double>::max()),
    maximum_vel_scans(MAXIMUM_VEL_SCANS),
    loop_required_time(LOOP_REQUIRED_TIME),
    loop_required_distance(LOOP_REQUIRED_DISTANCE),
    icp_threads_pool_size(ICP_THREADS_POOL_SIZE),
    icp_thread_block_size(ICP_THREAD_BLOCK_SIZE),
    lidar_odometry_min_distance(LIDAR_ODOMETRY_MIN_DISTANCE),
    visual_odometry_min_distance(VISUAL_ODOMETRY_MIN_DISTANCE),
    icp_translation_confidence_factor(ICP_TRANSLATION_CONFIDENCE_FACTOR),
    save_accumulated_point_clouds(false),
    save_loop_closure_point_clouds(false),
    use_velodyne_odometry(true),
    use_sick_odometry(true),
    use_bumblebee_odometry(true),
    use_velodyne_loop(true),
    use_external_velodyne_loop(false),
    use_sick_loop(true),
    use_external_sick_loop(false),
    use_bumblebee_loop(true),
    use_fake_gps(false),
    use_gps_orientation(false),
    use_restricted_loops(false),
    grab_data_id(_gid),
    min_speed(MIN_SPEED),
    initial_guess_pose(),
    gps_error(0.0, 5.0, M_PI_2)
{
}


// the main destructor
GrabData::~GrabData()
{
    // clear all the messages
    Clear();
}

// the move constructor
GrabData::GrabData(GrabData &&gd) :
    raw_messages(std::move(gd.raw_messages)),
    messages(std::move(gd.messages)),
    gps_messages(std::move(gd.gps_messages)),
    xsens_messages(std::move(gd.xsens_messages)),
    velodyne_messages(std::move(gd.velodyne_messages)),
    used_velodyne(std::move(gd.used_velodyne)),
    sick_messages(std::move(gd.sick_messages)),
    point_cloud_lidar_messages(nullptr),
    odometry_messages(std::move(gd.odometry_messages)),
    bumblebee_messages(std::move(gd.bumblebee_messages)),
    used_frames(std::move(gd.used_frames)),
    gps_origin(gd.gps_origin),
    icp_start_index(gd.icp_start_index),
    icp_end_index(gd.icp_end_index),
    icp_mutex(),
    first_last_mutex(),
    error_increment_mutex(),
    icp_errors(gd.icp_errors),
    dmax(gd.dmax),
    maximum_vel_scans(gd.maximum_vel_scans),
    loop_required_time(gd.loop_required_time),
    loop_required_distance(gd.loop_required_distance),
    icp_threads_pool_size(gd.icp_threads_pool_size),
    icp_thread_block_size(gd.icp_thread_block_size),
    lidar_odometry_min_distance(gd.lidar_odometry_min_distance),
    visual_odometry_min_distance(gd.visual_odometry_min_distance),
    icp_translation_confidence_factor(gd.icp_translation_confidence_factor),
    save_accumulated_point_clouds(gd.save_accumulated_point_clouds),
    save_loop_closure_point_clouds(gd.save_loop_closure_point_clouds),
    use_velodyne_odometry(gd.use_velodyne_odometry),
    use_sick_odometry(gd.use_sick_odometry),
    use_bumblebee_odometry(gd.use_bumblebee_odometry),
    use_velodyne_loop(gd.use_velodyne_loop),
    use_external_velodyne_loop(gd.use_velodyne_loop),
    use_sick_loop(gd.use_sick_loop),
    use_external_sick_loop(gd.use_sick_loop),
    use_bumblebee_loop(gd.use_bumblebee_loop),
    use_fake_gps(gd.use_fake_gps),
    use_gps_orientation(gd.use_gps_orientation),
    use_restricted_loops(gd.use_restricted_loops),
    grab_data_id(gd.grab_data_id),
    min_speed(gd.min_speed),
    initial_guess_pose(gd.initial_guess_pose),
    gps_error(gd.gps_error)
{
}


// PRIVATE METHODS

// separate the gps and velodyne
void GrabData::SeparateMessages()
{
    // clear the gps, sick and velodyne list
    messages.clear();
    gps_messages.clear();
    sick_messages.clear();
    velodyne_messages.clear();
    bumblebee_messages.clear();

    StampedMessagePtrVector::iterator it(raw_messages.begin());
    StampedMessagePtrVector::iterator end(raw_messages.end());

    // status report
    std::cout << "Separating all " << raw_messages.size() << " raw messages by their types" << std::endl;

    // the speed flag
    bool valid_velocity = false;

    // how many lidar odometry measurements with velocity equals to zero
    int max_zeros = 2;

    // the odometry messages with invalid speed counter
    int zeros = max_zeros;

    // find the first valid odometry value
    while (end != it)
    {
        StampedOdometryPtr odom = dynamic_cast<StampedOdometryPtr>(*it);

        if (nullptr != odom && min_speed < std::fabs(odom->v))
        {
            break;
        }

        ++it;
    }

    while (end != it)
    {
        StampedOdometryPtr odom = dynamic_cast<StampedOdometryPtr>(*it);

        if (nullptr != odom)
        {
            // does it have a valid velocity?
            valid_velocity = min_speed < std::fabs(odom->v);
            zeros = valid_velocity ? max_zeros : zeros - 1;
        }

        if (valid_velocity || 0 < zeros)
        {
            StampedMessagePtr msg = *it;

            StampedGPSPosePtr gps_pose = dynamic_cast<StampedGPSPosePtr>(msg);
            StampedXSENSPtr xsens = dynamic_cast<StampedXSENSPtr>(msg);
            StampedSICKPtr sick = dynamic_cast<StampedSICKPtr>(msg);
            StampedVelodynePtr velodyne = dynamic_cast<StampedVelodynePtr>(msg);
            StampedBumblebeePtr bumblebee = dynamic_cast<StampedBumblebeePtr>(msg);

            if (nullptr != odom)
            {
                odometry_messages.push_back(odom);
                zeros = valid_velocity ? max_zeros : zeros - 1;
            }
            else if (nullptr != gps_pose)
            {
                gps_messages.push_back(gps_pose);
            }
            else if (nullptr != xsens)
            {
                xsens_messages.push_back(xsens);
            }
            else if (nullptr != sick)
            {
                sick_messages.push_back(static_cast<StampedLidarPtr>(sick));
            }
            else if (nullptr != velodyne)
            {
                velodyne_messages.push_back(static_cast<StampedLidarPtr>(velodyne));
            }
            else if (nullptr != bumblebee)
            {
                bumblebee_messages.push_back(bumblebee);
            }

            // save to the the general messages
            messages.push_back(msg);
        }
        ++it;
    }

    // status report
    std::cout << "The messages were separated" << std::endl;

    std::cout << "GPS pose messages: " << gps_messages.size() << std::endl;
    std::cout << "XSENS messages: " << xsens_messages.size() << std::endl;
    std::cout << "SICK messages: " << sick_messages.size() << std::endl;
    std::cout << "Velodyne messages: " << velodyne_messages.size() << std::endl;
    std::cout << "Odometry messages: " << odometry_messages.size() << std::endl;
    std::cout << "Bumblebee messages: " << bumblebee_messages.size() << std::endl;
    std::cout << "All valid messages: " << messages.size() << std::endl;
}


// get the gps estimation
g2o::SE2 GrabData::GetNearestGPSMeasure(
            StampedMessagePtrVector::iterator it,
            StampedMessagePtrVector::iterator end,
            int adv,
            double timestamp,
            double &dt)
{
    g2o::SE2 gps_measurement(0.0, 0.0, 0.0);
    dt = dmax;

    // move the main iterator
    std::advance(it, adv);

    // iterate to the left messages
    while (end != it)
    {
        StampedGPSPosePtr msg = dynamic_cast<StampedGPSPosePtr>(*it);

        if (nullptr != msg)
        {
            dt = std::fabs(timestamp - msg->timestamp);
            gps_measurement = msg->gps_measurement;
            break;
        }

        std::advance(it, adv);
    }

    return gps_measurement;
}


// get the gps estimation
g2o::SE2 GrabData::GetGPSMeasure(
            StampedMessagePtrVector::iterator begin,
            StampedMessagePtrVector::iterator gps,
            StampedMessagePtrVector::iterator end,
            double timestamp)
{

    double ldt = 0.0, rdt = 0.0;

    // iterate to the left
    g2o::SE2 left(GetNearestGPSMeasure(gps, begin, -1, timestamp, ldt));

    // iterate to the right
    g2o::SE2 right(GetNearestGPSMeasure(gps, end, 1, timestamp, rdt));

    // return the desired gps measurement
    return ldt < rdt ? left : right;
}


// get the gps estimation
void GrabData::GetNearestOrientation(
            StampedMessagePtrVector::iterator it,
            StampedMessagePtrVector::iterator end,
            int adv,
            double timestamp,
            double &h,
            double &dt)
{
    // move the main iterator
    std::advance(it, adv);

    // iterate to the left messages
    while (end != it)
    {
        StampedGPSOrientationPtr gps_orientation = dynamic_cast<StampedGPSOrientationPtr>(*it);

        if (nullptr != gps_orientation)
        {
            // get the heading info
            h = mrpt::math::wrapToPi<double>(gps_orientation->yaw);

            dt = std::fabs(timestamp - gps_orientation->timestamp);

            break;
        }

        std::advance(it, adv);
    }
}


// get the gps estimation
Eigen::Rotation2Dd GrabData::GetGPSOrientation(
            StampedMessagePtrVector::iterator begin,
            StampedMessagePtrVector::iterator gps,
            StampedMessagePtrVector::iterator end,
            double timestamp)
{
    // the left gps orientation and dt
    double lh = 0.0, ldt = 0.0;

    // the right gps orientation and dt
    double rh = 0.0, rdt = 0.0;

    // iterate to the left
    GetNearestOrientation(gps, begin, -1, timestamp, lh, ldt);

    // iterate to the right
    GetNearestOrientation(gps, end, 1, timestamp, rh, rdt);

    // set the current heading
    double yaw = ldt < rdt ? lh : rh;

    // create the axis
    return Eigen::Rotation2Dd(mrpt::math::wrapToPi<double>(yaw));
}


// get the first gps position
Eigen::Vector2d GrabData::GetFirstGPSPosition()
{

    if (!gps_messages.empty())
    {
        // update the gps position
        return gps_messages.front()->gps_measurement.translation();
    }

    return Eigen::Vector2d(0.0, 0.0);
}


// build the gps measurements
// including the orientation from xsens sensor or the gps itself
void GrabData::BuildGPSMeasures()
{
    if (5 < messages.size())
    {
        std::cout << "Start building the GPS measurements and estimates\n";

        StampedMessagePtrVector::iterator end(messages.end());
        StampedMessagePtrVector::iterator begin(messages.begin());
        StampedMessagePtrVector::iterator prev(messages.end());
        StampedMessagePtrVector::iterator curr(messages.begin());
        StampedMessagePtrVector::iterator next(messages.begin());
        ++next;

        gps_origin = GetFirstGPSPosition();
        std::cout << "GPS ORIGIN: " << gps_origin.transpose() << std::endl;

        while (end != curr)
        {
            StampedGPSPosePtr gps_pose = dynamic_cast<StampedGPSPosePtr>(*curr);

            if (nullptr != gps_pose)
            {
                gps_pose->gps_measurement.setTranslation(gps_pose->gps_measurement.translation() - gps_origin);
                gps_pose->gps_measurement.setRotation(Eigen::Rotation2Dd(GetGPSOrientation(begin, curr, end, gps_pose->timestamp)));
            }
            ++curr;
        }
        std::cout << "GPS measurements and estimates were built successfully\n";
    }
}

// including the orientation from computed angle
void GrabData::BuildFakeGPSMeasures()
{
    if (5 < messages.size())
    {
        std::cout << "Start building the fake GPS measurements and estimates\n";

        StampedGPSPosePtrVector::iterator end(gps_messages.end());
        StampedGPSPosePtrVector::iterator prev(gps_messages.end());
        StampedGPSPosePtrVector::iterator curr(gps_messages.begin());
        StampedGPSPosePtrVector::iterator next(gps_messages.begin() + 1);

        StampedGPSPosePtr prev_gps, curr_gps, next_gps;
        Eigen::Vector2d diff;

        while (end != next)
        {
            curr_gps = *curr;
            next_gps = *next;
            prev_gps = prev != end ? *prev : *curr;

            diff = next_gps->gps_measurement.translation() - prev_gps->gps_measurement.translation();
            curr_gps->gps_measurement.setRotation(Eigen::Rotation2Dd(std::atan2(diff[1], diff[0])));

            prev = curr;
            curr = next;
            ++next;
        }

        curr_gps->gps_measurement.setRotation(prev_gps->gps_measurement.rotation());

        curr = gps_messages.begin();

        gps_origin = GetFirstGPSPosition();

        while(end != curr)
        {
            curr_gps = *curr;
            curr_gps->gps_measurement.setTranslation(curr_gps->gps_measurement.translation() - gps_origin);
            ++curr;
        }

        std::cout << "GPS measurements and estimates were built successfully\n";
    }
}


// build the odometry measurements
void GrabData::BuildOdometryMeasures()
{

    if (5 < messages.size() && !odometry_messages.empty())
    {
        // status reporting
        std::cout << "Start building the odometry measurements\n";

        // the current commands
        double v = 0.0, phi = 0.0;
        double raw_v = 0.0, raw_phi = 0.0;

        // iterators
        StampedMessagePtrVector::iterator end(messages.end());
        StampedMessagePtrVector::iterator begin(messages.begin());
        StampedMessagePtrVector::iterator it(begin);

        // find the first odometry message position
        while (end != it)
        {
            StampedOdometryPtr odom = dynamic_cast<StampedOdometryPtr>(*it);

            if (nullptr != odom)
            {
                // get the initial odometry values
                v = odom->v;
                phi = odom->phi;
                raw_v = odom->raw_v;
                phi = odom->raw_phi;

                // quit the loop
                break;
            }

            ++it;
        }

        if (end != it)
        {

            if (begin != it)
            {
                // iterators
                StampedMessagePtrVector::reverse_iterator rend(messages.rend());
                StampedMessagePtrVector::reverse_iterator rit(it + 1);
                StampedMessagePtrVector::reverse_iterator prev(it);

                while (rend != prev)
                {
                   // get the internal message pointers
                    StampedMessagePtr current_msg = *rit;
                    StampedMessagePtr prev_msg = *prev;

                    double dt = current_msg->timestamp - prev_msg->timestamp;
                    if (dt >= 0 && dt < 600)
                    {
                        // update the measurement
                        prev_msg->odom_measurement = VehicleModel::GetOdometryMeasure(v, phi, dt);
                        prev_msg->raw_measurement = VehicleModel::GetOdometryMeasure(raw_v, raw_phi, dt);
                    }

                    rit = prev;
                    ++prev;
                }
            }

            // get the next iterator
            StampedMessagePtrVector::iterator next(it + 1);

            while (end != next)
            {
                // get the internal pointers
                StampedMessagePtr current_msg = *it;
                StampedMessagePtr next_msg = *next;

                StampedOdometryPtr odom = dynamic_cast<StampedOdometryPtr>(current_msg);
                if (nullptr != odom)
                {
                    // update the odometry values
                    v = odom->v;
                    phi = odom->phi;
                    raw_v = odom->raw_v;
                    raw_phi = odom->raw_phi;
                }
                else
                {
                    // save the v value inside the lidar and bumblebee messages
                    StampedLidarPtr lidar = dynamic_cast<StampedLidarPtr>(current_msg);
                    StampedBumblebeePtr bumblebee = dynamic_cast<StampedBumblebeePtr>(current_msg);

                    if (nullptr != lidar)
                    {
                        lidar->speed = v;
                    }
                    else if (nullptr != bumblebee)
                    {
                        bumblebee->speed = v;
                    }
                }

                double dt = next_msg->timestamp - current_msg->timestamp;
                if (dt >= 0 && dt < 1200)
                {
                    // get the current odometry measurement
                    current_msg->odom_measurement = VehicleModel::GetOdometryMeasure(v, phi, dt);
                    current_msg->raw_measurement = VehicleModel::GetOdometryMeasure(raw_v, raw_phi, dt);
                }

                it = next;
                ++next;
            }
        }

        // status reporting
        std::cout << "Odometry measurements built\n";
    }
}


// build the initial estimates
void GrabData::
BuildOdometryEstimates(bool gps_based, bool gps_orientation)
{
    if (5 < messages.size())
    {
        // status reporting
        std::cout << "Start building the general estimates\n";

        StampedMessagePtrVector::iterator end(messages.end());
        StampedMessagePtrVector::iterator it(messages.begin());

        double distance = 0.0f;

        StampedGPSPosePtr gps = nullptr;

        // forward to the first gps pose
        if (gps_orientation) {
            while (end != it)
            {
                gps = dynamic_cast<StampedGPSPosePtr>(*it);

                if (nullptr != gps)
                {
                    // set the first gps pose estimate
                    gps->est = gps->gps_measurement;
                    gps->raw_est = gps->gps_measurement;
                    break;
                }

                ++it;
            }
            
            if (end != it && messages.begin() != it)
            {
                // iterate to the left
                StampedMessagePtrVector::reverse_iterator rend(messages.rend());
                StampedMessagePtrVector::reverse_iterator rb(it + 1);
                StampedMessagePtrVector::reverse_iterator ra(it);

                // update the previous estimates
                // to the left
                while (rend != ra)
                {
                    StampedMessagePtr current = *rb;
                    StampedMessagePtr previous = *ra;

                    previous->est = current->est * (previous->odom_measurement.inverse());
                    previous->raw_est = current->raw_est * (previous->raw_measurement.inverse());

                    rb = ra;
                    ++ra;
                }
            }
            else
            {
                it = messages.begin();
            }
        }

        StampedMessagePtrVector::iterator a(it);
        StampedMessagePtrVector::iterator b(it + 1);

        while (end != b)
        {
            StampedMessagePtr current = *a;
            StampedMessagePtr next = *b;

            next->est = current->est * (current->odom_measurement);
            next->raw_est = current->raw_est * (current->raw_measurement);

            distance += current->odom_measurement.translation().norm();

            if (gps_based)
            {
                StampedGPSPosePtr m_gps = dynamic_cast<StampedGPSPosePtr>(next);
                if (nullptr != m_gps && 3.0f < distance)
                {
                    next->est = m_gps->gps_measurement;
                    next->raw_est = m_gps->gps_measurement;
                    distance = 0.0f;
                }
            }

            a = b;
            ++b;
        }

        // status report
        std::cout << "General estimates done!\n";
    }
    else
    {
        throw std::runtime_error("Odometry messages are missing!");
    }
}


void GrabData::BuildHackedOdometryEstimates()
{
    if (5 < messages.size())
    {
        StampedMessagePtrVector::iterator end(messages.end());
        StampedMessagePtrVector::iterator curr(messages.begin());
        StampedMessagePtrVector::iterator next(messages.begin() + 1);

        std::cout << "The initial guess: " << initial_guess_pose.toVector().transpose() << std::endl;

        // error: no match for call to ‘(g2o::SE2) (hyper::StampedMessage*&)’
        // (*curr)->est = initial_guess_pose
        (*curr)->raw_est = initial_guess_pose;
        (*curr)->est = initial_guess_pose;

        while (end != next)
        {
            StampedMessagePtr c = *curr;
            StampedMessagePtr n = *next;

            n->est = c->est * (c->odom_measurement);
            n->raw_est = c->raw_est * (c->raw_measurement);

            curr = next++;
        }
    }
}


// build an icp measurement
bool GrabData::BuildLidarOdometryMeasure(
        GeneralizedICP &gicp,
        VoxelGridFilter &grid_filtering,
        double cf,
        const g2o::SE2 &odom,
        PointCloudHSV::Ptr source_cloud,
        PointCloudHSV::Ptr target_cloud,
        g2o::SE2 &icp_measurement )
{
    // the resulting aligned point cloud
    PointCloudHSV result;

    // unset the dense flags
    source_cloud->is_dense = false;
    target_cloud->is_dense = false;

    // set the new correspondence factor
    gicp.setMaxCorrespondenceDistance(std::fabs(cf));

    // inverting the target and source
    gicp.setInputSource(target_cloud);
    gicp.setInputTarget(source_cloud);

    // perform the icp method
    // gicp.align(result);
    gicp.align(result, BuildEigenMatrixFromSE2(odom));

    if (gicp.hasConverged())
    {
        // get the final transformation
        Eigen::Matrix4f icp_guess(gicp.getFinalTransformation());

        // get the desired transformation
        icp_measurement = GetSE2FromEigenMatrix(icp_guess);

        // the distance
        double translation_difference = (odom.translation() - icp_measurement.translation()).norm();

        // try to validate the current transformation
        bool valid_transformation = (0 != cf * icp_guess(0, 3)) && icp_translation_confidence_factor > translation_difference;

        // the movement and the cf value should have the same sign
        if (valid_transformation)
        {
            // get the inverse transformation
            Eigen::Matrix4f icp_inverse(icp_guess.inverse());

            // the transformed point cloud
            pcl::PointCloud<pcl::PointXYZHSV>::Ptr transformed_cloud(new pcl::PointCloud<pcl::PointXYZHSV>());

            // transform the cloud
            pcl::transformPointCloud(*source_cloud, *transformed_cloud, icp_inverse);

            // clear the entire source cloud
            source_cloud->clear();

            // accumulate the clouds
            *transformed_cloud += *target_cloud;

            // filtering process
            grid_filtering.setInputCloud(transformed_cloud);

            // filtering process!
            grid_filtering.filter(*source_cloud);

            // success
            return true;
        }
        else
        {
            std::cerr << "Error: " << translation_difference << " is greater than " << icp_translation_confidence_factor;
            std::cerr << " or " << cf << " is lesser than zero and icp is greater, let's see icp matrix: \n" << icp_guess << std::endl;
        }
    }
    else
    {
        std::cerr << "Error: It hasn't converged!" << std::endl;
    }

    // invalid
    return false;
}


// build an icp measurement
bool GrabData::BuildLidarLoopMeasure(
        GeneralizedICP &gicp,
        double cf,
        double orientation,
        PointCloudHSV::Ptr source_cloud,
        PointCloudHSV::Ptr target_cloud,
        g2o::SE2 &loop_measurement)
{
    // the resulting aligned point cloud
    PointCloudHSV result;

    // unset the dense flags
    source_cloud->is_dense = false;
    target_cloud->is_dense = false;

    // set the new correspondence factor
    gicp.setMaxCorrespondenceDistance(std::fabs(cf));

    // inverting the target and source
    gicp.setInputSource(target_cloud);
    gicp.setInputTarget(source_cloud);

    // perform the icp method
    gicp.align(result, BuildEigenMatrixFromSE2(g2o::SE2(0.0, 0.0, orientation)));

    if (gicp.hasConverged())
    {
        // get the desired transformation
        loop_measurement = GetSE2FromEigenMatrix(gicp.getFinalTransformation());
        Eigen::Vector3d v = loop_measurement.toVector();
        if (min_speed < std::fabs(v[0]) || min_speed < std::fabs(v[1]) || min_speed < std::fabs(v[2]))
        {
            return true;
        }
    }

    // invalid
    return false;
}


// get the next lidar block
bool GrabData::GetNextLidarBlock(unsigned &first_index, unsigned &last_index)
{
    // the status
    bool status = false;

    // lock the mutex
    icp_mutex.lock();

    // get the point cloud vector size
    const unsigned upper_limit = point_cloud_lidar_messages->size() - 1;

    // verify the start index
    if (upper_limit > icp_start_index)
    {
        // set the first index
        first_index = icp_start_index;

        // get the end index
        icp_end_index = icp_start_index + icp_thread_block_size;

        // verify the end index
        if (upper_limit < icp_end_index)
        {
            // set the new end index
            icp_end_index = upper_limit;
        }

        // set the end index
        last_index = icp_end_index;

        // set the start index to the next thread
        icp_start_index = icp_end_index;

        // set the status flag
        status = true;
    }

    // unlock the mutex
    icp_mutex.unlock();

    return status;
}


// get the next safe region to a given thread
bool GrabData::GetNextICPIterators(StampedLidarPtrVector::iterator &begin, StampedLidarPtrVector::iterator &end)
{
    // the status
    bool status = true;

    // lock the mutex
    icp_mutex.lock();

    // get the point cloud vector size
    const unsigned upper_limit = point_cloud_lidar_messages->size() - 1;

    // verify the start index
    if (upper_limit > icp_start_index)
    {
        // set the begin iterator
        begin = point_cloud_lidar_messages->begin() + icp_start_index;

        // get the end index
        icp_end_index = icp_start_index + icp_thread_block_size;

        // verify the end index
        if (upper_limit < icp_end_index)
        {
            // set the new end index
            icp_end_index = upper_limit;
        }

        // set the end iterator
        end = point_cloud_lidar_messages->begin() + icp_end_index;

        // set the start index to the next thread
        icp_start_index = icp_end_index;
    }
    else
    {
        status = false;
    }

    // unlock the mutex
    icp_mutex.unlock();

    return status;
}

PointCloudHSV::Ptr GrabData::GetFilteredPointCloud(SimpleLidarSegmentation &segm, VoxelGridFilter &grid_filtering, StampedLidarPtr lidar)
{
    PointCloudHSV::Ptr filtered_cloud(new PointCloudHSV());
    PointCloudHSV::Ptr raw_cloud(new PointCloudHSV());
    
    lidar->LoadPointCloud(*raw_cloud);

    lidar->RemoveUndesiredPoints(segm, *raw_cloud);

    grid_filtering.setInputCloud(raw_cloud);
    grid_filtering.filter(*filtered_cloud);

    raw_cloud->clear();

    return filtered_cloud;
}


// the main icp measurement method, multithreaded version
void GrabData::BuildLidarMeasuresMT()
{
    // this thread iterators
    StampedLidarPtrVector::iterator begin = point_cloud_lidar_messages->begin();
    StampedLidarPtrVector::iterator end = point_cloud_lidar_messages->end();

    // the pcl point cloud ICP solver
    GeneralizedICP gicp;

    // set the default gicp configuration
    gicp.setEuclideanFitnessEpsilon(1e-06);
    gicp.setTransformationEpsilon(1e-06);
    gicp.setMaximumIterations(2000);

    // the voxel grid filtering
    VoxelGridFilter grid_filtering;

    // set the voxel value
    grid_filtering.setLeafSize(StampedLidar::vg_leaf, StampedLidar::vg_leaf, StampedLidar::vg_leaf);

    SimpleLidarSegmentation segm;

    // the lidar frequency times the base distance
    float lfd = lidar_odometry_min_distance;

    // the base path
    std::string path("/dados/tmp/lgm/");

    bool is_sick = (point_cloud_lidar_messages == &sick_messages);

    if (is_sick)
    {
        // set the sick base path
        path += "sick/";

        // set the origin
        // lgm.SetSickOrigin();

        // set the sick frequency
        lfd *= 25.0;
    }
    else
    {
        // set the velodyne base path
        path += "velodyne/";

        // set the velodyne frequency
        lfd *= 20.0;
    }

    // the first and last index
    unsigned current_index, last_index;

    // counter for status report
    unsigned counter = 0;

    // how many lidar messages corresponds to one percent
    unsigned percent = unsigned(0.01 * float(point_cloud_lidar_messages->size()));

    // get the the range iterators
    while (GetNextLidarBlock(current_index, last_index))
    {
        // save the first index to mutex usage
       unsigned first_index = current_index;

        // get the current message pointer
        StampedLidarPtr current = *(begin + current_index);

        // the current cloud
        pcl::PointCloud<pcl::PointXYZHSV>::Ptr current_cloud(GetFilteredPointCloud(segm, grid_filtering, current));

        // the main iterator
        while (current_index < last_index)
        {
            // compute the desired StampedMessagePtr
            unsigned next_index = current_index + unsigned(std::max(1.0, std::min(10.0, lfd / std::fabs(current->speed))));

            if (next_index <= last_index)
            {
                // get the next
                StampedLidarPtr next = *(begin + next_index);

                // the next cloud
                pcl::PointCloud<pcl::PointXYZHSV>::Ptr next_cloud(GetFilteredPointCloud(segm, grid_filtering, next));

                double dt = next->timestamp - current->timestamp;

                if (dt > 0 && dt < 600)
                {
                    // get the factor
                    double cf = double(int(current->speed * (next->timestamp - current->timestamp) * 100.0)) * 0.02;

                    if (0.0 != cf)
                    {
                        // the odometry guess
                        g2o::SE2 odom(current->est.inverse() * next->est);

                        if (BuildLidarOdometryMeasure(gicp, grid_filtering, cf, odom, current_cloud, next_cloud, current->seq_measurement))
                        {
                            // set the base id
                            current->seq_id = next->id;

                            if (save_accumulated_point_clouds)
                            {
                                if (first_index == current_index || last_index == current_index)
                                {
                                    first_last_mutex.lock();
                                    StampedLidar::SavePointCloud(path, current_index, *current_cloud);
                                    first_last_mutex.unlock();
                                }
                                else
                                {
                                    StampedLidar::SavePointCloud(path, current_index, *current_cloud);
                                }
                            }
                        }
                        else
                        {
                            error_increment_mutex.lock();
                            ++icp_errors;
                            error_increment_mutex.unlock();
                        }
                    }
                }

                // update the current pointer
                current = next;

                // update the counter
                ++counter;

                if (0 == counter % percent)
                {
                    std::cout << counter / percent << "%\n" << std::flush;
                }
            }

           current_index = next_index;
        }
    }
}


// build sequential and loop restriction ICP measurements
void GrabData::BuildLidarOdometryMeasuresWithThreads(StampedLidarPtrVector &lidar_messages)
{

    if (1 < lidar_messages.size())
    {
        // set the point cloud lidar_messages to be used inside the lidar
        point_cloud_lidar_messages = &lidar_messages;

        // reset the index
        icp_start_index = 0;

        // the thread pool
        std::vector<std::thread> pool(0);

        // status report
        std::cout << "Start building the Lidar measurements of " << lidar_messages.size() << " point clouds\n";

        // create the threads using the defined pool size
        for (unsigned i = 0; i < icp_threads_pool_size; ++i)
        {
            pool.push_back(std::thread(&GrabData::BuildLidarMeasuresMT, this));
        }

        // wait all threads
        for (unsigned i = 0; i < icp_threads_pool_size; ++i)
        {
            pool[i].join();
        }

        std::cout << "\nLidar odometry errors: " << icp_errors << std::endl;

        // status reporting
        std::cout << "Lidar measurements done!" << std::endl;
    }
}


// remove the unused lidar messages
void GrabData::LidarMessagesFiltering(StampedLidarPtrVector &lidar_messages, StampedLidarPtrVector &used_lidar)
{
    // iterators
    StampedLidarPtrVector::iterator end(lidar_messages.end());
    StampedLidarPtrVector::iterator it(lidar_messages.begin());

    StampedMessagePtr last { raw_messages.back() };
    const unsigned last_index = last->id + 1;

    while (end != it)
    {
        StampedLidarPtr lidar = *it;

        if (last_index > lidar->seq_id)
        {
            used_lidar.push_back(lidar);
        }

        ++it;
    }
}


// build the gps sync lidar estimates
void GrabData::BuildLidarOdometryGPSEstimates()
{
    if (2 < messages.size())
    {
        StampedMessagePtrVector::iterator first(messages.begin());
        StampedMessagePtrVector::iterator end(messages.end());
        StampedMessagePtrVector::iterator it(first);

        while (end != it)
        {
            StampedMessagePtr current = *it;
            StampedLidarPtr lidar = dynamic_cast<StampedLidarPtr>(current);

            if (nullptr != lidar)
            {
                lidar->gps_sync_estimate = GetGPSMeasure(first, it, end, current->timestamp);
            }

            ++it;
        }
    }
}


// build the lidar odometry estimates, we should call this method after the BuildOdometryEstimates
void GrabData::BuildRawLidarOdometryEstimates(StampedLidarPtrVector &lidar_messages, StampedLidarPtrVector &used_lidar)
{

    if (2 < lidar_messages.size())
    {
        // the last valid index
        StampedMessagePtr last { raw_messages.back() };
        const unsigned last_index = last->id + 1;

        // iterators
        StampedLidarPtrVector::iterator end(lidar_messages.end());
        StampedLidarPtrVector::iterator current(lidar_messages.begin());
        StampedLidarPtrVector::iterator next(current + 1);

        // the first lidar estimate is the general odometry estimate
        (*current)->lidar_estimate = (*current)->est;

        used_lidar.push_back((*current));

        while (end != next)
        {
            // get the current lidar
            StampedLidarPtr current_lidar = *current;
            StampedLidarPtr next_lidar = *next;

            if (last_index > current_lidar->seq_id)
            {
                StampedLidarPtr previous_lidar = current_lidar;

                // find the used one
                while(next_lidar->id != current_lidar->seq_id)
                {
                    // hack
                    next_lidar->lidar_estimate = previous_lidar->lidar_estimate * (previous_lidar->est.inverse() * next_lidar->est);
                    previous_lidar = next_lidar;
                    ++next;
                    next_lidar = *next;
                }
                // set the next estimate
                next_lidar->lidar_estimate = current_lidar->lidar_estimate * current_lidar->seq_measurement;

                // push to the used lidar vector
                used_lidar.push_back(next_lidar);
            }
            else
            {
                // hack
                next_lidar->lidar_estimate = current_lidar->lidar_estimate * (current_lidar->est.inverse() * next_lidar->est);
            }

            current = next;
           ++next;
        }
    }
    else
    {
        std::cout << "Empty lidar list!" << std::endl;
    }
}


// build the visual odometry estimates, we should call this method after the BuildOdometryEstimates
void GrabData::BuildVisualOdometryEstimates()
{

    if (2 < bumblebee_messages.size())
    {
        // the last valid index
        StampedMessagePtr last { raw_messages.back() };
        const unsigned last_index = last->id + 1;

        // iterators
        StampedBumblebeePtrVector::iterator end(bumblebee_messages.end());
        StampedBumblebeePtrVector::iterator current(bumblebee_messages.begin());
        StampedBumblebeePtrVector::iterator next(current + 1);

        // the first lidar estimate is the general odometry estimate
        (*current)->visual_estimate = (*current)->est;

        while (end != next)
        {
            // get the current lidar
            StampedBumblebeePtr current_msg = *current;
            StampedBumblebeePtr next_msg = *next;

            if (last_index > current_msg->seq_id)
            {
                StampedBumblebeePtr previous_msg = current_msg;

                // find the used one
                while(next_msg->id != current_msg->seq_id)
                {
                    // hack
                    next_msg->visual_estimate = previous_msg->visual_estimate * (previous_msg->est.inverse() * next_msg->est);
                   previous_msg = next_msg;
                    ++next;
                    next_msg = *next;
                }
                // set the next estimate
                next_msg->visual_estimate = current_msg->visual_estimate * current_msg->seq_measurement;

                // push to the used frames vector
                used_frames.push_back(next_msg);
            }
            else
            {
                // hack
                next_msg->visual_estimate = current_msg->visual_estimate * (current_msg->est.inverse() * next_msg->est);
            }

            current = next;
           ++next;
        }
    }
}


// compute the loop closure measurement
void GrabData::BuildLidarLoopClosureMeasures(StampedLidarPtrVector &lidar_messages)
{
    if (!lidar_messages.empty())
    {
        // report
        std::cout << "Start building the loop closure measurements from " << lidar_messages.size() << " messages\n";

        // the pcl point cloud ICP solver
        GeneralizedICP gicp;

        // set the default gicp configuration
        gicp.setEuclideanFitnessEpsilon(1e-06);
        gicp.setTransformationEpsilon(1e-06);
        gicp.setMaximumIterations(2000);

        // the voxel grid filtering
<<<<<<< HEAD
         VoxelGridFilter grid_filtering;
=======
        VoxelGridFilter grid_filtering;
>>>>>>> b10c7c9e

        // set the voxel value
        grid_filtering.setLeafSize(StampedLidar::vg_leaf, StampedLidar::vg_leaf, StampedLidar::vg_leaf);

        SimpleLidarSegmentation segm;

        // iterators
        StampedLidarPtrVector::iterator end(lidar_messages.end());
        StampedLidarPtrVector::iterator it(lidar_messages.begin());

        unsigned lmsize = lidar_messages.size();
        unsigned counter = 0, match_counter = 0;
        unsigned percent = lmsize / 40;

        std::string path("/dados/tmp/loops/");

        bool is_sick = (point_cloud_lidar_messages == &sick_messages);

        if (is_sick)
        {
            path += "sick/";
        }
        else
        {
            path += "velodyne/";
        }

        while (end != it)
        {
            counter += 1;

            // std::cout << counter << " of " << lmsize << std::endl;
            if (0 == percent % counter) { std::cout << "-" << std::flush; }

            // get the current lidar message pointer
            StampedLidarPtr current = *it;

            // the loop iterator
            StampedLidarPtrVector::iterator loop(end);

            // the mininum distance found
            double min_dist = dmax;

            // the next message
            StampedLidarPtrVector::iterator next(it + 1);

            while (end != next)
            {
                // get the current loop message
                StampedLidarPtr lidar_loop = *next;

                // compute the current distance
                double distance = (current->gps_sync_estimate.translation() - lidar_loop->gps_sync_estimate.translation()).norm();

                // the time difference
                double dt = std::fabs(lidar_loop->timestamp - current->timestamp);

                if ((min_dist > distance) && (loop_required_time < dt) && (loop_required_distance > distance))
                {
                    min_dist = distance;
                    loop = next;
                }

                // go the next loop
                ++next;
            }

            if (end != loop)
            {
                double a(current->est.rotation().angle());
                double b((*loop)->est.rotation().angle());
                double ad = mrpt::math::angDistance<double>(a, b);

                if (!use_restricted_loops || M_PI_2 > ad)
                {
<<<<<<< HEAD
                    // the current cloud
                    // pcl::PointCloud<pcl::PointXYZHSV>::Ptr current_cloud(new pcl::PointCloud<pcl::PointXYZHSV>());
                    pcl::PointCloud<pcl::PointXYZHSV>::Ptr current_cloud(GetFilteredPointCloud(segm, grid_filtering, current));

                    // try to open the current cloud
                    // if (-1 == pcl::io::loadPCDFile(current->path, *current_cloud))
                    // {
                    //    throw std::runtime_error("Could not open the source cloud");
                    // }

                    // found it
                    StampedLidarPtr lidar_loop = *loop;

                    // load the loop cloud
                    // pcl::PointCloud<pcl::PointXYZHSV>::Ptr loop_cloud(new pcl::PointCloud<pcl::PointXYZHSV>());
                    pcl::PointCloud<pcl::PointXYZHSV>::Ptr loop_cloud(GetFilteredPointCloud(segm, grid_filtering, lidar_loop));

                    // try to open the next cloud
                    // if (-1 == pcl::io::loadPCDFile(lidar_loop->path, *loop_cloud))
                    // {
                    //    throw std::runtime_error("Could not open the target cloud");
                    // }
=======
                    // found it
                    StampedLidarPtr lidar_loop = *loop;

                    // load the current de loop  cloud
                    pcl::PointCloud<pcl::PointXYZHSV>::Ptr current_cloud(GetFilteredPointCloud(segm, grid_filtering, current));
                    pcl::PointCloud<pcl::PointXYZHSV>::Ptr loop_cloud(GetFilteredPointCloud(segm, grid_filtering, lidar_loop));
>>>>>>> b10c7c9e

                    if (BuildLidarLoopMeasure(gicp, min_dist * 2.0, ad, current_cloud, loop_cloud, current->loop_measurement))
                    {
                        current->loop_closure_id = lidar_loop->id;
                        if (save_loop_closure_point_clouds)
                        {
                            std::stringstream ss;

                            ss << path << match_counter << "_" << current->id << "_to_" << lidar_loop->id;
                            std::string curr_cloud_path(ss.str());
                            match_counter += 1;
                            ss = std::stringstream();
                            ss << path << match_counter << "_" << current->id << "_to_" << lidar_loop->id;
                            std::string next_cloud_path(ss.str());
                            match_counter += 1;

                            if (-1 == pcl::io::savePCDFile(curr_cloud_path, *current_cloud, true)) {
                                throw std::runtime_error("Could not save the current cloud");
                            }

                            if (-1 == pcl::io::savePCDFile(next_cloud_path, *loop_cloud, true)) {
                                throw std::runtime_error("Could not save the next cloud");
                            }
                        }
                    }
                }
            }

            ++it;
        }

        // report
        std::cout << "Lidar loop closure measurements done!\n";
    }
}

bool GrabData::BuildExternalLidarLoopClosureMeasures(
    StampedLidarPtrVector &internal_messages,
    StampedLidarPtrVector &external_messages,
    Eigen::Vector2d external_gps_origin,
    double external_loop_min_distance,
    double external_loop_required_distance)
{
    if (!internal_messages.empty() and !external_messages.empty())
    {
        // report
        std::cout << "Start building the loop closure measurements from internal messages with size: " << internal_messages.size() << " to external messages with size: " << external_messages.size() << std::endl;

        // the pcl point cloud ICP solver
        GeneralizedICP gicp;

        // set the default gicp configuration
        gicp.setEuclideanFitnessEpsilon(1e-06);
        gicp.setTransformationEpsilon(1e-06);
        gicp.setMaximumIterations(2000);

        // the voxel grid filtering
        VoxelGridFilter grid_filtering;

        // set the voxel value
        grid_filtering.setLeafSize(StampedLidar::vg_leaf, StampedLidar::vg_leaf, StampedLidar::vg_leaf);

        SimpleLidarSegmentation segm;

        pcl::KdTreeFLANN<pcl::PointXY> kdtree;
        pcl::PointCloud<pcl::PointXY>::Ptr cloud(new pcl::PointCloud<pcl::PointXY>());
        std::unordered_map<int, StampedLidarPtr> refs;

        cloud->clear();
        for (StampedLidarPtr lidar : external_messages)
        {
            const Eigen::Vector2d position(lidar->gps_sync_estimate.translation() + external_gps_origin);
            cloud->push_back(pcl::PointXY { (float) position[0], (float) position[1] });
            refs[cloud->size() - 1] = lidar;
        }

        std::vector<int> nearestId(1);
        std::vector<float> nearestDistance(1);

        kdtree.setInputCloud(cloud);

        Eigen::Vector2d last_loop_position(-1e16, -1e16);
        
        for (StampedLidarPtr internal : internal_messages)
        {
            const Eigen::Vector2d position(internal->gps_sync_estimate.translation() + gps_origin);

            if ((position - last_loop_position).norm() < external_loop_min_distance) 
            {
                continue;
            }

            pcl::PointXY xy { (float) position[0], (float) position[1] };

            if (0 < kdtree.nearestKSearch(xy, 1, nearestId, nearestDistance))
            {
                float nd = nearestDistance.front();

                if (external_loop_required_distance > nd)
                {
                    StampedLidarPtr external(refs[nearestId.front()]);

                    double a(internal->gps_sync_estimate.rotation().angle());
                    double b(external->gps_sync_estimate.rotation().angle());

                    double ad = mrpt::math::angDistance<double>(a, b);

                    if (!use_restricted_loops || M_PI_2 > ad)
                    {
                        pcl::PointCloud<pcl::PointXYZHSV>::Ptr current_cloud(GetFilteredPointCloud(segm, grid_filtering, internal));
                        pcl::PointCloud<pcl::PointXYZHSV>::Ptr loop_cloud(GetFilteredPointCloud(segm, grid_filtering, external));

                        // try the icp method
                        if (BuildLidarLoopMeasure(gicp, nd * 2.0, ad, current_cloud, loop_cloud, internal->external_loop_measurement))
                        {
                            last_loop_position = position;
                            internal->external_loop_closure_id = external->id;
                        }
                    }
                }
            }
        }

        return true;
    }
    return false;
}


// compute the bumblebee measurement
void GrabData::BuildVisualOdometryMeasures()
{
    std::cout << "Building the visual odometry measurements from " << bumblebee_messages.size() << " messages!" << std::endl;

    // the camera freq
    float bfd = visual_odometry_min_distance * 16.0;

    // set most important visual odometry parameters
    // for a full parameter list, look at: viso_stereo.h
    VisualOdometryStereo::parameters param;

    // focal length in pixels
    param.calib.f  = 0.764749 * 640;

    // principal point (u-coordinate) in pixels
    param.calib.cu = 0.505423 * 640;

    // principal point (v-coordinate) in pixels
    param.calib.cv = 0.493814 * 480;

    // baseline in meters
    param.base     = 0.24004;

    // init visual odometry
    VisualOdometryStereo viso(param);

    // current pose (this matrix transforms a point from the current
    // frame's camera coordinates to the first frame's camera coordinates)
    Matrix pose = Matrix::eye(4);

    StampedBumblebeePtr last { bumblebee_messages.back() };
    const unsigned last_index = last->id + 1;
    
    unsigned curr_index = 0;

    while (last_index > curr_index)
    {
        // update the seq measurement
        StampedBumblebeePtr current_msg(bumblebee_messages[curr_index]);

        // compute the next image to be used
        unsigned next_index = curr_index + unsigned(std::max(1.0, std::min(10.0, bfd / std::fabs(current_msg->speed))));

        if (last_index > next_index)
        {
            // get the next message
            StampedBumblebeePtr next_msg(bumblebee_messages[next_index]);

            try
            {
                // the buffers
                std::vector<uint8_t> limg, rimg;

                // fill the buffers
                if (next_msg->ParseBumblebeeImage(limg, rimg))
                {
                    int32_t dims[3] = {int32_t(next_msg->GetWidth()), int32_t(next_msg->GetHeight()), int32_t(next_msg->GetWidth())};
                    if (viso.process(&limg[0], &rimg[0], dims))
                    {
                        double dt = next_msg->timestamp - current_msg->timestamp;
                        if (dt > 0 && dt < 600)
                        {
                            // get the current transformation matrix
                            Matrix transf = Matrix::inv(viso.getMotion());
                            // update the sequential id
                            current_msg->seq_id = next_msg->id;

                            // save the measur
                            current_msg->seq_measurement = GetSE2FromVisoMatrix(transf);
                        }
                    }
                    else
                    {
                        std::cout << "Error! Can't build the visual odometry measurement! Speed: " << current_msg->speed << std::endl;
                    }
                }
            }
            catch (...)
            {
                throw std::runtime_error("Can't read the bumblebee images!");
            }
        }

        // update the inde
        curr_index = next_index;
    }

    std::cout << "Visual odometry done!" << std::endl;
}


// save all vertices to the external file
void GrabData::SaveAllVertices(std::ofstream &os, bool global = false)
{
    StampedMessagePtrVector::iterator it = messages.begin();
    StampedMessagePtrVector::iterator end = messages.end();

    // save the gps origin
    if (global)
        os << "GPS_ORIGIN 0.0 0.0" << std::endl;
    else
        os << "GPS_ORIGIN " << std::fixed << gps_origin[0] << " " << gps_origin[1] << std::endl;

    // save the vertices ammount
    os << "VERTICES_QUANTITY " << messages.size() << std::endl;

    while (end != it)
    {
        // direct acccess
        StampedMessagePtr m = *it;

        Eigen::Vector2d position(m->est.translation());

        if (global)
            position += gps_origin;

        // write the estimate id and initial value
        os << "VERTEX " << grab_data_id << " " << m->id << " " << std::fixed << position[0] << " " << position[1] << " " << m->est[2] << " " << m->timestamp << " " << int(m->GetType()) << std::endl;

        ++it;
    }
}


// save the odometry edges
void GrabData::SaveOdometryEdges(std::ofstream &os)
{
    if (!messages.empty())
    {
        StampedMessagePtrVector::iterator end = messages.end();
        StampedMessagePtrVector::iterator current = messages.begin();
        StampedMessagePtrVector::iterator next = messages.begin();
        ++next;

        // get the first speed
        StampedOdometryPtr odom = odometry_messages[0];
        double rv = odom->raw_v;
        double rphi = odom->raw_phi;

        std::string _s(" ");

        while (end != next)
        {
            // direct acccess
            StampedMessagePtr a = *current;
            StampedMessagePtr b = *next;

            // direct acces
            const g2o::SE2 &measurement(a->odom_measurement);

            double dx = measurement[0];
            double dy = measurement[1];
            double yaw = measurement[2];
            double dt = b->timestamp - a->timestamp;

            if (dt < 0 || dt > 600)
                continue;

            // write the odometry measurements
            os << "ODOM_EDGE " << a->id << _s << b->id << _s << std::fixed << dx << _s << dy << _s << yaw << _s << rv << _s << rphi << _s << dt << std::endl;

            odom = dynamic_cast<StampedOdometryPtr>(a);

            if (nullptr != odom)
            {
                // update the speed and steering angle
                rv = odom->raw_v;
                rphi = odom->raw_phi;
            }

           current = next;
            ++next;
        }
    }
}


// save the odometry estimates
void GrabData::SaveOdometryEstimates(const std::string &output_filename, bool raw_version)
{
    if (!messages.empty())
    {
        // open the odometry output
        std::ofstream ofs(output_filename, std::ofstream::out);

        if (!ofs.good())
        {
            throw std::runtime_error("Could not open the odometry estimate output file!");
        }

        StampedMessagePtrVector::iterator end(messages.end());
        StampedMessagePtrVector::iterator it(messages.begin());

        while (end != it)
        {
            StampedMessagePtr msg { *it };

            Eigen::Vector3d pose = raw_version ? msg->raw_est.toVector() : msg->est.toVector();

            // add the gps origin
            // pose[0] += gps_origin[0];
            // pose[1] += gps_origin[1];

            double yaw = pose[2];

            // save the odometry estimated pose
            ofs << std::fixed << pose[0] << " " << pose[1] << " " << yaw << " " << std::cos(yaw) << " " << std::sin(yaw) << " " << msg->timestamp << std::endl;

            ++it;
        }

        // close it
        ofs.close();
    }
}


// save the gps edges
void GrabData::SaveGPSEdges(std::ofstream &os, bool global = false)
{
    std::cout << "Saving all GPS edges..." << std::endl;

    StampedGPSPosePtrVector::iterator end = gps_messages.end();
    StampedGPSPosePtrVector::iterator current = gps_messages.begin();

    while (end != current)
    {
        StampedGPSPosePtr gps = *current;

        // measurement direct access
        Eigen::Vector2d position(gps->gps_measurement.translation());

        if (global)
            position += gps_origin;

        // write the gps mesaure
        os << "GPS_EDGE " << gps->id << " " << std::fixed << position[0] << " " << position[1] << " " << gps->gps_measurement[2] << " " << gps->gps_std << std::endl;

        ++current;
    }

    std::cout << "GPS edges saved!" << std::endl;
}


// save the gps edges
void GrabData::SaveXSENSEdges(std::ofstream &os)
{
    StampedXSENSPtrVector::iterator end(xsens_messages.end());
    StampedXSENSPtrVector::iterator current(xsens_messages.begin());

    while (end != current)
    {
        StampedXSENSPtr xsens = *current;

        // write the gps mesaure
        os << "XSENS_EDGE " << xsens->id << " " << std::fixed << xsens->yaw << std::endl;

        ++current;
    }
}


void GrabData::SaveAllGPSEstimates(std::string filename, bool original = false)
{
    if (1 < raw_messages.size())
    {
        std::ofstream ofs(filename, std::ofstream::out);
        if (!ofs.good())
        {
            throw std::runtime_error("Could not open the raw gps estimates output file!");
        }

        for (StampedMessagePtr r : raw_messages)
        {
            StampedGPSPosePtr gps = dynamic_cast<StampedGPSPosePtr>(r);
            if (nullptr != gps)
            {
                g2o::SE2 &gps_pose = StampedGPSPose::gps_pose_delays[gps->gps_id].first;

                g2o::SE2 gps_measurement = original ? gps->gps_measurement * gps_pose : gps->gps_measurement;
                
                double yaw = gps_measurement[2];
                
                Eigen::Vector2d position(gps_measurement.translation());
            
                ofs << std::fixed << position[0] << " " << position[1] << " " << yaw << " " << std::cos(yaw) << " " << std::sin(yaw) << " " << gps->timestamp << std::endl;
            }
        }

        ofs.close();
    }
}


// save the gps edges
void GrabData::SaveGPSEstimates(std::string filename, bool original = false)
{
    if (1 < gps_messages.size())
    {
        // open the odometry output
        std::ofstream ofs(filename, std::ofstream::out);

        if (!ofs.good())
        {
            throw std::runtime_error("Could not open the gps estimate output file!");
        }

        StampedGPSPosePtrVector::iterator end = gps_messages.end();
        StampedGPSPosePtrVector::iterator current = gps_messages.begin();

        while (end != current)
        {

            StampedGPSPosePtr gps { *current };

            g2o::SE2 &gps_pose = StampedGPSPose::gps_pose_delays[gps->gps_id].first;

            g2o::SE2 gps_measurement = original ? gps->gps_measurement * gps_pose : gps->gps_measurement;
            double yaw = gps_measurement[2];
            
            // + gps_origin);
            Eigen::Vector2d position(gps_measurement.translation());
            
            ofs << std::fixed << position[0] << " " << position[1] << " " << yaw << " " << std::cos(yaw) << " " << std::sin(yaw) << " " << gps->timestamp << std::endl;
            ++current;
        }

        ofs.close();
    }
}


void GrabData::SaveGPSError(std::string filename, g2o::SE2 gps_error)
{
    if (1 < gps_messages.size())
    {
        // open the odometry output
        std::ofstream ofs(filename, std::ofstream::out);

        if (!ofs.good())
        {
            throw std::runtime_error("Could not open the gps estimate output file!");
        }

        StampedGPSPosePtrVector::iterator end = gps_messages.end();
        StampedGPSPosePtrVector::iterator current = gps_messages.begin();

        bool original = false;

        while (end != current)
        {

            StampedGPSPosePtr gps { *current };
            g2o::SE2 &gps_pose = StampedGPSPose::gps_pose_delays[gps->gps_id].first;

            g2o::SE2 gps_measurement = original ? gps->gps_measurement * gps_pose : gps->gps_measurement;
            gps_measurement = gps_measurement * gps_error;
            double yaw = gps_measurement[2];
            // + gps_origin);
            Eigen::Vector2d position(gps_measurement.translation());
            ofs << std::fixed << position[0] << " " << position[1] << " " << yaw << " " << std::cos(yaw) << " " << std::sin(yaw) << " " << gps->timestamp << std::endl;
            ++current;
        }

        ofs.close();
    }
}


// save lidar message
void GrabData::SaveLidarEdges(const std::string &msg_name, std::ofstream &os, const StampedLidarPtrVector &lidar_messages, bool use_lidar_odometry, bool use_lidar_loop)
{
    if (!lidar_messages.empty())
    {
        StampedMessagePtr last { raw_messages.back() };
        
        const unsigned last_index = last->id + 1;
        
        for (StampedLidarPtr from : lidar_messages)
        {
            if (last_index > from->seq_id && use_lidar_odometry)
            {
                g2o::SE2 &measurement(from->seq_measurement);
                os << msg_name << "_SEQ " << from->id << " " << from->seq_id << " " << std::fixed << measurement[0] << " " << measurement[1] << " " << measurement[2] << std::endl;
            }
            if (last_index > from->loop_closure_id && use_lidar_loop)
            {
                g2o::SE2 &measurement(from->loop_measurement);
                os << msg_name << "_LOOP " << from->id << " " << from->loop_closure_id << " " << std::fixed << measurement[0] << " " << measurement[1] << " " << measurement[2] << std::endl;
            }
        }
    }
}


// save lidar message
void GrabData::SaveExternalLidarEdges(const std::string &msg_name, std::ofstream &os, const StampedLidarPtrVector &lidar_messages)
{
    if (!lidar_messages.empty())
    {
        // limit index
        for (StampedLidarPtr from : lidar_messages)
        {
            if (std::numeric_limits<unsigned>::max() > from->external_loop_closure_id)
            {
                g2o::SE2 &measurement(from->external_loop_measurement);
                os << msg_name << "_EXTERNAL_LOOP " << from->id << " " << from->external_loop_closure_id << " " << std::fixed << measurement[0] << " " << measurement[1] << " " << measurement[2] << std::endl;
            }
        }
    }
}


// save all the edges containgin icp measurements, from SICK and Velodyne sensors
void GrabData::SaveVisualOdometryEdges(std::ofstream &os)
{
    std::cout << "\tSaving all visual odometry edges..." << std::endl;

    if (!bumblebee_messages.empty() && use_bumblebee_odometry)
    {
        // iterate over the lidar messages
        StampedBumblebeePtrVector::const_iterator end = bumblebee_messages.end();
        StampedBumblebeePtrVector::const_iterator current = bumblebee_messages.begin();

        // limit index
        StampedMessagePtr last { raw_messages.back() };
        const unsigned last_index = last->id + 1;

        while (end != current)
        {
            StampedBumblebeePtr from = *current;

            if (last_index > from->seq_id)
            {
                // get the SE2 reference
                g2o::SE2 &measurement(from->seq_measurement);

                // save the icp measurement
                os << "BUMBLEBEE_SEQ " << from->id << " " << from->seq_id << " ";
                os << std::fixed << measurement[0] << " " << measurement[1] << " " << measurement[2] << std::endl;
            }

            ++current;
        }
    }

    std::cout << "\tVisual odometry saved!" << std::endl;
}


// save all the edges containing icp measurements, from SICK and Velodyne sensors
void GrabData::SaveICPEdges(std::ofstream &os)
{
    std::cout << "\tSaving all " << sick_messages.size() << " SICK edges..." << std::endl;

    // the sick icp edges
    SaveLidarEdges(std::string("SICK"), os, sick_messages, use_sick_odometry, use_sick_loop);

    std::cout << "\tSick edges saved!" << std::endl;

    std::cout << "\tSaving all " << velodyne_messages.size() << " Velodyne edges..." << std::endl;

    // the velodyne icp edges
    SaveLidarEdges(std::string("VELODYNE"), os, velodyne_messages, use_velodyne_odometry, use_velodyne_loop);

    std::cout << "\tVelodyne edges saved!" << std::endl;
}


// save the lidar estimates
void GrabData::SaveRawLidarEstimates(const std::string &filename, const StampedLidarPtrVector &lidar_messages)
{

    if (5 < lidar_messages.size())
    {
        // open the lidar output file
        std::ofstream ofs(filename, std::ofstream::out);

        if (!ofs.good())
        {
            throw std::runtime_error("Could not open the lidar estimate output file!");
        }

        // iterators
        StampedLidarPtrVector::const_iterator end(lidar_messages.end());
        StampedLidarPtrVector::const_iterator it(lidar_messages.begin());

        while (end != it)
        {
            // get the current lidar message
            StampedLidarPtr current_lidar = *it;

            Eigen::Vector3d pose(current_lidar->lidar_estimate.toVector());

            // get the yaw
            double yaw = pose[2];

            // update the position
            // pose[0] += gps_origin[0];
            // pose[1] += gps_origin[1];

            // save the estimate
            ofs << std::fixed << pose[0] << " " << pose[1] << " " << yaw << " " << std::cos(yaw) << " " << std::sin(yaw) << " " << current_lidar->timestamp << std::endl;

            ++it;
        }

        // close the output file
        ofs.close();
    }
    else 
    {
        std::cout << "Empty lidar messages of " << filename << std::endl;
    }
}


// save the visual odometry estimates
void GrabData::SaveVisualOdometryEstimates(const std::string &filename)
{

    if (5 < used_frames.size())
    {
        // open the visual odometry output file
        std::ofstream ofs(filename, std::ofstream::out);

        if (!ofs.good())
        {

            throw std::runtime_error("Could not open the visual odometry estimate output file!");
        }

        // iterators
        StampedBumblebeePtrVector::const_iterator end(used_frames.end());
        StampedBumblebeePtrVector::const_iterator it(used_frames.begin());

        while (end != it)
        {
            // get the current lidar message
            StampedBumblebeePtr current_msg = *it;

            Eigen::Vector3d pose(current_msg->visual_estimate.toVector());

            // get the yaw
            double yaw = pose[2];

            // update the position
            // pose[0] += gps_origin[0];
            // pose[1] += gps_origin[1];

            // save the estimate
            ofs << std::fixed << pose[0] << " " << pose[1] << " " << yaw << " " << std::cos(yaw) << " " << std::sin(yaw) << " " << current_msg->timestamp << std::endl;

            ++it;
        }

        // close the output file
        ofs.close();
    }
}


// build Eigen homogeneous matrix from g2o SE2
Eigen::Matrix4f GrabData::BuildEigenMatrixFromSE2(const g2o::SE2 &transform)
{
    // the rotation around the z axis
    Eigen::Transform<float, 3, Eigen::Affine> yaw(Eigen::AngleAxis<float>(transform.rotation().angle(), Eigen::Matrix<float, 3, 1>::UnitZ()));

    // the translation
    Eigen::Translation<float, 3> translation(Eigen::Matrix<float, 3, 1>(transform.toVector()[0], transform.toVector()[1], 0.0f));

    // return the homogeneous matrix
    return (translation * yaw).matrix();
}


// build g2o SE2 from Eigen matrix
g2o::SE2 GrabData::GetSE2FromEigenMatrix(const Eigen::Matrix4f &matrix)
{
    return g2o::SE2(matrix(0, 3), matrix(1, 3), std::atan2(matrix(1, 0), matrix(0, 0)));
}


// get SE2 transform from libviso homogeneous coordinate matrix
g2o::SE2 GrabData::GetSE2FromVisoMatrix(const Matrix &matrix)
{
    // compute the square root
    double root = std::sqrt(std::pow(matrix.val[2][1], 2) + std::pow(matrix.val[2][2], 2 ));

    return g2o::SE2(matrix.val[2][3], -matrix.val[0][3], std::atan2(matrix.val[2][0], root));
    // return g2o::SE2(matrix.val[0][3], matrix.val[1][3], std::atan2(matrix.val[1][0], matrix.val[0][0]));
}


// the main sync method
// PUBLIC METHODS


// configuration
void GrabData::Configure(std::string config_filename, std::string carmen_ini)
{
    std::cout << "Reading cofigure file '" << config_filename << "'" << std::endl;

    std::ifstream is(config_filename, std::ifstream::in);
    if (is.good())
    {
        std::stringstream ss;

        while (-1 != StringHelper::ReadLine(is, ss))
        {
            std::string str;
            ss >> str;

            if ("MAXIMUM_VEL_SCANS" == str)
            {
                ss >> maximum_vel_scans;
            }
            else  if ("LOOP_REQUIRED_TIME" == str)
            {
                ss >> loop_required_time;
            }
            else  if ("LOOP_REQUIRED_DISTANCE" == str)
            {
                ss >> loop_required_distance;
            }
            else  if ("ICP_THREADS_POOL_SIZE" == str)
            {
                ss >> icp_threads_pool_size;
            }
            else  if ("ICP_THREAD_BLOCK_SIZE" == str)
            {
                ss >> icp_thread_block_size;
            }
            else  if ("LIDAR_ODOMETRY_MIN_DISTANCE" == str)
            {
                ss >> lidar_odometry_min_distance;
            }
            else  if ("VISUAL_ODOMETRY_MIN_DISTANCE" == str)
            {
                ss >> visual_odometry_min_distance;
            }
            else  if ("ICP_TRANSLATION_CONFIDENCE_FACTOR" == str)
            {
                ss >> icp_translation_confidence_factor;
            }
            else if ("DISTANCE_BETWEEN_AXLES" == str)
            {
                ss >> VehicleModel::axle_distance;
            }
            else if ("MAX_STEERING_ANGLE" == str)
            {
                ss >> VehicleModel::max_steering_angle;
            }
            else if ("UNDERSTEER" == str)
            {
                ss >> VehicleModel::understeer;
            }
            else if ("KMAX" == str)
            {
                ss >> VehicleModel::kmax;
            }
            else if ("ODOMETRY_BIAS" == str)
            {
                ss >> StampedOdometry::vmb >> StampedOdometry::phimb >> StampedOdometry::phiab;
            }
            else if ("SAVE_ACCUMULATED_POINT_CLOUDS" == str)
            {
                save_accumulated_point_clouds = true;
            }
            else if ("SAVE_LOOP_CLOSURE_POINT_CLOUDS" == str)
            {
                save_loop_closure_point_clouds = true;
            }
            else if ("DISABLE_VELODYNE_ODOMETRY" == str)
            {
                std::cout << "Disabling lidar odometry" << std::endl;
                use_velodyne_odometry = false;
            }
            else if ("DISABLE_VELODYNE_LOOP" == str)
            {
                std::cout << "Disabling lidar loop closures" << std::endl;
                use_velodyne_loop = false;
            }
            else if ("DISABLE_SICK_ODOMETRY" == str)
            {
                std::cout << "Disabling sick odometry" << std::endl;
                use_sick_odometry = false;
            }
            else if ("DISABLE_SICK_LOOP" == str)
            {
                std::cout << "Disabling sick loop closures" << std::endl;
                use_sick_loop = false;
            }
            else if ("DISABLE_BUMBLEBEE_ODOMETRY" == str)
            {
                std::cout << "Disabling visual odometry" << std::endl;
                use_bumblebee_odometry = false;
            }
            else if ("DISABLE_BUMBLEBEE_LOOP" == str)
            {
                std::cout << "Disabling visual loop closures" << std::endl;
                use_bumblebee_loop = false;
            }
            else if ("USE_FAKE_GPS" == str)
            {
                use_fake_gps = true;
            }
            else if ("USE_GPS_ORIENTATION" == str)
            {
                use_gps_orientation = true;
            }
            else if ("USE_RESTRICTED_LOOPS" == str)
            {
                use_restricted_loops = true;
            }
            else if ("GPS_IDENTIFIER" == str)
            {
                std::string gps_id;
                double delay { 0.0 };
                ss >> gps_id;
                ss >> delay;
                if (!gps_id.empty())
                {
                    StampedGPSPose::gps_pose_delays.emplace(gps_id, std::pair<g2o::SE2, double>(g2o::SE2(0.0,0.0,0.0), delay));
                }
            }
            else if ("MIN_SPEED" == str)
            {
                ss >> min_speed;
            }
            else if ("INITIAL_GUESS_POSE" == str)
            {
                double x, y, theta;

                ss >> x >> y >> theta;

                initial_guess_pose = g2o::SE2(x, y, theta);
            }
        }
    }
    else
    {
        std::cout << "Can't find the parser_config.txt file, using default parameters!" << std::endl;
    }

    is.close();

    SetGPSPose(carmen_ini);
}


void GrabData::SetGPSPose(std::string carmen_ini)
{
    std::ifstream is(carmen_ini);

    if (is.good())
    {
        std::stringstream ss;
        double sbx = -1.0f, sby = -1.0f, sbyaw = -1.0f;
        g2o::SE2 sensor_board_pose { 0.0, 0.0, 0.0};
        std::unordered_map<std::string, std::pair<std::string, unsigned>> keys;
        std::vector<std::pair<std::string, unsigned>> sufix { {"_x", 0}, {"_y", 1}, {"_yaw", 2} };

        std::unordered_map<std::string, Eigen::Vector3d> transforms;

        for (auto &entry : StampedGPSPose::gps_pose_delays)
        {
            transforms.emplace(entry.first, Eigen::Vector3d {0.0, 0.0, 0.0});

            for (auto &s : sufix)
            {
                std::string k("gps_nmea" + ("0" != entry.first ? "_" + entry.first + s.first : s.first));
                keys.emplace(k, std::pair<std::string, unsigned>(entry.first, s.second));
            }
        }

        while (-1 != StringHelper::ReadLine(is, ss))
        {
            std::string str;
            ss >> str;

            if (keys.end() != keys.find(str))
            {
                std::pair<std::string, unsigned> &strp { keys[str] };
                Eigen::Vector3d &transform { transforms[strp.first] };
                double value;
                ss >> value;
                transform[strp.second] = value;
            }
            else if ("sensor_board_1_x" == str)
            {
                ss >> sbx;
            }
            else if ("sensor_board_1_y" == str)
            {
                ss >> sby;
            }
            else if ("sensor_board_1_yaw" == str)
            {
                ss >> sbyaw;
            }

            if (0.0 < sbx and 0.0 < sby and 0.0 < sbyaw)
            {
                break;
            }
        }

        sensor_board_pose.setTranslation(Eigen::Vector2d {sbx, sby});
        sensor_board_pose.setRotation(Eigen::Rotation2Dd(mrpt::math::wrapToPi<double>(sbyaw)));

        for (auto &entry : StampedGPSPose::gps_pose_delays)
        {
            Eigen::Vector3d &transform { transforms[entry.first]};

            entry.second.first.setTranslation(Eigen::Vector2d(transform[0], transform[1]));
            entry.second.first.setRotation(Eigen::Rotation2Dd(mrpt::math::wrapToPi<double>(transform[2])));
            entry.second.first = (sensor_board_pose * entry.second.first).inverse();
        }
    }

    is.close();
}


// the main process
// it reads the entire log file and builds the hypergraph
unsigned GrabData::ParseLogFile(const std::string &input_filename, unsigned msg_id)
{
    // the input file stream
    std::ifstream logfile(input_filename);

    if (!logfile.is_open())
    {
        std::cerr << "Unable to open the input file: " << input_filename << std::endl;
        return 0;
    }

    // status report
    std::cout << "Start reading the input logfile (this may take a while)\n";

    // the input string stream
    std::stringstream current_line;

    // a general counter
    unsigned counter = 0;

    // how many velodyne messages
    unsigned vldn_msgs = 0;

    // how many messages
    unsigned vel_scans = 0 == maximum_vel_scans ? std::numeric_limits<unsigned>::max() : maximum_vel_scans;

    // how many messages
    unsigned percent = vel_scans * 0.1;

    // parse the carmen log file and extract all the desired infos
    while(-1 != StringHelper::ReadLine(logfile, current_line) && vel_scans > vldn_msgs)
    {
        // the input tag
        std::string tag;

        // the first word is the message name
        current_line >> tag;

        // the new message
        StampedMessagePtr msg = nullptr;

        // take care of each message
        if ("XSENS_QUAT_" == tag)
        {
            // build a new XSENS orientation message
            msg = new StampedXSENS(msg_id);
        }
        else if ("ROBOTVELOCITY_ACK" == tag)
        {
            // build a new odometry message
            msg = new StampedOdometry(msg_id);
        }
        else if ("NMEAGGA" == tag)
        {
            // build a new GPS pose message
            msg = new StampedGPSPose(msg_id);
        }
        else if (!use_fake_gps && "NMEAHDT" == tag)
        {
            // build a new GPS orientation message
            msg = new StampedGPSOrientation(msg_id);
        }
        else if ((use_sick_odometry or use_sick_loop) and "LASER_LDMRS_NEW" == tag)
        {
            // build a new sick message
            msg = new StampedSICK(msg_id);
        }
        else if ((use_bumblebee_odometry or use_bumblebee_loop) and "BUMBLEBEE_BASIC_STEREOIMAGE_IN_FILE3____" == tag)   // ZED eh FILE4. Os "_____" sao para nao considerar esta mensagem
        {
            // parse the Bumblebee stereo image message
            msg = new StampedBumblebee(msg_id);
        }
        else if ((use_velodyne_odometry or use_velodyne_loop) and ("VELODYNE_PARTIAL_SCAN_IN_FILE" == tag or "VELODYNE_PARTIAL_SCAN" == tag))
        {
            // build a new velodyne message
            msg = new StampedVelodyne(msg_id);

            // increment the velodyne messages
            ++vldn_msgs;
        }
        else
        {
            continue;
        }

        // parse the stringstream based on the derived class implementation
        if(msg->FromCarmenLog(current_line))
        {
            // update the msg id
            ++msg_id;

            // save it to the msg vector
            raw_messages.push_back(msg);

            // increment the counter
            ++counter;

            if (percent < counter)
            {
                // reset the counter value
                counter = 0;

                // status report
                std::cout << "#" << std::flush;
            }
        }
        else
        {
            delete msg;
        }
    }

    // close the streams
    logfile.close();

    std::cout << std::endl;

    // success!
    return msg_id;
}


// parser
void GrabData::BuildHyperGraph()
{
    if (!raw_messages.empty())
    {
        std::sort(raw_messages.begin(), raw_messages.end(), StampedMessage::compare);

        SeparateMessages();

        // build the gps measurements
        // also moves the global position to local considering the first position as origin
        if (use_fake_gps)
            BuildFakeGPSMeasures();
        else
            BuildGPSMeasures();

        BuildOdometryMeasures();

        // rebuild the initial estimates
        BuildOdometryEstimates(false, use_gps_orientation);

        if (use_bumblebee_odometry)
        {
            BuildVisualOdometryMeasures();
            BuildVisualOdometryEstimates();
        }

        // the loop measurement is done after the gps synchronization
        // For each velodyne message, the method searches for the GPS
        // poses with closest timestamp, and computes the velodyne pose
        // if the car is in the GPS pose. It is a hack for plotting and
        // it does not interfere with the hypergraph optimization.
        BuildLidarOdometryGPSEstimates();

        if (use_velodyne_loop)
            BuildLidarLoopClosureMeasures(velodyne_messages);

        if (use_velodyne_odometry)
        {
            BuildLidarOdometryMeasuresWithThreads(velodyne_messages);
            BuildRawLidarOdometryEstimates(velodyne_messages, used_velodyne);
        }

        if (use_sick_loop)
            BuildLidarLoopClosureMeasures(sick_messages);

        if (use_sick_odometry)
        {
            BuildLidarOdometryMeasuresWithThreads(sick_messages);
            BuildRawLidarOdometryEstimates(sick_messages, used_sick);
        }

        // rebuild the initial estimates
        if (use_fake_gps)
            BuildOdometryEstimates(use_fake_gps, use_gps_orientation);
    }
}


// build loop closures - different log version
void GrabData::BuildExternalLoopClosures(GrabData &gd, double elmind = 1.0f, double elreqd = 5.0f)
{
    use_external_velodyne_loop = BuildExternalLidarLoopClosureMeasures(velodyne_messages, gd.velodyne_messages, gd.gps_origin, elmind, elreqd);
    use_external_sick_loop = BuildExternalLidarLoopClosureMeasures(sick_messages, gd.sick_messages, gd.gps_origin, elmind, elreqd);
}


// save the hyper graph to the output file
void GrabData::SaveHyperGraph(std::ofstream &os, bool global = false)
{
    if (5 < messages.size())
    {
        // save all vertex
        // IT MUST BECOME FIRST
        // so the edges list can use the vertices ids
        SaveAllVertices(os, global);

        // save the odometry edges
        SaveOdometryEdges(os);

        // save the GPS edges
        SaveGPSEdges(os, global);

        // save the xsens edges
        SaveXSENSEdges(os);

        // save the visual odometry edges
        SaveVisualOdometryEdges(os);

        // save the icp edges
        SaveICPEdges(os);
    }
}


// save the external lidar loops
void GrabData::SaveExternalLidarLoopEdges(std::ofstream &os)
{
    if (5 < messages.size())
    {
        if (use_external_velodyne_loop)
            SaveExternalLidarEdges(std::string("VELODYNE"), os, velodyne_messages);

        if (use_external_sick_loop)
            SaveExternalLidarEdges(std::string("SICK"), os, sick_messages);
    }
}


// save the extra estimates
void GrabData::SaveEstimates(std::string &base)
{

    if (not use_gps_orientation)
    {
        BuildHackedOdometryEstimates();
    }

    SaveOdometryEstimates(base + "raw_odometry.txt", true);
    SaveOdometryEstimates(base + "odometry.txt", false);

    SaveGPSEstimates(base + "gps.txt", false);
    SaveGPSEstimates(base + "gps_original.txt", true);
    SaveAllGPSEstimates(base + "raw_gps.txt", false);

    SaveGPSError(base + "gps_plus_error.txt", g2o::SE2(0, 4, M_PI_2));
    SaveGPSError(base + "gps_minus_error.txt", g2o::SE2(0, -4, -M_PI_2));

    SaveVisualOdometryEstimates(base + "visual_odometry.txt");

    SaveRawLidarEstimates(base + "velodyne.txt", used_velodyne);
    SaveRawLidarEstimates(base + "sick.txt", used_sick);

    MeanAbsoluteErrorOdometryGPS();
}


// compute the odometry x gps mean absolute error
void GrabData::MeanAbsoluteErrorOdometryGPS()
{
    if (gps_messages.empty())
    {
        std::cout << "Empty vector!" << std::endl;
        return;
    }

    BuildHackedOdometryEstimates();
    
    double sum = 0.0;
    for (StampedGPSPosePtr gps : gps_messages)
    {
        sum += (gps->gps_measurement.translation() + gps_origin - gps->est.translation()).norm();
    }

    std::cout << "Mean absolute error (GPS x Odometry): " << sum / gps_messages.size() << std::endl;
}

// clear the entire object
void GrabData::Clear()
{
    // discards the lidar messages pointers
    sick_messages.clear();
    velodyne_messages.clear();
    used_velodyne.clear();
    bumblebee_messages.clear();

    // discard the gps messages pointers
    gps_messages.clear();

    // discard the xsens messages pointers
    xsens_messages.clear();

    // discards the odometry messages pointers
    odometry_messages.clear();

    // clear the messages list
    messages.clear();

    // the messages vector needs to be deleted from memmory
    while (!raw_messages.empty())
    {
        // get the last element
        StampedMessagePtr tmp = raw_messages.back();

        // remove the last element from the vector
        raw_messages.pop_back();

        // delete the message from memmory
        delete tmp;
    }
}<|MERGE_RESOLUTION|>--- conflicted
+++ resolved
@@ -1338,11 +1338,7 @@
         gicp.setMaximumIterations(2000);
 
         // the voxel grid filtering
-<<<<<<< HEAD
-         VoxelGridFilter grid_filtering;
-=======
         VoxelGridFilter grid_filtering;
->>>>>>> b10c7c9e
 
         // set the voxel value
         grid_filtering.setLeafSize(StampedLidar::vg_leaf, StampedLidar::vg_leaf, StampedLidar::vg_leaf);
@@ -1418,37 +1414,12 @@
 
                 if (!use_restricted_loops || M_PI_2 > ad)
                 {
-<<<<<<< HEAD
-                    // the current cloud
-                    // pcl::PointCloud<pcl::PointXYZHSV>::Ptr current_cloud(new pcl::PointCloud<pcl::PointXYZHSV>());
-                    pcl::PointCloud<pcl::PointXYZHSV>::Ptr current_cloud(GetFilteredPointCloud(segm, grid_filtering, current));
-
-                    // try to open the current cloud
-                    // if (-1 == pcl::io::loadPCDFile(current->path, *current_cloud))
-                    // {
-                    //    throw std::runtime_error("Could not open the source cloud");
-                    // }
-
-                    // found it
-                    StampedLidarPtr lidar_loop = *loop;
-
-                    // load the loop cloud
-                    // pcl::PointCloud<pcl::PointXYZHSV>::Ptr loop_cloud(new pcl::PointCloud<pcl::PointXYZHSV>());
-                    pcl::PointCloud<pcl::PointXYZHSV>::Ptr loop_cloud(GetFilteredPointCloud(segm, grid_filtering, lidar_loop));
-
-                    // try to open the next cloud
-                    // if (-1 == pcl::io::loadPCDFile(lidar_loop->path, *loop_cloud))
-                    // {
-                    //    throw std::runtime_error("Could not open the target cloud");
-                    // }
-=======
                     // found it
                     StampedLidarPtr lidar_loop = *loop;
 
                     // load the current de loop  cloud
                     pcl::PointCloud<pcl::PointXYZHSV>::Ptr current_cloud(GetFilteredPointCloud(segm, grid_filtering, current));
                     pcl::PointCloud<pcl::PointXYZHSV>::Ptr loop_cloud(GetFilteredPointCloud(segm, grid_filtering, lidar_loop));
->>>>>>> b10c7c9e
 
                     if (BuildLidarLoopMeasure(gicp, min_dist * 2.0, ad, current_cloud, loop_cloud, current->loop_measurement))
                     {
