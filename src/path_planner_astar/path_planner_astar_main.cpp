--- conflicted
+++ resolved
@@ -99,379 +99,10 @@
 	printf("Collision check time is %f seconds for %d poses\n", time_count.get_since(), i+1);
 */
 
-<<<<<<< HEAD
 	free_lanes(route_planner_road_network_message);
 	free(annotations);
 	free(annotations_codes);
 	free(route_planner_road_network_message.poses_back);
-=======
-int
-is_valid_state(state_node *state, carmen_obstacle_distance_mapper_map_message *obstacle_distance_grid_map)
-{
-	if(state->pose.x < obstacle_distance_grid_map->config.x_origin || state->pose.y < obstacle_distance_grid_map->config.y_origin)
-		return 0;
-
-	int x;
-	int y;
-	int theta;
-	int direction;
-	get_current_pos(state, x, y, theta, direction, obstacle_distance_grid_map);
-
-	carmen_ackerman_traj_point_t trajectory_pose;
-	trajectory_pose.x = state->pose.x;
-	trajectory_pose.y = state->pose.y;
-	trajectory_pose.theta = state->pose.theta;
-	trajectory_pose.v = 0;
-	trajectory_pose.phi = 0;
-
-
-	if(x >= grid_state_map_x_size || y >= grid_state_map_y_size || x < 0 || y < 0 || carmen_obstacle_avoider_car_distance_to_nearest_obstacle(trajectory_pose, obstacle_distance_grid_map) < OBSTACLE_DISTANCE_MIN)
-		return 0;
-
-	return 1;
-}
-
-
-void
-get_astar_path(state_node *n, std::vector<carmen_ackerman_traj_point_t> &path_result)
-{
-	if(n == NULL)
-		return;
-
-	carmen_ackerman_traj_point_t trajectory_pose;
-	carmen_ackerman_traj_point_t last_state;
-
-	trajectory_pose.x = n->pose.x;
-	trajectory_pose.y = n->pose.y;
-	trajectory_pose.theta = n->pose.theta;
-
-	if(n->pose.r == Forward)
-		trajectory_pose.v = 1.0;
-	else
-		trajectory_pose.v = -1.0;
-
-	trajectory_pose.phi = 0;
-
-	path_result.push_back(trajectory_pose);
-	last_state = trajectory_pose;
-	n = n->parent;
-
-	while (n != NULL)
-	{
-		trajectory_pose.x = n->pose.x;
-		trajectory_pose.y = n->pose.y;
-		trajectory_pose.theta = n->pose.theta;
-
-		if(n->pose.r == Forward)
-			trajectory_pose.v = 1.0;
-		else
-			trajectory_pose.v = -1.0;
-
-		trajectory_pose.phi = 0;
-
-		if((DIST2D(trajectory_pose, last_state) >= 0.5 && DIST2D(trajectory_pose, last_state) <= 1.0 )|| (sign(trajectory_pose.v) != sign(last_state.v)))
-		{
-//			printf("[get_astar_path] %f %f %f\n", trajectory_pose.x, trajectory_pose.y, trajectory_pose.theta);
-			path_result.push_back(trajectory_pose);
-			last_state = trajectory_pose;
-		}
-		else if (DIST2D(trajectory_pose, last_state) > 1.0)
-		{
-			carmen_ackerman_traj_point_t trajectory_pose_2;
-			trajectory_pose_2.x = (trajectory_pose.x + last_state.x) / 2.0;
-			trajectory_pose_2.y = (trajectory_pose.y + last_state.y) / 2.0;
-			trajectory_pose_2.theta = carmen_normalize_theta((trajectory_pose.theta + last_state.theta) / 2.0);
-			trajectory_pose_2.v = trajectory_pose.v;
-			trajectory_pose_2.phi = 0;
-
-			path_result.push_back(trajectory_pose_2);
-			path_result.push_back(trajectory_pose);
-			last_state = trajectory_pose;
-		}
-		n = n->parent;
-
-	}
-	std::reverse(path_result.begin(), path_result.end());
-}
-
-
-void
-check_initial_nodes(state_node *initial_node, state_node *goal_node, carmen_obstacle_distance_mapper_map_message *obstacle_distance_grid_map, int &failed)
-{
-	failed = 0;
-
-	carmen_ackerman_traj_point_t trajectory_pose;
-	trajectory_pose.x = initial_node->pose.x;
-	trajectory_pose.y = initial_node->pose.y;
-	trajectory_pose.theta = initial_node->pose.theta;
-	trajectory_pose.v = 0;
-	trajectory_pose.phi = 0;
-	printf("Initial_pose = %f %f %f\n", initial_node->pose.x, initial_node->pose.y, initial_node->pose.theta);
-
-	if(carmen_obstacle_avoider_car_distance_to_nearest_obstacle(trajectory_pose, obstacle_distance_grid_map) < OBSTACLE_DISTANCE_MIN)
-	{
-		printf("Robot_pose next to obstacle: %f\n", carmen_obstacle_avoider_car_distance_to_nearest_obstacle(trajectory_pose, obstacle_distance_grid_map));
-		failed = 1;
-	}
-
-	trajectory_pose.x = goal_node->pose.x;
-	trajectory_pose.y = goal_node->pose.y;
-	trajectory_pose.theta = goal_node->pose.theta;
-	trajectory_pose.v = 0;
-	trajectory_pose.phi = 0;
-
-	if(carmen_obstacle_avoider_car_distance_to_nearest_obstacle(trajectory_pose, obstacle_distance_grid_map) < OBSTACLE_DISTANCE_MIN)
-	{
-		printf("Goal_pose next to obstacle: %f\n", carmen_obstacle_avoider_car_distance_to_nearest_obstacle(trajectory_pose, obstacle_distance_grid_map));
-		failed = 1;
-	}
-	printf("Goal_pose = %f %f %f\n", goal_node->pose.x, goal_node->pose.y, goal_node->pose.theta);
-}
-
-
-offroad_planner_plan_t
-astar_mount_offroad_planner_plan(carmen_point_t *robot_pose, carmen_point_t *goal_pose, std::vector<carmen_ackerman_traj_point_t> path_result)
-{
-	carmen_ackerman_traj_point_t robot;
-	carmen_ackerman_traj_point_t goal;
-	robot.x = robot_pose->x;
-	robot.y = robot_pose->y;
-	robot.theta = robot_pose->theta;
-	robot.v = 0;
-	robot.phi = 0;
-
-	goal.x = goal_pose->x;
-	goal.y = goal_pose->y;
-	goal.theta = goal_pose->theta;
-	goal.v = 0;
-	goal.phi = 0;
-
-	offroad_planner_plan_t plan;
-	plan.robot = robot;
-	plan.goal = goal;
-	plan.goal_set = 0;
-
-	/*
-	// Para enviar um path que não muda de direção
-	if(SEND_MESSAGE_IN_PARTS)
-	{
-		if(carmen_astar_path_poses.size() > 1 && last_index_poses < carmen_astar_path_poses.size()){
-			current_astar_path_poses_till_reverse_direction.clear();
-		//	last_index_poses++;
-	//		printf("last_index_poses = %d\n", last_index_poses);
-			current_astar_path_poses_till_reverse_direction.push_back(carmen_astar_path_poses[last_index_poses]);
-	//current pose
-			robot.x = current_astar_path_poses_till_reverse_direction[0].x;
-			robot.y = current_astar_path_poses_till_reverse_direction[0].y;
-			robot.theta = current_astar_path_poses_till_reverse_direction[0].theta;
-			robot.v = current_astar_path_poses_till_reverse_direction[0].v;
-			robot.phi = current_astar_path_poses_till_reverse_direction[0].phi;
-
-	//current goal
-			goal.x = current_astar_path_poses_till_reverse_direction[0].x;
-			goal.y = current_astar_path_poses_till_reverse_direction[0].y;
-			goal.theta = current_astar_path_poses_till_reverse_direction[0].theta;
-			goal.v = current_astar_path_poses_till_reverse_direction[0].v;
-			goal.phi = current_astar_path_poses_till_reverse_direction[0].phi;
-
-			int current_path_size = 1;
-			int find_absolute_value = 0;
-			double old_v = current_astar_path_poses_till_reverse_direction[find_absolute_value].v;
-			while(old_v == 0.0 && (find_absolute_value+1 < carmen_astar_path_poses.size()))
-			{
-				old_v = carmen_astar_path_poses[find_absolute_value++].v;
-				if(find_absolute_value > 2000)
-				{
-					printf("failsafe 2085\n");
-					exit(1);
-				}
-			}
-
-			printf("\n");
-			for(int i = last_index_poses + 1; i < carmen_astar_path_poses.size() ; i++)
-			{
-	//			printf("old_v = %f %f\n", old_v, carmen_astar_path_poses[i].v);
-				if(old_v == carmen_astar_path_poses[i].v)
-				{
-					current_astar_path_poses_till_reverse_direction.push_back(carmen_astar_path_poses[i]);
-					printf("current_astar = %f %f %f %f %f %d\n",carmen_astar_path_poses[i].x, carmen_astar_path_poses[i].y, carmen_astar_path_poses[i].theta, carmen_astar_path_poses[i].v, carmen_astar_path_poses[i].phi, last_index_poses );
-					last_index_poses = i;
-					current_path_size++;
-					goal.x = carmen_astar_path_poses[i].x;
-					goal.y = carmen_astar_path_poses[i].y;
-					goal.theta = carmen_astar_path_poses[i].theta;
-					goal.v = carmen_astar_path_poses[i].v;
-					goal.phi = carmen_astar_path_poses[i].phi;
-				}
-				else
-				{
-					break;
-				}
-		//		printf("i = %d\n", i);
-			}
-
-			last_index_poses++;
-			plan.robot = robot;
-			plan.goal = goal;
-			plan.path.points = &(current_astar_path_poses_till_reverse_direction[0]);
-			plan.path.length = current_path_size;
-		}
-
-	}
-	else
-	{
-	*/
-		plan.path.points = &(path_result[0]);
-		plan.path.length = path_result.size();
-	//}
-
-	plan.path.capacity = 0;
-
-	return plan;
-}
-
-
-pose_node
-carmen_path_planner_astar_ackerman_kinematic(pose_node point, double lenght, double phi, double v)
-{
-	point.theta += v * (tan(phi) / lenght);
-	point.theta = carmen_normalize_theta(point.theta);
-	point.x += v * cos(point.theta);
-	point.y += v * sin(point.theta);
-
-	return point;
-}
-
-
-std::vector<state_node*>
-expand_node(state_node* n, carmen_obstacle_distance_mapper_map_message *obstacle_distance_grid_map)
-{
-    std::vector<state_node*> neighbors;
-    double target_phi[3] = {robot_config.max_phi, -robot_config.max_phi, 0.0};
-    double target_v[2]   = {EXPAND_NODES_V, -EXPAND_NODES_V};
-
-    for (int i = 0; i < 2; i++)
-    {
-        for (int j = 0; j < 3; j++)
-        {
-        	state_node_p new_state = (state_node_p) malloc(sizeof(state_node));
-        	carmen_test_alloc(new_state);
-        	new_state->pose = carmen_path_planner_astar_ackerman_kinematic(n->pose, robot_config.distance_between_front_and_rear_axles, target_phi[j], target_v[i]);
-        	if(target_v[i] < 0)
-				new_state->pose.r = Backward;
-			else
-				new_state->pose.r = Forward;
-
-        	if(is_valid_state(new_state, obstacle_distance_grid_map) == 1)
-			{
-				neighbors.push_back(new_state);
-			}
-			else
-				free(new_state);
-        }
-    }
-
-
-
-    return neighbors;
-}
-
-
-std::vector<carmen_ackerman_traj_point_t>
-carmen_path_planner_astar_search(pose_node *initial_pose, pose_node *goal_pose, carmen_obstacle_distance_mapper_map_message *obstacle_distance_grid_map, double* goal_distance_map, nonholonomic_heuristic_cost_p ***nonholonomic_heuristic_cost_map)
-{
-	std::vector<carmen_ackerman_traj_point_t> path_result;
-
-	grid_state_p**** grid_state_map = alloc_grid_state_map();
-	state_node* initial_node = new_state_node(initial_pose->x, initial_pose->y, initial_pose->theta, initial_pose->r, 0, 0, 0, NULL);
-	state_node* goal_node = new_state_node(goal_pose->x, goal_pose->y, goal_pose->theta, goal_pose->r, 0, 0, 0, NULL);
-
-	int initial_nodes_failed;
-	check_initial_nodes(initial_node, goal_node, obstacle_distance_grid_map, initial_nodes_failed);
-	
-	if(initial_nodes_failed == 1)
-		return path_result;
-
-	boost::heap::fibonacci_heap<state_node*, boost::heap::compare<StateNodePtrComparator>> FH;
-	FH.push(initial_node);
-
-	int x, y, theta, direction;
-	get_current_pos(initial_node, x, y, theta, direction, obstacle_distance_grid_map);
-	grid_state_map[x][y][theta][direction]->state = Open;
-	grid_state_map[x][y][theta][direction]->g = 0;	
-
-	state_node* n;
-	int cont_rs_nodes = 0;
-
-	while (!FH.empty())
-	{
-		n = FH.top();
-		FH.pop();
-		get_current_pos(n, x, y, theta, direction, obstacle_distance_grid_map);
-		if(grid_state_map[x][y][theta][direction]->state != Closed)
-		{
-//			printf("Current_node = %f %f %f %d\n", n->pose.x, n->pose.y, n->pose.theta, n->pose.r);
-			grid_state_map[x][y][theta][direction]->state = Closed;
-
-			if(is_goal(&n, goal_node, cont_rs_nodes))
-			{
-				printf("Path encontrado!\n");
-				printf("Current_node = %f %f %f %d\n", n->pose.x, n->pose.y, n->pose.theta, n->pose.r);
-				printf("Initial node: %f %f %f \n", initial_pose->x, initial_pose->y, initial_pose->theta);
-				printf("Goal node: %f %f %f \n", goal_node->pose.x, goal_node->pose.y, goal_node->pose.theta);
-				get_astar_path(n, path_result);
-				clear_astar_search(FH, grid_state_map, goal_node);
-
-				state_node *temp;
-				while (n != NULL)
-				{
-					temp = n;
-					n = n->parent;
-					free(temp);
-				}
-				path_sended = 1;
-
-				return path_result;
-			}
-			else
-			{
-				std::vector<state_node*> N = expand_node(n, obstacle_distance_grid_map);
-
-				for(int i = 0; i < N.size(); i++)
-				{
-					get_current_pos(N[i], x, y, theta, direction, obstacle_distance_grid_map);
-
-					if(grid_state_map[x][y][theta][direction]->state != Closed)
-					{
-						N[i]->g = n->g + movement_cost(n, N[i]);
-						N[i]->h = h(N[i], goal_node, grid_state_map, obstacle_distance_grid_map, goal_distance_map, nonholonomic_heuristic_cost_map);
-						N[i]->parent = n;
-						N[i]->f = N[i]->g + N[i]->h + penalties(N[i], obstacle_distance_grid_map);
-
-						if(grid_state_map[x][y][theta][direction]->state == Not_visited || (grid_state_map[x][y][theta][direction]->state == Open &&
-								grid_state_map[x][y][theta][direction]->g > N[i]->g))
-						{
-							grid_state_map[x][y][theta][direction]->state = Open;
-							grid_state_map[x][y][theta][direction]->g = N[i]->g;
-							FH.push(N[i]);
-						}
-						else
-							free(N[i]);
-					}
-				}
-			}
-		}
-		else
-			free(n);
-
-		cont_rs_nodes++;
-	}
-
-	printf("Path não encontrado!\n");
-	clear_astar_search(FH, grid_state_map, goal_node);
-	path_sended = 0;
-	return path_result;
->>>>>>> 9544893e
 }
 ///////////////////////////////////////////////////////////////////////////////////////////////
 
@@ -496,13 +127,8 @@
 		pose_node initial_pose, goal_pose;
 		initial_pose = {robot_position.x, robot_position.y, robot_position.theta, Forward};
 		goal_pose = {final_goal->x, final_goal->y, final_goal->theta, Forward};
-<<<<<<< HEAD
 		double *goal_distance_map = get_goal_distance_map(final_goal, obstacle_distance_grid_map);
 		std::vector<carmen_ackerman_traj_point_t> astar_path = carmen_path_planner_astar_search(&initial_pose, &goal_pose, obstacle_distance_grid_map, goal_distance_map, nonholonomic_heuristic_cost_map);
-=======
-		double* goal_distance_map = get_goal_distance_map(final_goal, obstacle_distance_grid_map);
-		astar_path = carmen_path_planner_astar_search(&initial_pose, &goal_pose, obstacle_distance_grid_map, goal_distance_map, nonholonomic_heuristic_cost_map);
->>>>>>> 9544893e
 
 		if (astar_path.size() > 2)
 		{
@@ -526,20 +152,17 @@
 
 		final_goal_received = 0;
 	}
-<<<<<<< HEAD
-=======
 
 	if(path_sended && DIST2D(robot_position, *route_planner_road_network_message.poses) > 4.0)
 	{
 		publish_plan(plan_path_poses.path, msg);
 	}
+
 	if(path_sended && DIST2D_P(&robot_position, final_goal) < 6.0 && abs(carmen_compute_abs_angular_distance(robot_position.theta, final_goal->theta)) < 0.2617995)
 	{
 		printf("Chegou ao destino\n");
 		path_sended = 0;
 	}
-
->>>>>>> 9544893e
 }
 
 
