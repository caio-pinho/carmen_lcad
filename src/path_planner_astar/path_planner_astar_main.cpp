#include "path_planner_astar.h"
#define CLOSEST_CIRCLE_MIN_DIST 1.5
#define MIN_THETA_DIFF    0.0872665 // 5 0.0436332 // 2.5 // 0.261799 // 15 degrees
#define MIN_STEERING_DIFF 0.0872665
#define MIN_POS_DISTANCE  0.2 // the carmen grid map resolution

#define OPENCV 1
#define THETA_SIZE 1
#define ASTAR_GRID_RESOLUTION 1.0

#define CIRCLE_HEURISTIC 0

carmen_point_t *final_goal = NULL;
carmen_localize_ackerman_globalpos_message *current_globalpos_msg = NULL;
carmen_robot_ackerman_config_t robot_config;
carmen_obstacle_distance_mapper_map_message distance_map;
state_node_p ***astar_map;

using namespace std;
using namespace cv;
using namespace boost::heap;

Mat map_image;

// For circle heuristic

#define MIN_OVERLAP_FACTOR 0.5	          // if two circles overlaps more than this factor then they are considered connected
#define MAX_OVERLAP_FACTOR 0.1	          // if two circles overlaps more than this factor then they are considered the same
#define RGOAL 3.5				          // ???
#define DELTA_T 0.01                      // Size of step for the ackerman Euler method
#define ALFA 1                	          // Weight of nearest circle radius for step_size
#define BETA 1               	          // Weight of nearest circle path distance to goal for step_size
#define MAX_STEP_SIZE 2.0		          // max step size in seconds
#define KMIN 0.0125 			          // Step rate multiplier
//#define MIN_THETA_DIFF 0.24		          // 15 degree from stehs_planner.h

typedef struct circle_node
{
	double x;
	double y;
	double radius;
	double g;                             // Distance from start to current state
	double h;                             // Distance from current state to goal state
	circle_node *parent;
} circle_node;

class CircleNodeComparator {
public:
	bool operator() (circle_node *a, circle_node *b)
	{
		float w1 = 1.0;
		float w2 = 5.0;
		return ((w1 * a->h - w2 * a->radius) > (w1 * b->h - w2 * b->radius)); // Uses radius as a choice criterion (the bigger the better)
		//return (a->h > b->h);             // The default c++ stl is a max heap, so wee need to invert here
	}
};

/////////////////////////////////////////////////////////////////////////////

void
display_map(carmen_obstacle_distance_mapper_map_message *distance_map)
{
	if (distance_map->complete_x_offset == NULL)
		return;

	unsigned int width = distance_map->config.x_size;
	unsigned int height = distance_map->config.y_size;
	unsigned int size = width * height;
	unsigned char map[3*size];

	for (unsigned int i = 0; i < size; ++i)
	{
		unsigned int row = (height - 1) - i % height;
		unsigned int col = i / height;
		unsigned int index = row * width + col;

		if (0.0 == distance_map->complete_x_offset[i] && 0.0 == distance_map->complete_y_offset[i])
		{
			map[index*3] = 0;
			map[index*3+1] = 0;
			map[index*3+2] = 0;
		}
		else
		{
			map[index*3] = 255;
			map[index*3+1] = 255;
			map[index*3+2] = 255;
		}
	}
    Mat img(width, height, CV_8UC3, map);
    map_image = img.clone();
    imshow("Obstacle Map", map_image);
    waitKey(1);
}


void
draw_circle_on_map_img(double x, double y, double r, carmen_map_config_t config)
{
	int img_x = round((double) (x - config.x_origin) / config.resolution);
	int img_y = round((double) (y - config.y_origin) / config.resolution);
	int img_r = round(r / config.resolution);
	circle(map_image, Point(img_x, config.y_size - 1 - img_y), img_r, 0, 1, 8);
	imshow("Obstacle Map", map_image);
	waitKey(1);
	//usleep(500000);
}


void
draw_point_on_map_img(double x, double y, carmen_map_config_t config, int r, int g, int b, int size=1)
{
	int img_x = (double) (x - config.x_origin) / config.resolution;
	int img_y = (double) (y - config.y_origin) / config.resolution;
	circle(map_image, Point(img_x, config.y_size - 1 - img_y), size, Scalar(b, g, r), -1, 8);
	imshow("Obstacle Map", map_image);
	waitKey(1);
	//usleep(10000);
}


void
draw_state_path(vector<state_node> state_path, carmen_map_config_t config)
{
	for (unsigned int i = 0; i < state_path.size(); i++)
	{
		draw_point_on_map_img(state_path[i].state.x, state_path[i].state.y, config, 0, 0, 0);
	}
	//usleep(500000);
}


double
carmen_compute_abs_angular_distance(double theta_1, double theta_2)
{
	return (carmen_normalize_theta(abs(theta_1 - theta_2)));
}


double
carmen_compute_abs_steering_angular_distance(double phi_1, double phi_2)
{
	return (abs(phi_1 - phi_2));
}


state_node*
create_state_node(double x, double y, double theta, double v, double phi, double g, double h, state_node *parent)
{
	state_node *new_state = (state_node*) malloc(sizeof(state_node));
	new_state->state.x = x;
	new_state->state.y = y;
	new_state->state.theta = theta;
	new_state->state.v = v;
	new_state->state.phi = phi;
	new_state->f = g+h;
	new_state->g = g;
	new_state->h = h;
	new_state->parent = parent;

	return (new_state);
}


std::vector<state_node>
build_state_path(state_node *node)
{
	std::vector<state_node> state_path;
	int i = 0;

    while (node != NULL)
    {
        state_path.push_back(*node);
        node = node->parent;
        i++;
    }

    return(state_path);
}


static void
get_pos_message(carmen_point_t robot_pose)
{
	if (final_goal != NULL)
	{
		printf("Pos_message_handler: %lf %lf %lf\n", robot_pose.x, robot_pose.y, robot_pose.theta);
		compute_astar_path(&robot_pose, final_goal, robot_config , &distance_map);
		final_goal = NULL;
	}
}


double
obstacle_distance(double x, double y, carmen_obstacle_distance_mapper_map_message *distance_map)
{
	if( NULL == distance_map)
		exit(1);

    carmen_point_t p;
    p.x = x;
    p.y = y;

    return (carmen_obstacle_avoider_distance_from_global_point_to_obstacle(&p, distance_map));
}


int
get_distance_map_x(int x, carmen_obstacle_distance_mapper_map_message *distance_map)
{
	return round((double) (x * distance_map->config.resolution) + distance_map->config.x_origin);
}


int
get_distance_map_y(int y, carmen_obstacle_distance_mapper_map_message *distance_map)
{
	return round((double) (y * distance_map->config.resolution) + distance_map->config.y_origin);
}


void
alloc_astar_map(carmen_obstacle_distance_mapper_map_message *distance_map)
{
	int i, j, z;
	int theta_size = THETA_SIZE;
	int x_size = round(distance_map->config.x_size / ASTAR_GRID_RESOLUTION + 1);
	int y_size = round(distance_map->config.y_size / ASTAR_GRID_RESOLUTION + 1);
	double pos_x = 0.0;
	double pos_y = 0.0;
	printf("sizemap = %d %d \n", x_size, y_size);
	astar_map = (state_node_p ***)calloc(x_size, sizeof(state_node_p**));
	carmen_test_alloc(astar_map);

	for (i = 0; i < x_size; i++)
	{
		astar_map[i] = (state_node_p **)calloc(y_size, sizeof(state_node_p*));
		carmen_test_alloc(astar_map[i]);

		for (j = 0; j < y_size; j++)
		{
			astar_map[i][j] = (state_node_p*)calloc(theta_size, sizeof(state_node_p));
			carmen_test_alloc(astar_map[i][j]);
			astar_map[i][j][0]= (state_node_p) malloc(sizeof(state_node));
			carmen_test_alloc(astar_map[i][j][0]);
			pos_x = get_distance_map_x(i, distance_map);
			pos_y = get_distance_map_y(j, distance_map);
			// Por enquanto isso só vai funcionar enquanto o theta_size for 1
			if(obstacle_distance(pos_x, pos_y, distance_map) < 2.0)
				astar_map[i][j][0]->is_obstacle = 1;
			else
				astar_map[i][j][0]->is_obstacle = 0;

			astar_map[i][j][0]->was_visited = 0;

		}
	}
}

void
clear_astar_map(carmen_obstacle_distance_mapper_map_message *distance_map)
{
	int i, j, k, z;
	int x_size = round(distance_map->config.x_size / ASTAR_GRID_RESOLUTION + 1);
	int y_size = round(distance_map->config.y_size / ASTAR_GRID_RESOLUTION + 1);

	for (i = 0; i < x_size; i++)
		for (j = 0; j < y_size; j++)
			for (k = 0; k < THETA_SIZE; k++)
				astar_map[i][j][k] = NULL;
}


int
get_astar_map_theta(double theta)
{
	theta = theta < 0 ? (2 * M_PI + theta) : theta;
	int resolution = (int) round(360/THETA_SIZE);

	return  (int)round((carmen_radians_to_degrees(theta) / resolution)) % (int)round(360 / resolution);
}


int
get_astar_map_x(double x, carmen_obstacle_distance_mapper_map_message *distance_map)
{
	return round((double) (x - distance_map->config.x_origin) / distance_map->config.resolution);
}


int
get_astar_map_y(double y, carmen_obstacle_distance_mapper_map_message *distance_map)
{
	return round((double) (y - distance_map->config.y_origin) / distance_map->config.resolution);
}


bool
my_f_ordenation (state_node *a, state_node *b)
{
	return (a->f > b->f);
}


std::vector<carmen_ackerman_traj_point_t>
build_rddf_poses(std::vector<state_node> &path, state_node *current_state, carmen_obstacle_distance_mapper_map_message *distance_map)
{
	path = build_state_path(current_state->parent);
	std::reverse(path.begin(), path.end());
	std::vector<carmen_ackerman_traj_point_t> temp_rddf_poses_from_path;

	for (int i = 0; i < path.size(); i++)
	{
		temp_rddf_poses_from_path.push_back(path[i].state);
		if(OPENCV)
			draw_point_on_map_img(path[i].state.x, path[i].state.y, distance_map->config, 255, 0, 0);

	}

	return temp_rddf_poses_from_path;
}


void
astar_publish_rddf_message(state_node *current_state,  carmen_obstacle_distance_mapper_map_message *distance_map)
{
	std::vector<state_node> path;
	std::vector<carmen_ackerman_traj_point_t> temp_rddf_poses_from_path = build_rddf_poses(path, current_state, distance_map);
	carmen_ackerman_traj_point_t *carmen_rddf_poses_from_path = &temp_rddf_poses_from_path[0];
	carmen_ackerman_traj_point_t last_pose = {.x = 0.0, .y = 0.0, .theta = 0.0, .v = 9.0, .phi=0.2};
	int annotations[2] = {1, 2};
	int annotation_codes[2] = {1, 2};
/*
	for (int i = 0; i < path.size(); i++)
	{
		printf("Poses do rddf: %f %f %d\n", carmen_rddf_poses_from_path[i].x, carmen_rddf_poses_from_path[i].y, i);
	//	printf("Poses do path: %f %f %d\n", path[i].state.x, path[i].state.y, i);
	}
*/
	carmen_rddf_publish_road_profile_message(carmen_rddf_poses_from_path, &last_pose, path.size(), 1, annotations, annotation_codes);
	printf("Poses enviadas!\n");
	temp_rddf_poses_from_path.clear();
}


discrete_pos_node*
get_current_pos(state_node* current_state, carmen_obstacle_distance_mapper_map_message *distance_map)
{
	discrete_pos_node *current_pos = (discrete_pos_node*) malloc(sizeof(discrete_pos_node));
	current_pos->x = get_astar_map_x(current_state->state.x, distance_map);
	current_pos->y = get_astar_map_y(current_state->state.y, distance_map);
	current_pos->theta = get_astar_map_theta(current_state->state.theta);

	return current_pos;
}


circle_node*
create_circle_node(double cx, double cy, double radius, double g, double h, circle_node *parent)
{
	circle_node *new_circle = (circle_node*) malloc(sizeof(circle_node));
	new_circle->x = cx;
	new_circle->y = cy;
	new_circle->radius = radius;
	new_circle->g = g;      // (distance) cost from start to current state
	new_circle->h = h;       // the (distance) cost from current state to goal
	new_circle->parent = parent;

	return new_circle;
}


bool
circle_overlap(circle_node *current, circle_node *circle, double overlap_factor)
{
	double distance;
	double greater, smaller;

	if (current->radius < circle->radius)
	{
		greater = current->radius;
		smaller = circle->radius;
	}
	else
	{
		greater = circle->radius;
		smaller = current->radius;
	}

	distance = sqrt(pow(current->x - circle->x, 2) + pow(current->y - circle->y, 2));

	return ((distance - greater) < (smaller * overlap_factor));
}


bool
circle_node_exist(circle_node *current, vector<circle_node*> &closed_set)
{
    vector<circle_node*>::iterator it = closed_set.begin();
    vector<circle_node*>::iterator end = closed_set.end();

    while (it != end)
    {
        //if (current->parent != (*it) && current->parent != (*it)->parent && current->circle.Overlap((*it)->circle, MAX_OVERLAP_FACTOR))
    	if (current->parent != (*it) && current->parent != (*it)->parent && circle_overlap(current, *it, MAX_OVERLAP_FACTOR))
            return true;

        it++;
    }

    return false;
}


circle_node
closest_circle_new(state_node *current_state, vector<circle_node> &circle_path)
{
	double min_dist = DBL_MAX;
	double dist;
	int indice = 0;

	for (unsigned int i = 0; i < circle_path.size(); i++)
	{
	  dist = DIST2D(current_state->state, circle_path[i]);
	  if (dist < min_dist)
	  {
	    min_dist = dist;
	    indice = i;
	  }
	}

	if (indice == 0)
	  indice = 1;
	return (circle_path[indice - 1]);
}


vector<circle_node>
build_circle_path_new(circle_node *node, double initial_cost)
{
	vector<circle_node> circle_path;
	int i = 0;
	double cost = initial_cost;
    while (node != NULL)
    {
		node->h = cost;
		if (node->parent != NULL)
			cost += DIST2D(*node, *(node->parent));
			circle_path.push_back(*node);
			node = node->parent;
			i++;
    }
    return(circle_path);
}

double
distance(double ax, double ay, double bx, double by)
{
    double dx = ax - bx;
    double dy = ay - by;
    return sqrt(dx * dx + dy * dy);
}

void
draw_circle_path(vector<circle_node> circle_path, carmen_map_config_t config)
{
	for (unsigned int i = 0; i < circle_path.size(); i++)
	{
		draw_circle_on_map_img(circle_path[i].x, circle_path[i].y, circle_path[i].radius, config);
	}

}

void
expand_circle(circle_node *current, priority_queue<circle_node*, vector<circle_node*>, CircleNodeComparator> &open_set, carmen_point_t goal, double robot_width,
		carmen_obstacle_distance_mapper_map_message *distance_map)
{
	// Considering a 2m radius parent circle that involves the car we want 32 children circles
    unsigned int children_amount = /*16;*/(unsigned int) (16.0 * current->radius);

    double displacement_angle = 2.0 * M_PI / (double) children_amount;
    double cos_displacement_angle = cos(displacement_angle);
    double sin_displacement_angle = sin(displacement_angle);
    double t;

    double px = current->x;
    double py = current->y;
    double pr = current->radius;
    double pg = current->g;

    double x = pr;
    double y = 0.0;

    for (unsigned int i = 0; i < children_amount; i++)
    {
        double nx = x + px;
        double ny = y + py;

        double nearst_obstacle_distance = obstacle_distance(nx, ny, distance_map);

        if (nearst_obstacle_distance > robot_width * 0.5)		// TODO this should be a defined parameter
        {
            // TODO verificar se é possível remover filhos com overlap
            open_set.push(create_circle_node(nx, ny, nearst_obstacle_distance, pg + pr, distance(nx, ny, goal.x, goal.y), current));

            //draw_circle_on_map_img(nx, ny, nearst_obstacle_distance, distance_map->config);
            //draw_point_on_map_img(nx, ny, distance_map->config);
        }

        // Apply the rotation matrix
        t = x;
        x = cos_displacement_angle * x - sin_displacement_angle * y;
        y = sin_displacement_angle * t + cos_displacement_angle * y;
    }
}


vector<circle_node>
space_exploration(circle_node *start_node, circle_node *goal_node, carmen_point_t goal, double robot_width, carmen_obstacle_distance_mapper_map_message *distance_map)
{
	vector<circle_node> temp_circle_path;
    priority_queue<circle_node*, vector<circle_node*>, CircleNodeComparator> open_set;
    vector<circle_node*> closed_set;
    open_set.push(start_node); // Added

    while (!open_set.empty())
    {
    	circle_node *current = open_set.top();                   // Get the circle witch is the closest to the goal node
        open_set.pop();

        if (goal_node->g < (current->g + current->h))
        {
	    double initial_cost = DIST2D(*goal_node, *(goal_node->parent));
            temp_circle_path = build_circle_path_new(goal_node->parent, initial_cost);

            while(!open_set.empty())
            {
            	circle_node *tmp = open_set.top();
                open_set.pop();
                delete tmp;
            }
            break;
        }
        else if (!circle_node_exist(current, closed_set))
        {
        	expand_circle(current, open_set, goal, robot_width, distance_map);

            if (circle_overlap(current, goal_node, MIN_OVERLAP_FACTOR))
            {
                if ((current->g + current->h) < goal_node->g)
                {
                    goal_node->g = (current->g + current->h);
                    goal_node->parent = current;
                }
            }
            closed_set.push_back(current);
        }
        else
            delete current;
    }
    while(!closed_set.empty())                // Only to clean the closed_set
    {
    	circle_node *tmp = closed_set.back();
        closed_set.pop_back();
        delete tmp;
    }
    return (temp_circle_path);
}


vector<circle_node>
circle_exploration(carmen_point_t *robot_pose, carmen_point_t *goal, carmen_obstacle_distance_mapper_map_message *distance_map)
{
	circle_node *start_circle, *goal_circle;
	vector<circle_node> circle_path;

	start_circle = create_circle_node(robot_pose->x, robot_pose->y, obstacle_distance(robot_pose->x, robot_pose->y, distance_map), 0.0,
			DIST2D_P(robot_pose, goal), NULL);

	goal_circle = create_circle_node(goal->x, goal->y, obstacle_distance(goal->x, goal->y, distance_map), DBL_MAX, 0.0, NULL);

	circle_path = space_exploration(start_circle, goal_circle, *goal, 4.0, distance_map);     // TODO Read car width from carmen.ini investigate how to avoid passing the goal as parameter

	circle_path.insert(circle_path.begin(), *goal_circle);

	if (OPENCV)
		draw_circle_path(circle_path, distance_map->config);

	// TODO Checar se precisa atualizar os custos g e h do circle path

	return (circle_path);
}


void
expand_state(state_node *current_state, state_node *goal_state, fibonacci_heap<state_node*, boost::heap::compare<StateNodePtrComparator>> &heap_open_list,
		carmen_robot_ackerman_config_t robot_config, carmen_obstacle_distance_mapper_map_message *distance_map, vector<circle_node> circle_path)
{
	#define NHOLONOMIC 1
	#define NUM_STEERING_ANGLES 3
    double target_phi, distance_traveled = 0.0;
    distance_traveled = 2.0;
    double steering_acceleration[NUM_STEERING_ANGLES] = {-0.25, 0.0, 0.25}; //TODO ler velocidade angular do volante do carmen.ini
    double target_v[2]   = {2.0, -2.0};
    double add_x[3] = {-1.0, 0.0, 1.0};
    double add_y[3] = {-1.0, 0.0, 1.0};
    int size_for;

    if (NHOLONOMIC)
    	size_for = sizeof(target_v)/sizeof(target_v[0]);
    else
    	size_for = 3;

    //   for neighbors of current:
    for (int i = 0; i < size_for; ++i)
    {
        for (int j = 0; j < NUM_STEERING_ANGLES; ++j)
        {
        	state_node_p new_state = (state_node_p) malloc(sizeof(state_node));
        	target_phi = carmen_clamp(-robot_config.max_phi, (current_state->state.phi + steering_acceleration[j]), robot_config.max_phi);
        	//target_phi = steering_acceleration[j];

        	// Utilizando expansão não-holonomica
        	if(NHOLONOMIC)
        	{
        		new_state->state = carmen_libcarmodel_recalc_pos_ackerman(current_state->state, target_v[i], target_phi, 1.0 , &distance_traveled, DELTA_T, robot_config);
        	}
        	else
        	{
        		// Utilizando expansão holonomica
				new_state->state.x = current_state->state.x + add_x[i];
				new_state->state.y = current_state->state.y + add_y[j];
				new_state->state.theta = current_state->state.theta;
        	}

        	//    cost = g(current) + movementcost(current, neighbor)
<<<<<<< HEAD
        	new_state->g = current_state->g + DIST2D(current_state->state, new_state->state);

        	if (circle_path.empty()) //not using circle heuristic
        		new_state->h = DIST2D(new_state->state, goal_state->state);
        	else //using circle heuristic
        	{
				circle_node current_circle = closest_circle_new(new_state, circle_path);
				new_state->h = DIST2D(new_state->state, current_circle) + current_circle.h;
			}


        	new_state->f = new_state->g + new_state->h;

        	if(new_state->state.v < 0)
        	{
        		new_state->f *= 1.1;
        	}

        	if(new_state->state.v != current_state->state.v)
        	{
        		new_state->f += 1;
        	}

        	new_state->is_open = 1;
=======
>>>>>>> c8683970
        	discrete_pos_node *current_pos = get_current_pos(new_state, distance_map);

        	if (NHOLONOMIC)
        		current_pos->theta = get_astar_map_theta(new_state->state.theta);
        	else
        		current_pos->theta = 0;

        	// delete the node if near an obstacle
        	if (astar_map[current_pos->x][current_pos->y][current_pos->theta]->is_obstacle == 1)
        	{
        		free (new_state);
        	}
        	else
        	{
        		// if neighbor in OPEN and cost less than g(neighbor):
        		if(astar_map[current_pos->x][current_pos->y][current_pos->theta]->was_visited == 1 && (astar_map[current_pos->x][current_pos->y][current_pos->theta]->is_open == 1 &&
        				astar_map[current_pos->x][current_pos->y][current_pos->theta]->g > new_state->g))
				{
        			// remove neighbor from OPEN, because new path is better
        			astar_map[current_pos->x][current_pos->y][current_pos->theta]->is_open = 0;
				}

        		// if neighbor in CLOSED and cost less than g(neighbor): ⁽²⁾
        		if(astar_map[current_pos->x][current_pos->y][current_pos->theta]->was_visited == 1 && (astar_map[current_pos->x][current_pos->y][current_pos->theta]->is_closed == 1 &&
        				astar_map[current_pos->x][current_pos->y][current_pos->theta]->g > new_state->g))
        		{
        			// remove neighbor from CLOSED
        			astar_map[current_pos->x][current_pos->y][current_pos->theta]->is_closed = 0;
        		}

        		// if neighbor not in OPEN and neighbor not in CLOSED: -- Também precisa verificar se ele ainda não foi visitado, que significa que o neighbor não existe ainda
        		if (astar_map[current_pos->x][current_pos->y][current_pos->theta]->was_visited == 0 || (astar_map[current_pos->x][current_pos->y][current_pos->theta]->is_closed == 0 &&
        				astar_map[current_pos->x][current_pos->y][current_pos->theta]->is_open == 0))
        		{
        			// set g(neighbor) to cost
                	new_state->parent = current_state;
                	new_state->g = current_state->g + DIST2D(current_state->state, new_state->state);
                	new_state->h = DIST2D(new_state->state, goal_state->state);
                	new_state->f = new_state->g + new_state->h;

                	if(new_state->state.v < 0)
                	{
                		new_state->f *= 1.1;
                	}

                	if(new_state->state.v != current_state->state.v)
                	{
                		new_state->f += 1;
                	}

                	new_state->is_open = 1;
                	new_state->is_obstacle = 0;
                	new_state->was_visited = 1;
        			// add neighbor to OPEN
        			heap_open_list.push(new_state);
        			astar_map[current_pos->x][current_pos->y][current_pos->theta] = new_state;
        			// set priority queue rank to g(neighbor) + h(neighbor) -- Já é feito pela heap
        			// set neighbor's parent to current -- Já foi feito anteriormente
        		}
        		if(0)
				{
					if(j == 0)
						draw_point_on_map_img(new_state->state.x, new_state->state.y, distance_map->config, 0, 0, 255);
					else if(j == 2)
						draw_point_on_map_img(new_state->state.x, new_state->state.y, distance_map->config, 255, 0, 0);
					else
						draw_point_on_map_img(new_state->state.x, new_state->state.y, distance_map->config, 0, 255, 0);
//	        		usleep(100000);
				}
        	}
        }
    }

}


void
compute_astar_path(carmen_point_t *robot_pose, carmen_point_t *goal_pose, carmen_robot_ackerman_config_t robot_config,
		carmen_obstacle_distance_mapper_map_message *distance_map)
{

	// Following the code from: http://theory.stanford.edu/~amitp/GameProgramming/ImplementationNotes.html

	state_node *start_state, *goal_state;
	start_state = create_state_node(robot_pose->x, robot_pose->y, robot_pose->theta, 0.1, 0.0, 0.0, DIST2D_P(robot_pose, goal_pose), NULL);
	goal_state = create_state_node(goal_pose->x, goal_pose->y, goal_pose->theta, 0.0, 0.0, DBL_MAX, DBL_MAX, NULL);
	fibonacci_heap<state_node*, boost::heap::compare<StateNodePtrComparator>> heap_open_list;
	alloc_astar_map(distance_map);
	if(OPENCV)
	{
		display_map(distance_map);
		draw_point_on_map_img(start_state->state.x, start_state->state.y, distance_map->config, 128, 128, 128);
		draw_point_on_map_img(goal_state->state.x, goal_state->state.y, distance_map->config, 128, 128, 128);
	}

	start_state->is_open = 1;
	start_state->was_visited = 1;
	start_state->is_obstacle = 0;
	// OPEN = priority queue containing START
	heap_open_list.push(start_state);
	discrete_pos_node *current_pos = get_current_pos(start_state, distance_map);
	astar_map[current_pos->x][current_pos->y][current_pos->theta] = start_state;

	//CLOSED = empty set -- No meu caso, closed é o parâmetro is_closed do nó

	vector<circle_node> circle_path;
	if (CIRCLE_HEURISTIC)
		circle_path = circle_exploration(robot_pose, goal_pose, distance_map);

	// while OPEN is not empty -- Adaptado
	while (!heap_open_list.empty())
	{
		//  current = remove lowest rank item from OPEN
		state_node *current_state = heap_open_list.top();
		heap_open_list.pop();
		discrete_pos_node *current_pos = get_current_pos(current_state, distance_map);
		// add current to CLOSED -- O current precisa ser adicionado ao CLOSED após a expansão


		//if lowest rank in OPEN is the GOAL: -- Adaptado
		if (DIST2D(current_state->state, goal_state->state) < 1.5 )
		{
			astar_publish_rddf_message(current_state, distance_map);
			heap_open_list.clear();
			break;
		}
		else
		{
			// Expansion
			expand_state(current_state, goal_state, heap_open_list, robot_config, distance_map, circle_path);
		}

		if(OPENCV)
			draw_point_on_map_img(current_state->state.x, current_state->state.y, distance_map->config, 0, 0, 128);
	}
	
	clear_astar_map(distance_map);
	printf("Terminou compute_astar_path !\n");
//	exit(1);
}


///////////////////////////////////////////////////////////////////////////////////////////////
//                                                                                           //
// Handlers                                                                                  //
//                                                                                           //
///////////////////////////////////////////////////////////////////////////////////////////////


static void
localize_globalpos_handler(carmen_localize_ackerman_globalpos_message *msg)
{
	current_globalpos_msg = msg;
	get_pos_message(msg->globalpos/*, msg->v, msg->timestamp*/);
}


void
carmen_rddf_play_end_point_message_handler(carmen_rddf_end_point_message *rddf_end_point_message)
{
	final_goal = &(rddf_end_point_message->point);
	printf("carmen_rddf_play_end_point: %lf %lf %lf\n", rddf_end_point_message->point.x, rddf_end_point_message->point.y, rddf_end_point_message->point.theta);
//	printf ("Recebeu Goal!!!!!  %d\n", rddf_end_point_message->number_of_poses);
}


static void
carmen_obstacle_distance_mapper_compact_map_message_handler(carmen_obstacle_distance_mapper_compact_map_message *message)
{
	static carmen_obstacle_distance_mapper_compact_map_message *compact_distance_map = NULL;

	if (compact_distance_map == NULL)
	{
		carmen_obstacle_distance_mapper_create_new_map(&distance_map, message->config, message->host, message->timestamp);
		compact_distance_map = (carmen_obstacle_distance_mapper_compact_map_message *) (calloc(1, sizeof(carmen_obstacle_distance_mapper_compact_map_message)));
		carmen_obstacle_distance_mapper_cpy_compact_map_message_to_compact_map(compact_distance_map, message);
		carmen_obstacle_distance_mapper_uncompress_compact_distance_map_message(&distance_map, message);
	}
	else
	{
		carmen_obstacle_distance_mapper_clear_distance_map_message_using_compact_map(&distance_map, compact_distance_map, DISTANCE_MAP_HUGE_DISTANCE);
		carmen_obstacle_distance_mapper_free_compact_distance_map(compact_distance_map);
		carmen_obstacle_distance_mapper_cpy_compact_map_message_to_compact_map(compact_distance_map, message);
		carmen_obstacle_distance_mapper_uncompress_compact_distance_map_message(&distance_map, message);
	}
}


///////////////////////////////////////////////////////////////////////////////////////////////


///////////////////////////////////////////////////////////////////////////////////////////////
//                                                                                           //
// Subscribes                                                                                //
//                                                                                           //
///////////////////////////////////////////////////////////////////////////////////////////////


void
carmen_rddf_play_subscribe_messages()
{
	carmen_localize_ackerman_subscribe_globalpos_message(NULL, (carmen_handler_t) localize_globalpos_handler, CARMEN_SUBSCRIBE_LATEST);
	carmen_obstacle_distance_mapper_subscribe_compact_map_message(NULL, (carmen_handler_t) carmen_obstacle_distance_mapper_compact_map_message_handler, CARMEN_SUBSCRIBE_LATEST);
	carmen_rddf_subscribe_end_point_message(NULL, (carmen_handler_t) carmen_rddf_play_end_point_message_handler, CARMEN_SUBSCRIBE_LATEST);
}


///////////////////////////////////////////////////////////////////////////////////////////////


void
shutdown_module(int signo)
{
    if (signo == SIGINT) {
        carmen_ipc_disconnect();
        printf("path_planner_astar_main: Disconnected.\n");
        exit(0);
    }
}


static void
carmen_rddf_play_get_parameters(int argc, char** argv)
{
	carmen_param_t param_list[] =
	{
			{(char *) "robot",	(char *) "length",								  		CARMEN_PARAM_DOUBLE, &robot_config.length,							 			1, NULL},
			{(char *) "robot",	(char *) "width",								  		CARMEN_PARAM_DOUBLE, &robot_config.width,								 			1, NULL},
			{(char *) "robot", 	(char *) "distance_between_rear_wheels",		  		CARMEN_PARAM_DOUBLE, &robot_config.distance_between_rear_wheels,			 		1, NULL},
			{(char *) "robot", 	(char *) "distance_between_front_and_rear_axles", 		CARMEN_PARAM_DOUBLE, &robot_config.distance_between_front_and_rear_axles, 		1, NULL},
			{(char *) "robot", 	(char *) "distance_between_front_car_and_front_wheels",	CARMEN_PARAM_DOUBLE, &robot_config.distance_between_front_car_and_front_wheels,	1, NULL},
			{(char *) "robot", 	(char *) "distance_between_rear_car_and_rear_wheels",	CARMEN_PARAM_DOUBLE, &robot_config.distance_between_rear_car_and_rear_wheels,		1, NULL},
			{(char *) "robot", 	(char *) "max_velocity",						  		CARMEN_PARAM_DOUBLE, &robot_config.max_v,									 		1, NULL},
			{(char *) "robot", 	(char *) "max_steering_angle",					  		CARMEN_PARAM_DOUBLE, &robot_config.max_phi,								 		1, NULL},
			{(char *) "robot", 	(char *) "maximum_acceleration_forward",				CARMEN_PARAM_DOUBLE, &robot_config.maximum_acceleration_forward,					1, NULL},
			{(char *) "robot", 	(char *) "maximum_acceleration_reverse",				CARMEN_PARAM_DOUBLE, &robot_config.maximum_acceleration_reverse,					1, NULL},
			{(char *) "robot", 	(char *) "maximum_deceleration_forward",				CARMEN_PARAM_DOUBLE, &robot_config.maximum_deceleration_forward,					1, NULL},
			{(char *) "robot", 	(char *) "maximum_deceleration_reverse",				CARMEN_PARAM_DOUBLE, &robot_config.maximum_deceleration_reverse,					1, NULL},
			{(char *) "robot", 	(char *) "maximum_steering_command_rate",				CARMEN_PARAM_DOUBLE, &robot_config.maximum_steering_command_rate,					1, NULL},
			{(char *) "robot", 	(char *) "understeer_coeficient",						CARMEN_PARAM_DOUBLE, &robot_config.understeer_coeficient,							1, NULL}
		};

	int num_items = sizeof(param_list) / sizeof(param_list[0]);
	carmen_param_install_params(argc, argv, param_list, num_items);
}


int
main(int argc, char **argv)
{
	carmen_ipc_initialize(argc, argv);

	carmen_param_check_version(argv[0]);

	carmen_rddf_play_get_parameters(argc, argv);

	carmen_rddf_play_subscribe_messages();

	signal(SIGINT, shutdown_module);

	printf("Até aqui está funcionando!\n");

	carmen_ipc_dispatch();

	return (0);
}<|MERGE_RESOLUTION|>--- conflicted
+++ resolved
@@ -634,33 +634,6 @@
         	}
 
         	//    cost = g(current) + movementcost(current, neighbor)
-<<<<<<< HEAD
-        	new_state->g = current_state->g + DIST2D(current_state->state, new_state->state);
-
-        	if (circle_path.empty()) //not using circle heuristic
-        		new_state->h = DIST2D(new_state->state, goal_state->state);
-        	else //using circle heuristic
-        	{
-				circle_node current_circle = closest_circle_new(new_state, circle_path);
-				new_state->h = DIST2D(new_state->state, current_circle) + current_circle.h;
-			}
-
-
-        	new_state->f = new_state->g + new_state->h;
-
-        	if(new_state->state.v < 0)
-        	{
-        		new_state->f *= 1.1;
-        	}
-
-        	if(new_state->state.v != current_state->state.v)
-        	{
-        		new_state->f += 1;
-        	}
-
-        	new_state->is_open = 1;
-=======
->>>>>>> c8683970
         	discrete_pos_node *current_pos = get_current_pos(new_state, distance_map);
 
         	if (NHOLONOMIC)
@@ -698,7 +671,13 @@
         			// set g(neighbor) to cost
                 	new_state->parent = current_state;
                 	new_state->g = current_state->g + DIST2D(current_state->state, new_state->state);
-                	new_state->h = DIST2D(new_state->state, goal_state->state);
+                	if (circle_path.empty())
+                		new_state->h = DIST2D(new_state->state, goal_state->state);
+                	else
+                	{
+                		circle_node current_circle = closest_circle_new(new_state, circle_path);
+                		new_state->h = DIST2D(new_state->state, current_circle) + current_circle.h;
+                	}
                 	new_state->f = new_state->g + new_state->h;
 
                 	if(new_state->state.v < 0)
