--- conflicted
+++ resolved
@@ -929,26 +929,18 @@
     }
 
     if (draw_path_plan_flag)
-<<<<<<< HEAD
-        draw_trajectory(path_plan_drawer, get_position_offset());
-=======
-    {
         draw_trajectory(path_plan_drawer, get_position_offset(), draw_waypoints_flag);
+
+    if (draw_motion_plan_flag)
+        draw_trajectory(motion_plan_drawer, get_position_offset(), draw_waypoints_flag);
+
+    if (draw_obstacle_avoider_plan_flag)
+        draw_trajectory(obstacle_avoider_plan_drawer, get_position_offset(), draw_waypoints_flag);
+
+    if (show_plan_tree_flag)
+    {
     	for (unsigned int i = 0; i < t_drawerTree.size(); i++)
     		draw_trajectory(t_drawerTree[i], get_position_offset(), draw_waypoints_flag);
-    }
->>>>>>> 7c6983fe
-
-    if (draw_motion_plan_flag)
-        draw_trajectory(motion_plan_drawer, get_position_offset(), draw_waypoints_flag);
-
-    if (draw_obstacle_avoider_plan_flag)
-        draw_trajectory(obstacle_avoider_plan_drawer, get_position_offset(), draw_waypoints_flag);
-
-    if (show_plan_tree_flag)
-    {
-    	for (unsigned int i = 0; i < t_drawerTree.size(); i++)
-    		draw_trajectory(t_drawerTree[i], get_position_offset());
     }
 
     if (draw_map_image_flag)
@@ -2950,11 +2942,8 @@
     draw_gps_axis_flag = 0;
     velodyne_remission_flag = 0;
     show_path_plans_flag = 0;
-<<<<<<< HEAD
     show_plan_tree_flag = 0;
-=======
     draw_waypoints_flag = 1;
->>>>>>> 7c6983fe
 #ifdef TEST_LANE_ANALYSIS
     draw_lane_analysis_flag = 1;
 #endif
@@ -3596,7 +3585,7 @@
     if (show_plan_tree_flag)
     {
     	for (unsigned int i = 0; i < t_drawerTree.size(); i++)
-    		draw_trajectory(t_drawerTree[i], get_position_offset());
+    		draw_trajectory(t_drawerTree[i], get_position_offset(), draw_waypoints_flag);
     }
 
 	if (draw_map_image_flag)
@@ -4053,15 +4042,12 @@
     case SHOW_PATH_PLANS_FLAG_CODE:
     	show_path_plans_flag = value;
     	break;
-<<<<<<< HEAD
     case PLAN_TREE_FLAG_CODE:
     	show_plan_tree_flag = value;
     	break;
-=======
-    case 36:
+    case WAYPOINTS_CODE:
 		draw_waypoints_flag = value;
 		break;
->>>>>>> 7c6983fe
     }
 }
 
