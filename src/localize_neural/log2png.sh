--- conflicted
+++ resolved
@@ -40,21 +40,11 @@
 
 
 declare -a logs=(
-<<<<<<< HEAD
 "/dados/log_voltadaufes-20160830.txt" 
 )
 
 declare -a dirs=(
 "/dados/ufes/20160830"
-=======
-"/dados/log_volta_da_ufes-20191003.txt"
-"dados/log_volta_da_ufes-20160825.txt" 
-)
-
-declare -a dirs=(
-"/dados/ufes/20191003"
-"/dados/ufes/20160825"
->>>>>>> 29f0bd7b
 )
 
 
