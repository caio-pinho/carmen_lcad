--- conflicted
+++ resolved
@@ -501,67 +501,55 @@
 int
 read_parameters(int argc, char **argv)
 {
-
-<<<<<<< HEAD
-    if (argc != 3)
+    /* defining the camera to be used */
+    camera = atoi(argv[1]);
+    camera_side = atoi(argv[2]);
+
+    int num_items;
+    char bumblebee_string[256];
+    char camera_string[256];
+
+    sprintf(bumblebee_string, "%s%d", "bumblebee_basic", camera);
+    sprintf(camera_string, "%s%d", "camera", camera);
+
+    carmen_param_t param_list[] =
     {
-        fprintf(stderr,
-                "%s: Wrong number of parameters. Neural_car_detector requires 2 parameter and received %d. \n Usage: %s <camera_number> <camera_side(0-left; 1-right)\n>",
-                argv[0], argc - 1, argv[0]);
-        exit(1);
-    }
-=======
+		{ bumblebee_string, (char*) "fx", CARMEN_PARAM_DOUBLE, &camera_parameters.fx_factor, 0, NULL },
+		{ bumblebee_string, (char*) "fy", CARMEN_PARAM_DOUBLE, &camera_parameters.fy_factor, 0, NULL },
+		{ bumblebee_string, (char*) "cu", CARMEN_PARAM_DOUBLE, &camera_parameters.cu_factor, 0, NULL },
+		{ bumblebee_string, (char*) "cv", CARMEN_PARAM_DOUBLE, &camera_parameters.cv_factor, 0, NULL },
+		{ bumblebee_string, (char*) "pixel_size", CARMEN_PARAM_DOUBLE, &camera_parameters.pixel_size, 0, NULL },
+
+		{(char *) "velodyne",  (char *) "x", CARMEN_PARAM_DOUBLE, &(velodyne_pose.position.x), 0, NULL},
+		{(char *) "velodyne",  (char *) "y", CARMEN_PARAM_DOUBLE, &(velodyne_pose.position.y), 0, NULL},
+		{(char *) "velodyne",  (char *) "z", CARMEN_PARAM_DOUBLE, &(velodyne_pose.position.z), 0, NULL},
+		{(char *) "velodyne",  (char *) "roll", CARMEN_PARAM_DOUBLE, &(velodyne_pose.orientation.roll), 0, NULL},
+		{(char *) "velodyne",  (char *) "pitch", CARMEN_PARAM_DOUBLE, &(velodyne_pose.orientation.pitch), 0, NULL},
+		{(char *) "velodyne",  (char *) "yaw", CARMEN_PARAM_DOUBLE, &(velodyne_pose.orientation.yaw), 0, NULL},
+
+		{ camera_string, (char*) "x", CARMEN_PARAM_DOUBLE, &camera_pose.position.x, 0, NULL },
+		{ camera_string, (char*) "y", CARMEN_PARAM_DOUBLE, &camera_pose.position.y, 0, NULL },
+		{ camera_string, (char*) "z", CARMEN_PARAM_DOUBLE, &camera_pose.position.z, 0, NULL },
+		{ camera_string, (char*) "roll", CARMEN_PARAM_DOUBLE, &camera_pose.orientation.roll, 0, NULL },
+		{ camera_string, (char*) "pitch", CARMEN_PARAM_DOUBLE, &camera_pose.orientation.pitch, 0, NULL },
+		{ camera_string, (char*) "yaw", CARMEN_PARAM_DOUBLE, &camera_pose.orientation.yaw, 0, NULL }
+    };
+
+
+    num_items = sizeof(param_list) / sizeof(param_list[0]);
+    carmen_param_install_params(argc, argv, param_list, num_items);
+
+    return 0;
+}
+
+
+int
+main(int argc, char **argv)
+{
     if ((argc != 3))
         carmen_die("%s: Wrong number of parameters. Neural_car_detector requires 2 parameter and received %d. \n Usage: %s <camera_number> <camera_side(0-left; 1-right)\n>",
                    argv[0], argc - 1, argv[0]);
 
-    /* defining the camera to be used */
-    camera = atoi(argv[1]);
-    camera_side = atoi(argv[2]);
-
-    int num_items;
-    char bumblebee_string[256];
-    char camera_string[256];
-
-    sprintf(bumblebee_string, "%s%d", "bumblebee_basic", camera);
-    sprintf(camera_string, "%s%d", "camera", camera);
-
-    carmen_param_t param_list[] = {
-
-            { bumblebee_string, (char*) "fx", CARMEN_PARAM_DOUBLE, &camera_parameters.fx_factor, 0, NULL },
-            { bumblebee_string, (char*) "fy", CARMEN_PARAM_DOUBLE, &camera_parameters.fy_factor, 0, NULL },
-            { bumblebee_string, (char*) "cu", CARMEN_PARAM_DOUBLE, &camera_parameters.cu_factor, 0, NULL },
-            { bumblebee_string, (char*) "cv", CARMEN_PARAM_DOUBLE, &camera_parameters.cv_factor, 0, NULL },
-            { bumblebee_string, (char*) "pixel_size", CARMEN_PARAM_DOUBLE, &camera_parameters.pixel_size, 0, NULL },
-
-            {(char *) "velodyne",  (char *) "x", CARMEN_PARAM_DOUBLE, &(velodyne_pose.position.x), 0, NULL},
-            {(char *) "velodyne",  (char *) "y", CARMEN_PARAM_DOUBLE, &(velodyne_pose.position.y), 0, NULL},
-            {(char *) "velodyne",  (char *) "z", CARMEN_PARAM_DOUBLE, &(velodyne_pose.position.z), 0, NULL},
-            {(char *) "velodyne",  (char *) "roll", CARMEN_PARAM_DOUBLE, &(velodyne_pose.orientation.roll), 0, NULL},
-            {(char *) "velodyne",  (char *) "pitch", CARMEN_PARAM_DOUBLE, &(velodyne_pose.orientation.pitch), 0, NULL},
-            {(char *) "velodyne",  (char *) "yaw", CARMEN_PARAM_DOUBLE, &(velodyne_pose.orientation.yaw), 0, NULL},
-
-            { camera_string, (char*) "x", CARMEN_PARAM_DOUBLE, &camera_pose.position.x, 0, NULL },
-            { camera_string, (char*) "y", CARMEN_PARAM_DOUBLE, &camera_pose.position.y, 0, NULL },
-            { camera_string, (char*) "z", CARMEN_PARAM_DOUBLE, &camera_pose.position.z, 0, NULL },
-            { camera_string, (char*) "roll", CARMEN_PARAM_DOUBLE, &camera_pose.orientation.roll, 0, NULL },
-            { camera_string, (char*) "pitch", CARMEN_PARAM_DOUBLE, &camera_pose.orientation.pitch, 0, NULL },
-            { camera_string, (char*) "yaw", CARMEN_PARAM_DOUBLE, &camera_pose.orientation.yaw, 0, NULL }
->>>>>>> ab549bdb
-
-    };
-
-
-    num_items = sizeof(param_list) / sizeof(param_list[0]);
-    carmen_param_install_params(argc, argv, param_list, num_items);
-
-    return 0;
-}
-
-
-int
-main(int argc, char **argv)
-{
     int gpu = 1;
     int device_id = 0;
 
