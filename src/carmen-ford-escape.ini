[*]

# Parameters for all robots

#example parameters
skeleton_module_sensor_getkey on

#####################################
##### Localization and Mapping ######
#####################################


###############################
# localize parameters

localize_ackerman_safe_range_above_sensors 	-0.3
localize_ackerman_number_of_sensors 		10
localize_ackerman_velodyne 			on 

localize_ackerman_unsafe_height_above_ground	10.5

localize_ackerman_velodyne_laser_max_range		50.0
localize_ackerman_velodyne_range_max			50.0
localize_ackerman_velodyne_locc 			3.7
localize_ackerman_velodyne_lfree			-0.6
localize_ackerman_velodyne_l0				0.0
localize_ackerman_velodyne_unexpeted_delta_range_sigma 	0.5
localize_ackerman_velodyne_range_max_factor		1.0

localize_ackerman_jump_size 			2

#localize_ackerman_correction_type	0 # correcao usando soma das likelihood do map
localize_ackerman_correction_type	1 # correcao usando coseno entre os mapas probabilisticos
#localize_ackerman_correction_type	2 # correcao usando coseno entre o mapa de likelihood
#localize_ackerman_correction_type	3 # correcao usando a distancia de pearson
#localize_ackerman_correction_type	4 # correcao usando coseno entre os mapas de remission
#localize_ackerman_correction_type	5 # correcao usando coseno entre os mapas de remission mais o coseno do mapa de grid
#localize_ackerman_correction_type	6 # correcao usando 


localize_ackerman_stereo_velodyne1 				off
localize_ackerman_stereo_velodyne1_locc 			5.0
localize_ackerman_stereo_velodyne1_lfree 			-5.0
localize_ackerman_stereo_velodyne1_l0 				0.0
localize_ackerman_stereo_velodyne1_unexpeted_delta_range_sigma 	6.0

localize_ackerman_stereo_velodyne2 				off
localize_ackerman_stereo_velodyne2_locc 			5.0
localize_ackerman_stereo_velodyne2_lfree 			-5.0
localize_ackerman_stereo_velodyne2_l0 				0.0
localize_ackerman_stereo_velodyne2_unexpeted_delta_range_sigma 	6.0

localize_ackerman_stereo_velodyne3 				off
localize_ackerman_stereo_velodyne3_locc				5.0
localize_ackerman_stereo_velodyne3_lfree			-5.0
localize_ackerman_stereo_velodyne3_l0				0.0
localize_ackerman_stereo_velodyne3_unexpeted_delta_range_sigma 	6.0

localize_ackerman_stereo_velodyne4 				off
localize_ackerman_stereo_velodyne4_locc				5.0
localize_ackerman_stereo_velodyne4_lfree			-5.0
localize_ackerman_stereo_velodyne4_l0				0.0
localize_ackerman_stereo_velodyne4_unexpeted_delta_range_sigma 	6.0

localize_ackerman_stereo_velodyne5				off
localize_ackerman_stereo_velodyne5_locc				5.0
localize_ackerman_stereo_velodyne5_lfree			-5.0
localize_ackerman_stereo_velodyne5_l0 				0.0
localize_ackerman_stereo_velodyne5_unexpeted_delta_range_sigma 	6.0

localize_ackerman_stereo_velodyne6				off
localize_ackerman_stereo_velodyne6_locc				5.0
localize_ackerman_stereo_velodyne6_lfree			-5.0
localize_ackerman_stereo_velodyne6_l0				0.0
localize_ackerman_stereo_velodyne6_unexpeted_delta_range_sigma 	6.0

localize_ackerman_stereo_velodyne7				off
localize_ackerman_stereo_velodyne7_locc				5.0
localize_ackerman_stereo_velodyne7_lfree			-5.0
localize_ackerman_stereo_velodyne7_l0				0.0
localize_ackerman_stereo_velodyne7_unexpeted_delta_range_sigma 	6.0

localize_ackerman_stereo_velodyne8				off
localize_ackerman_stereo_velodyne8_locc				5.0
localize_ackerman_stereo_velodyne8_lfree			-5.0
localize_ackerman_stereo_velodyne8_l0				0.0
localize_ackerman_stereo_velodyne8_unexpeted_delta_range_sigma 	6.0

localize_ackerman_stereo_velodyne9				off
localize_ackerman_stereo_velodyne9_locc				5.0
localize_ackerman_stereo_velodyne9_lfree			-5.0
localize_ackerman_stereo_velodyne9_l0				0.0
localize_ackerman_stereo_velodyne9_unexpeted_delta_range_sigma 	6.0

localize_ackerman_swarm_max_particle_velocity			2.0
localize_ackerman_swarm_max_particle_angular_velocity		0.5
localize_ackerman_swarm_num_iteration				5

localize_ackerman_max_particle_displacement			10.0
localize_ackerman_max_particle_angular_displacement		0.5

localize_ackerman_de_crossover_rate				0.9
localize_ackerman_de_mutation_rate				0.2
localize_ackerman_de_num_iteration				2

localize_ackerman_velocity_noise_velocity	0.005  # standard deviation in meters/s
localize_ackerman_velocity_noise_phi		0.0    # standard deviation in degrees
localize_ackerman_phi_noise_phi			0.05   # standard deviation in degrees
localize_ackerman_phi_noise_velocity		0.0    # standard deviation in degrees

localize_ackerman_use_velocity_prediction on


localize_num_particles			500
localize_laser_max_range		50.0  # TODO: ler do laser. E no caso do mapper produzindo o laser?
localize_use_rear_laser			off

localize_min_wall_prob			0.25
localize_outlier_fraction		0.90
localize_update_distance		0.0
localize_integrate_angle_deg		3.0
localize_do_scanmatching		off
localize_constrain_to_map		off
localize_occupied_prob			0.5
localize_lmap_std			0.6
localize_global_lmap_std		0.6
localize_global_evidence_weight		0.01
localize_global_distance_threshold	2.0
localize_global_test_samples		100000
localize_use_sensor			on
localize_tracking_beam_minlikelihood	0.02
localize_global_beam_minlikelihood	0.08

## new (learned) motion model
localize_mean_c_d 			-0.0123
localize_mean_c_t 			-0.1065
localize_std_dev_c_d 			0.1380
localize_std_dev_c_t 			0.2347

localize_mean_d_d 			1.0055
localize_mean_d_t 			0.0025
localize_std_dev_d_d 			0.1925
localize_std_dev_d_t 			0.3982

localize_mean_t_d 			-0.0035
localize_mean_t_t 			0.9638
localize_std_dev_t_d 			0.0110
localize_std_dev_t_t 			0.3300

################################
#SLAM ICP parameters

slam_icp_initialization_time 0.0	
slam_icp_update_distance 0.1
slam_icp_update_angle 5.0
slam_icp_highest_point 3.0
###############################
# Localize Monte Carlo parameters
localize_traf_num_particles 500

# see MotionModelTypes enumeration
# OdometryMotionModel = 1
# VelocityMotionModel = 2
# AckermanMotionModel = 3
localize_traf_motion_model 3

localize_traf_odom_a1 0.00002	
localize_traf_odom_a2 0.00001	
localize_traf_odom_a3 0.00002	
localize_traf_odom_a4 0.00001	
                                        
localize_traf_ack_a1 0.02
localize_traf_ack_a2 0.001
localize_traf_ack_a3 0.001
localize_traf_ack_a4 0.001
localize_traf_global_distance_threshold	2.0

localize_traf_vel_a1 0.01
localize_traf_vel_a2 0.5
localize_traf_vel_a3 0.01
localize_traf_vel_a4 0.5
localize_traf_vel_a5 0.01
localize_traf_vel_a6 0.5

localize_traf_laser_sampling_step 	18
localize_traf_laser_num_beams 		361
localize_traf_laser_fov_range 		180.0
localize_traf_laser_start_angle		-90.0
localize_traf_laser_max_range 		20.0
localize_traf_laser_lambda_short 	1.0
localize_traf_laser_sigma_zhit 		0.3
localize_traf_laser_zhit 		0.3
localize_traf_laser_zmax 		0.5
localize_traf_laser_zrand 		0.1
localize_traf_laser_zshort 		0.1

####################################
# fused_odometry parameters

fused_odometry_num_particles 		500
fused_odometry_frequency		40

fused_odometry_kalman_filter		off

# Theses numbers represent how the first variable varies in relation to the square of the second
# when noise is added in the filtering algorithm
fused_odometry_velocity_noise_velocity	0.1   # standard deviation in meters/s
fused_odometry_velocity_noise_phi	0.0   # standard deviation in degrees
fused_odometry_phi_noise_phi		0.0   # standard deviation in degrees
fused_odometry_phi_noise_velocity	0.02   # standard deviation in degrees
fused_odometry_pitch_v_noise_pitch_v	0.0   # standard deviation in degrees
fused_odometry_pitch_v_noise_velocity	0.0   # standard deviation in degrees

fused_odometry_minimum_speed_for_correction	0.1  # m/s
fused_odometry_maximum_phi			30.0 # in degrees

fused_odometry_xsens_yaw_bias_noise		20.0  # 5.0 # standard deviation in degrees
fused_odometry_xsens_maximum_yaw_bias		0.0 # in degrees

fused_odometry_xsens_roll_std_error		0.0  # 5.0  # in degrees
fused_odometry_xsens_pitch_std_error		0.0  # 2.0  # in degrees
fused_odometry_xsens_yaw_std_error		20.0 # in degrees

fused_odometry_xsens_gps_x_std_error		3.0  # meters
fused_odometry_xsens_gps_y_std_error		3.0  # meters
fused_odometry_xsens_gps_z_std_error		3.0  # meters

fused_odometry_acc_std_error		0.0 # 0.008
fused_odometry_acc_bias_std_error	0.0 # 0.08

fused_odometry_use_viso_odometry	0
fused_odometry_use_car_odometry		1



###############################
# map_server params volta

map_server_publish_grid_mapping 	on
map_server_initial_waiting_time		3.0
map_server_map_grid_res			0.2 #0.29296875
map_server_map_width			210.0
map_server_map_height			210.0
map_server_time_interval_for_map_change	0.3

#map_server param para escolher publicar google_map no lugar de offline_map

map_server_publish_google_map	off

###############################
# mapper params 

mapper_number_of_sensors 		11
mapper_safe_range_above_sensors 	-0.3
mapper_max_velocity_lambda_short_state 	3.0

mapper_number_of_threads		1

mapper_unsafe_height_above_ground	10.5

# Remover isto deste ini e dos modulos: tekm que usar os dados especificos de cada sensor
mapper_map_locc 		5.0
mapper_map_lfree 		-1.0
mapper_map_l0 			0.0
mapper_map_log_odds_max 	150.0
mapper_map_log_odds_min 	50.0
mapper_map_log_odds_bias 	100.0
mapper_map_range_factor 	1.0

mapper_map_grid_res 		0.2 #0.29296875
mapper_map_width 		210.0
mapper_map_height 		210.0

mapper_map_global_grid_res 	4.0
mapper_map_global_width 	1800
mapper_map_global_height 	1800

mapper_moving_objects_raw_map 	on
mapper_update_cells_below_car 	on

###################################################################
## Use the parameters below for usual localization and navigation
mapper_update_and_merge_with_snapshot_map	off
mapper_global_map 				off
mapper_merge_with_offline_map 			off
mapper_decay_to_offline_map			on
mapper_update_and_merge_with_mapper_saved_maps	off
mapper_build_snapshot_map			off
mapper_velodyne_range_max		 	50.0
mapper_velodyne_range_max_factor 		1.0
mapper_create_map_sum_and_count			off

## Use the parameters below for building maps
#mapper_update_and_merge_with_snapshot_map	off
#mapper_global_map 				off
#mapper_merge_with_offline_map 			off
#mapper_decay_to_offline_map			off
#mapper_update_and_merge_with_mapper_saved_maps	on
#mapper_build_snapshot_map			off
#mapper_velodyne_range_max		 	50.0
#mapper_velodyne_range_max_factor 		4.0
#mapper_create_map_sum_and_count		off
###################################################################

mapper_stereo_mapping off
mapper_stereo_mapping_locc 	-1.0
mapper_stereo_mapping_lfree 	-5.0

mapper_velodyne 					on
mapper_velodyne_locc 					3.7
mapper_velodyne_lfree 					-0.6
mapper_velodyne_l0 					0.0
mapper_velodyne_unexpeted_delta_range_sigma 		0.5 #5.8

mapper_stereo_velodyne1 				off
mapper_stereo_velodyne1_locc 				3.7
mapper_stereo_velodyne1_lfree 				-0.6
mapper_stereo_velodyne1_l0 				0.0
mapper_stereo_velodyne1_unexpeted_delta_range_sigma 	0.5

mapper_stereo_velodyne2 				off
mapper_stereo_velodyne2_locc 				5.0
mapper_stereo_velodyne2_lfree 				-5.0
mapper_stereo_velodyne2_l0 				0.0
mapper_stereo_velodyne2_unexpeted_delta_range_sigma 	6.0

mapper_stereo_velodyne3 				off
mapper_stereo_velodyne3_locc				5.0
mapper_stereo_velodyne3_lfree				-5.0
mapper_stereo_velodyne3_l0				0.0
mapper_stereo_velodyne3_unexpeted_delta_range_sigma 	6.0

mapper_stereo_velodyne4 				off
mapper_stereo_velodyne4_locc				5.0
mapper_stereo_velodyne4_lfree				-5.0
mapper_stereo_velodyne4_l0				0.0
mapper_stereo_velodyne4_unexpeted_delta_range_sigma 	6.0

mapper_stereo_velodyne5					off
mapper_stereo_velodyne5_locc				5.0
mapper_stereo_velodyne5_lfree				-5.0
mapper_stereo_velodyne5_l0 				0.0
mapper_stereo_velodyne5_unexpeted_delta_range_sigma 	6.0

mapper_stereo_velodyne6					off
mapper_stereo_velodyne6_locc				5.0
mapper_stereo_velodyne6_lfree				-5.0
mapper_stereo_velodyne6_l0				0.0
mapper_stereo_velodyne6_unexpeted_delta_range_sigma 	6.0

mapper_stereo_velodyne7					off
mapper_stereo_velodyne7_locc				5.0
mapper_stereo_velodyne7_lfree				-5.0
mapper_stereo_velodyne7_l0				0.0
mapper_stereo_velodyne7_unexpeted_delta_range_sigma 	6.0

mapper_stereo_velodyne8					off
mapper_stereo_velodyne8_locc				5.0
mapper_stereo_velodyne8_lfree				-5.0
mapper_stereo_velodyne8_l0				0.0
mapper_stereo_velodyne8_unexpeted_delta_range_sigma 	6.0

mapper_stereo_velodyne9					off
mapper_stereo_velodyne9_locc				5.0
mapper_stereo_velodyne9_lfree				-5.0
mapper_stereo_velodyne9_l0				0.0
mapper_stereo_velodyne9_unexpeted_delta_range_sigma 	6.0


######################################
# stereo mapping parameters

stereo_map_width			64.0 # 50.0
stereo_map_height			48.0 # 30.0
stereo_map_grid_res			0.2
stereo_map_locc 			5
stereo_map_lfree 			-5
stereo_map_l0 				0
stereo_map_log_odds_max 		224
stereo_map_log_odds_min 		32
stereo_map_log_odds_bias 		8
stereo_map_frontal_camera		8
stereo_map_laser_num_beams		361


######################################
# moving objects parameters

moving_objects_safe_range_above_sensors		3.0


#######################
##### Navigation ######
#######################

###############################
# navigator parameters

navigator_ackerman_use_fused_odometry_pose on
navigator_goal_size			1.0
navigator_goal_theta_tolerance		0.3

navigator_map_update_radius             3.0
navigator_map_update_obstacles          off
navigator_map_update_freespace 	  	off
navigator_map_update_num_laser_beams    361
navigator_replan_frequency		5
navigator_smooth_path			on
navigator_dont_integrate_odometry	off
navigator_plan_to_nearest_free_point    on
navigator_waypoint_tolerance            1.0

navigator_map 				from_mapping #from_param_daemon #from_param_daemon #from_mapping
navigator_superimposed_map		from_map_server

# A*

navigator_astar_path_interval			0.5
navigator_astar_state_map_resolution		1.0
navigator_astar_state_map_theta_resolution	360
navigator_astar_precomputed_cost_size		200
navigator_astar_precomputed_cost_file_name	precomp_ackerman_200_phi27_r0.2_i0.01.data #precomp_ackerman_100_r0.2_i0.01_center.data
navigator_astar_use_rs				on	
navigator_astar_smooth_path			off
navigator_astar_onroad_max_plan_time		0.5
navigator_astar_robot_fat_space			0.6

motion_planner_phi_gain				1.5

###############################
# RRT Planner
 
rrt_distance_interval		3.5
rrt_plan_time			0.03
rrt_timeout			0.05
rrt_cheat			off
rrt_show_debug_info		off
rrt_publish_lane_map		off
rrt_publish_tree		on
rrt_use_obstacle_avoider	on
rrt_use_mpc			on	      # case off standard use PID
rrt_use_pure_pursuit_tracking	off
rrt_reuse_last_path		on
rrt_obstacle_cost_distance	0.8     # distancia em metros de um obstaculo em que o custo vai a zero
rrt_obstacle_probability_threshold 0.5

###############################
# behavior_selector parameters
behavior_selector_distance_between_waypoints		7.0 #13.0
behavior_selector_change_goal_distance			7.0 #13.0

####
## Possible Planners:
## 0	gradient planner
## 1	a star planner
## 2	rrt planner

behavior_selector_following_lane_planner		2
behavior_selector_parking_planner			1
#Goal Source - if on will use Lane and Goal from path_planner, if off use RDDF
behavior_selector_goal_source_path_planner	off

behavior_selector_distance_to_remove_annotation_goal	4.0

######################################
# rddf parameters

rddf_num_poses_ahead				100
rddf_min_distance_between_waypoints 0.5
rddf_lateral_offset_noise			0.1
rddf_lateral_offset_error			0.1
rddf_lateral_offset_particles		1000
rddf_loop							on
rddf_source_tracker					off

##################
##### Robot ######
##################


###############################
# robot parameters

robot_length               		4.425	# 4.437	# Parametros para o Ford Escape
robot_width                		1.6 # 1.775   # 1.6 	#2.065	# Parametros para o Ford Escape
robot_vertical_displacement_from_center	-1.375	# Parametros para o Ford Escape
robot_wheel_radius 0.28

robot_frontlaser_use            	on
robot_frontlaser_id             	1
robot_frontlaser_side_offset    	0.0
robot_frontlaser_angular_offset 	0.0	# igual a velodyne_yaw (abaixo) para rodar o laser simulado a partir do velodyne de acordo com o velodyne
robot_frontlaser_offset    		0.0

robot_rearlaser_use             	off
robot_rearlaser_id              	2
robot_rearlaser_side_offset     	0.0
robot_rearlaser_angular_offset  	3.1415923
robot_rearlaser_offset     		0.0

robot_min_approach_dist    	0.20
robot_min_side_dist        	0.20
robot_acceleration         	2.00
robot_deceleration	   	0.30
robot_reaction_time        	0.1
robot_max_t_vel            	0.4
robot_max_r_vel          	0.785398163
robot_max_v           		30.0
robot_theta_gain           	1.0
robot_theta_d_gain         	0.3
robot_displacement_gain    	0.75
robot_use_laser			on
robot_use_sonar            	off
robot_use_bumper           	off
robot_allow_rear_motion		on
robot_sensor_timeout        	3.0
robot_command_timeout		3.0
robot_rectangular		on	# right now used only by robot_gui

robot_collision_avoidance	on
robot_collision_avoidance_frequency	40.0
robot_interpolate_odometry  		off
robot_turn_before_driving_if_heading_bigger_than_deg	90.0
robot_max_centripetal_acceleration  1.5    #right now used only by model_predictive_montion_planner


###############################
# robot Ackermann parameters

# 0.35 radians = 20.0535228 degrees
# 0.523598776 radians = 30 degrees

robot_max_steering_angle 							0.5337	# 0.5237 (curvature 0.22, 30.01 graus) # @@@ Alberto: aumentei ~1.9%
<<<<<<< HEAD
robot_max_velocity									13.88 # 8.33 # 10.28 # 16.66 # 8.33 # 6.94 # 11.11 # 8.33 # 6.94	# meters/second
=======
robot_max_velocity									15.28 # 6.0 # 8.33 # 10.28 # 16.66 # 8.33 # 6.94 # 11.11 # 8.33 # 6.94	# meters/second
>>>>>>> b2654cf2

robot_distance_between_front_and_rear_axles    		2.625 	# Ford Escape Torc = 2.6187, Mariela = 2.511  # @@@ este valor esta trocado com o abaixo em slam_mc. Tem que ver a teoria para saber como incorporar os dois ao codigo
robot_distance_between_rear_wheels             		1.535 	# Ford Escape = 1.52
robot_distance_between_rear_car_and_rear_wheels    	0.96 	# Ford Escape = 0.78
robot_distance_between_front_car_and_front_wheels   	0.85 	# Ford Escape = 0.91
robot_distance_between_rearview				2.065	# Parametros para o Ford Escape

robot_maximum_steering_command_rate		0.335   # 0.335 # 0.235	# 1/meters/second
# robot_maximum_capable_curvature			0.22	# 1/meters #0.1887
robot_understeer_coeficient			0.0 # 0.0015  # See Torc, "ByWire XGV User Manual", page 42
robot_understeer_coeficient2		0.0015  # See Torc, "ByWire XGV User Manual", page 42. 
robot_maximum_speed_forward			46.0	# meters/second
robot_maximum_speed_reverse			20.0	# meters/second
robot_maximum_acceleration_forward		0.4	# meters/second^2
robot_maximum_acceleration_reverse		1.2	# meters/second^2
robot_maximum_deceleration_forward		3.3	# 2.7	# meters/second^2
robot_maximum_deceleration_reverse		2.7	# meters/second^2
robot_desired_steering_command_rate		0.255   # 0.175	# 0.335 # 0.235	# 1/meters/second
robot_desired_acceleration			1.0	# meters/second^2
robot_desired_decelaration_forward		2.7
robot_desired_decelaration_reverse		2.7

robot_publish_odometry				on

# Ajuste da odometria do carro
robot_v_multiplier				    1.021018 # 1.030410 # 1.030662 # 1.025076 # 1.023379  # 0.984300
robot_phi_multiplier				1.0 # 1.109900 # 1.098677 # 1.096974 # 1.090757 #	1.097793  # 1.101828
robot_phi_bias					    -0.003390 # -0.003188 # -0.003188 # -0.003386 # -0.003145 # -0.002788


# Bom para a volta da UFES
robot_PID_steering_kp					1250.0 # 1250.0 # 1151.0  #1251.0  #1668.0  #1380.0 #1000.0
robot_PID_steering_ki					600.0  # 300.0  # 2.2667  #2.5667  #4.2782  #4.9688  #0.0 	#1000.0
robot_PID_steering_kd					25.0   # 0.0    # 0.05844 #0.05031 #0.0 	#0.0

# Razoavel para estacionamento
#robot_PID_steering_kp					1000.0
#robot_PID_steering_ki					2000.0
#robot_PID_steering_kd					90.0

robot_PID_minimum_delta_velocity			0.2

robot_PID_velocity_forward_accelerating_Kp		25.0 # 10.0
robot_PID_velocity_forward_accelerating_Ki		6.0 # 3.0 # 0.35    #10.0
robot_PID_velocity_forward_accelerating_Kd		-0.2 # -0.025 #-0.5

robot_PID_velocity_forward_deccelerating_Kp		30.0 # 20.0
robot_PID_velocity_forward_deccelerating_Ki		9.0 # 9.0 # 0.2   #10.0
robot_PID_velocity_forward_deccelerating_Kd		-0.2 #-0.025 #-1.0

robot_PID_velocity_backward_accelerating_Kp		10.0
robot_PID_velocity_backward_accelerating_Ki		3.0 # 0.35    #10.0
robot_PID_velocity_backward_accelerating_Kd		0.0 #-0.025 #-0.5

robot_PID_velocity_backward_deccelerating_Kp		20.0
robot_PID_velocity_backward_deccelerating_Ki		9.0 # 0.2   #10.0
robot_PID_velocity_backward_deccelerating_Kd		0.0 #-0.025 #-1.0

robot_PID_velocity_brake_gap				17.0

################################
#    road finding params
################################

road_finding_number_of_gaussians	4

################################
#    v-disparity params
################################

v_disparity_slope_threshould	95.0

############################### 
# car parameters ??????

car_axis_distance 2.625		# TODO: ler isso do robot
car_wheel_diameter 0.56 	# @@@ Alberto: checar se nao estao usando isso como raio ao inves de diametro

# car position and orientation in relation to world
car_x			0.0
car_y			0.0
car_z			0.28	# TODO: ler isso do robot
car_roll		0.0
car_pitch		0.0
car_yaw			0.0

######################################
# visual odometry parameters
######################################

visual_odometry_is_global_pos		off

visual_odometry_publish				off

visual_odometry_v_multiplier           1.007528 # 0.938107
visual_odometry_phi_multiplier         1.114414 # 1.057797
visual_odometry_phi_bias               -0.001268 # -0.000249


##############################
# grid mapping map parameters

grid_mapping_map_range_factor 	1.0
grid_mapping_map_grid_res 	0.2
grid_mapping_map_width 		210
grid_mapping_map_height 	210
grid_mapping_laser_sampling_step 	36
grid_mapping_laser_num_beams 	361
grid_mapping_laser_fov_range 	180.0
grid_mapping_laser_max_range 	31.0
grid_mapping_laser_lambda_short 	1.0
grid_mapping_laser_sigma_zhit 	0.1
grid_mapping_laser_zhit 		0.3
grid_mapping_laser_zmax 		0.5
grid_mapping_laser_zrand 		0.1
grid_mapping_laser_zshort 	0.1

grid_mapping_laser_locc 	5.0
grid_mapping_laser_lfree	-1.0
grid_mapping_laser_l0		0

##############################
# ultrasonic sensor parameters

grid_mapping_ultrasonic_sensor_sampling_step	0.001745
grid_mapping_ultrasonic_sensor_num_beams	36
grid_mapping_ultrasonic_sensor_fov_range	18.0
grid_mapping_ultrasonic_sensor_max_range	3.0
grid_mapping_ultrasonic_sensor_lambda_short	0.1
grid_mapping_ultrasonic_sensor_sigma_zhit	0.1
grid_mapping_ultrasonic_sensor_zhit	0.1
grid_mapping_ultrasonic_sensor_zmax	0.1
grid_mapping_ultrasonic_sensor_zrand	0.1
grid_mapping_ultrasonic_sensor_zshort	0.1

grid_mapping_map_locc 		-150.0
grid_mapping_map_lfree 		5.0
grid_mapping_map_l0 		0
grid_mapping_map_log_odds_max 	50
grid_mapping_map_log_odds_min 	-50
grid_mapping_map_log_odds_bias 	0

# front
ultrasonic_sensor_r1_x	3.455
ultrasonic_sensor_r1_y	-0.435
ultrasonic_sensor_r1_z	0.193
ultrasonic_sensor_r1_yaw	0.0
ultrasonic_sensor_r1_pitch	0.0
ultrasonic_sensor_r1_roll	0.0

# side (front)
ultrasonic_sensor_r2_x	2.145
ultrasonic_sensor_r2_y	-0.89
ultrasonic_sensor_r2_z	0.004
ultrasonic_sensor_r2_yaw	-1.57079633
ultrasonic_sensor_r2_pitch	0.0
ultrasonic_sensor_r2_roll	0.0

# side (back)
ultrasonic_sensor_l2_x	0.477
ultrasonic_sensor_l2_y	-0.89
ultrasonic_sensor_l2_z	0.004
ultrasonic_sensor_l2_yaw	-1.57079633
ultrasonic_sensor_l2_pitch	0.0
ultrasonic_sensor_l2_roll	0.0

# back
ultrasonic_sensor_l1_x	-0.92
ultrasonic_sensor_l1_y	-0.455
ultrasonic_sensor_l1_z	0.188
ultrasonic_sensor_l1_yaw	-3.14159265
ultrasonic_sensor_l1_pitch	0.0
ultrasonic_sensor_l1_roll	0.0



################################################################################################
##
##  Expert parameters
##

[expert]


####################
##### Sensors ######
####################

#GPS NMEA
gps_nmea_dev				/dev/iara_gps   #/dev/ttyUSB1
gps_nmea_baud				115200		# This speed was hand picked in order to allow proper 20Hz Venus GPS operation

# Gps antena position in relation to sensor board
gps_nmea_x	-0.572
gps_nmea_y	0.0
gps_nmea_z	-0.06
gps_nmea_yaw	0.0
gps_nmea_pitch	0.0
gps_nmea_roll	0.0

##############################
# sensor board 1 parameters
# sensor board 1 position and orientation in relation to car

sensor_board_1_x	0.572
sensor_board_1_y	0.0
sensor_board_1_z	1.394
sensor_board_1_yaw	0.0
sensor_board_1_pitch	0.0122173048 # medido com xsens
sensor_board_1_roll	0.0
sensor_board_1_laser_id	0

##############################
# front bullbar parameters
# front bullbar position and orientation in relation to car

front_bullbar_x	3.5
front_bullbar_y	0
front_bullbar_z	0.2
front_bullbar_yaw	0.0
front_bullbar_pitch	0.0
front_bullbar_roll	0.0

##############################
# front bullbar middle parameters
# front bullbar middle position and orientation in relation to front bullbar position

front_bullbar_middle_x	0.0
front_bullbar_middle_y	0.0
front_bullbar_middle_z	0.0
front_bullbar_middle_yaw	0.0
front_bullbar_middle_pitch	0.0
front_bullbar_middle_roll	0.0

##############################
# front bullbar left corner parameters
# front bullbar left corner position and orientation in relation to front bullbar position

front_bullbar_left_corner_x	0
front_bullbar_left_corner_y	0.772
front_bullbar_left_corner_z	0.2
front_bullbar_left_corner_yaw	0.785398
front_bullbar_left_corner_pitch	0.0
front_bullbar_left_corner_roll	0.0
front_bullbar_left_corner_laser_id	2

##############################
# front bullbar right corner parameters
# front bullbar right corner position and orientation in relation to front bullbar position

front_bullbar_right_corner_x	0
front_bullbar_right_corner_y	-0.772
front_bullbar_right_corner_z	0.2
front_bullbar_right_corner_yaw	0.785398
front_bullbar_right_corner_pitch	0.0
front_bullbar_right_corner_roll	0.0
front_bullbar_right_corner_laser_id	0

##############################
# rear bullbar parameters
# rear bullbar  position and orientation in relation to car

rear_bullbar_x	-0.8
rear_bullbar_y	0
rear_bullbar_z	0.2
rear_bullbar_yaw	3.1415
rear_bullbar_pitch	0.0
rear_bullbar_roll	0.0

##############################
# rear bullbar left corner parameters
# rear bullbar left corner position and orientation in relation to rear bullbar position

rear_bullbar_left_corner_x	0
rear_bullbar_left_corner_y	0.772
rear_bullbar_left_corner_z	0.2
rear_bullbar_left_corner_yaw	0.785398
rear_bullbar_left_corner_pitch	0.0
rear_bullbar_left_corner_roll	0.0
rear_bullbar_left_corner_laser_id	0

##############################
# rear bullbar right corner parameters
# rear bullbar right corner position and orientation in relation to rear bullbar position

rear_bullbar_right_corner_x	0
rear_bullbar_right_corner_y	-0.772
rear_bullbar_right_corner_z	0.2
rear_bullbar_right_corner_yaw	0.785398
rear_bullbar_right_corner_pitch	0.0
rear_bullbar_right_corner_roll	0.0
rear_bullbar_right_corner_laser_id	3

###############################
# laser parameters
laser_num_laser_devices 	3
laser_use_device_locks 		off


laser_laser1_dev           	/dev/ttyUSB2
laser_laser1_type          	LMS
laser_laser1_baud          	500000
laser_laser1_resolution    	0.5
laser_laser1_fov           	180
laser_laser1_flipped		0
laser_laser1_use_remission  	none 	# none / direct / normalized

#check conflict with robot_rearlaser id!!!!!
#Hokuyo front bulbar laser
laser_laser2_dev           /dev/ttyACM0
laser_laser2_type          HOKUYOURG
laser_laser2_baud          500000
laser_laser2_resolution    0.5
laser_laser2_fov           270
laser_laser2_flipped    0
laser_laser2_use_remission  none        # none / direct / normalized

#Hokuyo rear bulbar laser
laser_laser3_dev           /dev/ttyACM1
laser_laser3_type          HOKUYOURG
laser_laser3_baud          500000
laser_laser3_resolution    0.5
laser_laser3_fov           270
laser_laser3_flipped    0
laser_laser3_use_remission  none        # none / direct / normalized

###############################
# xsens parameters

# xsens position and orientation in relation to board 1
xsens_x		0.175
xsens_y		-0.01
xsens_z		0.25

xsens_roll	0.0
xsens_pitch	0.0
xsens_yaw	0.0 # 0.17 # de onde veio este 0.17?

# xsens gps antenna position in relation to xsens (in xsens coordinates)
xsens_gps_x	-0.81
xsens_gps_y	-0.006
xsens_gps_z	-0.27
# Magnetic declination at UFES: -23.457849 E

### XSens MTi-G
### xsens xsens_scenario
# Available scenarios:
# Scenario 1: general             
# Scenario 2: automotive          
# Scenario 10: aerospace_nobaro    
# Scenario 3: aerospace           
# Scenario 11: automotive_nobaro  

### XSens MTi
### xsens_mti_settings -> scenarios
# Available scenarios:
# Scenario 4: human               
# Scenario 5: human_large_accel   
# Scenario 6: machine             
# Scenario 7: machine_nomagfield  
# Scenario 8: marine 
xsens_scenario	6
xsens_size_x	0.06
xsens_size_y	0.04
xsens_size_z	0.02
xsens_dev	/dev/iara_xsens   # /dev/ttyUSB0

### XSens antigo
### xsens_mti_settings -> scenarios
# Available scenarios:
# Scenario 4: human               
# Scenario 5: human_large_accel   
# Scenario 6: machine             
# Scenario 7: machine_nomagfield  
# Scenario 8: marine
xsens_mti_mode	5

### xsens_mti_settings
# 1 Quaternion
# 2 Euler
# 3 Matrix
xsens_mti_settings 1
xsens_mti_dev	/dev/iara_xsens   # /dev/ttyUSB0

###############################
# xsensOdometer parameters

xsensOdometer_fake_wheel 		off
xsensOdometer_velocity_threshold 	0.0
xsensOdometer_acceleration_threshold 	0.0
xsensOdometer_constant_friction 	0.0
xsensOdometer_velocity_friction 	0.0


###############################
# velodyne parameters

velodyne_model			32E
velodyne_scan_port 		2368
velodyne_gps_enable  		off
velodyne_gps_port		8308

velodyne_vertical_resolution 32
velodyne_mapper on

velodyne_time_spent_by_each_scan 0.00004608

velodyne_fov 360.0

# velodyne position and orientation in relation to sensor board 1
velodyne_x	0.145
velodyne_y	0.0
velodyne_z	0.48
velodyne_roll	0.0
velodyne_pitch	-0.0227
velodyne_yaw	-0.01 # 0.09

###############################
# laser sick ld-mrs parameters

sick_x	0.1
sick_y	0.0
sick_z	0.0
sick_roll	0.0
sick_pitch	-0.05
sick_yaw	1.5708

sick_vertical_resolution  4
sick_time_spent_by_each_scan 0.00004608

laser_ldmrs_address		192.168.0.104
laser_ldmrs_port 		12002


###############################
# joystick parameters

joystick_deadspot			on
joystick_deadspot_size			0.2


###############################
# Bumblebee parameters

#--------- Bumblebee Basic 1 ------------

bumblebee_basic1_width		1280
bumblebee_basic1_height		960
bumblebee_basic1_fx		0.764749
bumblebee_basic1_fy		1.01966
bumblebee_basic1_cu		0.505423
bumblebee_basic1_cv		0.493814
bumblebee_basic1_baseline	0.24004
bumblebee_basic1_is_legacy 	off
bumblebee_basic1_is_rectified 	on
bumblebee_basic1_model 		XB3

#--------- Bumblebee Basic 3 ------------

bumblebee_basic3_width		1280
bumblebee_basic3_height		960
bumblebee_basic3_fx		0.764749
bumblebee_basic3_fy		1.01966
bumblebee_basic3_cu		0.505423
bumblebee_basic3_cv		0.493814
bumblebee_basic3_baseline	0.24004
bumblebee_basic3_is_legacy 	off
bumblebee_basic3_is_rectified 	on
bumblebee_basic3_model 		XB3

#--------- Bumblebee Basic 5 ------------

bumblebee_basic5_width		1280
bumblebee_basic5_height		960
bumblebee_basic5_fx		0.750653
bumblebee_basic5_fy		1.00087
bumblebee_basic5_cu		0.503023
bumblebee_basic5_cv		0.497955
bumblebee_basic5_baseline	0.239957
bumblebee_basic5_is_legacy 	off
bumblebee_basic5_is_rectified 	off
bumblebee_basic5_model 		XB3

#--------- Bumblebee Basic 6 ------------

bumblebee_basic6_width		1280
bumblebee_basic6_height		960
bumblebee_basic6_fx		0.750653
bumblebee_basic6_fy		1.00087
bumblebee_basic6_cu		0.503023
bumblebee_basic6_cv		0.497955
bumblebee_basic6_baseline	0.239957
bumblebee_basic6_is_legacy 	off
bumblebee_basic6_is_rectified 	off
bumblebee_basic6_model 		XB3

#--------- Bumblebee Basic 8 ------------

bumblebee_basic8_width		640
bumblebee_basic8_height		480
bumblebee_basic8_fx		0.753883
bumblebee_basic8_fy		1.00518 
bumblebee_basic8_cu		0.500662
bumblebee_basic8_cv		0.506046
bumblebee_basic8_baseline	0.240031
bumblebee_basic8_is_legacy 	off
bumblebee_basic8_is_rectified 	on
bumblebee_basic8_model 		XB3

#--------- Bumblebee Basic 9 ------------

bumblebee_basic9_width		640
bumblebee_basic9_height		480
bumblebee_basic9_fx		0.0
bumblebee_basic9_fy		0.0
bumblebee_basic9_cu		0.0
bumblebee_basic9_cv		0.0
bumblebee_basic9_baseline	0.0
bumblebee_basic9_is_legacy 	off
bumblebee_basic9_is_rectified 	on
bumblebee_basic9_model 		KITTI

###############################
# Traffic light view parameters

#--------- Traffic light view ------------
traffic_light_viewer_width	640
traffic_light_viewer_height 480

#######################
####### Filters #######
#######################

#--------- stereo 3 ------------

stereo3_width  640 # 1280
stereo3_height   480 # 960
stereo3_disparity  128

#stereo3_algorithm VGRAM
#stereo3_algorithm CSBP
stereo3_algorithm ELAS

stereo3_gaussian_radius 10.0
stereo3_synapses 256

stereo3_wintakeiteration 1
stereo3_numdisparity 36
stereo3_numthreads 8

stereo3_scalew 640 # 1280
stereo3_scaleh 480 # 960

stereo3_vertical_ROI_ini 0
stereo3_vertical_ROI_end 375 # 750

stereo3_horizontal_ROI_ini 0
stereo3_horizontal_ROI_end 640 # 1280


#--------- stereo 6 ------------

stereo6_width  1280
stereo6_height   960
stereo6_disparity  128

#stereo6_algorithm VGRAM
#stereo6_algorithm CSBP
stereo6_algorithm ELAS

stereo6_gaussian_radius 10.0
stereo6_synapses 256

stereo6_wintakeiteration 1
stereo6_numdisparity 36
stereo6_numthreads 8

stereo6_scalew 1280
stereo6_scaleh 960

stereo6_vertical_ROI_ini 0
stereo6_vertical_ROI_end 960

stereo6_horizontal_ROI_ini 0
stereo6_horizontal_ROI_end 1280

#--------- stereo 8 ------------

stereo8_width  640 # 1280
stereo8_height   480 # 960
stereo8_disparity  128 # 256

#stereo8_algorithm VGRAM
#stereo8_algorithm CSBP
stereo8_algorithm ELAS

stereo8_gaussian_radius 10.0
stereo8_synapses 256

stereo8_wintakeiteration 1
stereo8_numdisparity 128 # 256
stereo8_numthreads 8

stereo8_scalew 640 # 1280
stereo8_scaleh 480 # 960

stereo8_vertical_ROI_ini 150 # 300
stereo8_vertical_ROI_end 350 # 700

stereo8_horizontal_ROI_ini 0
stereo8_horizontal_ROI_end 640 # 1280


############################
# Stereo Velodyne Parameters
############################

#--------- Stereo Velodyne 3------------

stereo_velodyne3_num_points_cloud 1
stereo_velodyne3_flipped off

stereo_velodyne3_vertical_resolution 100
stereo_velodyne3_horizontal_resolution 640
stereo_velodyne3_range_max 30.0

stereo_velodyne3_horizontal_roi_ini 0
stereo_velodyne3_horizontal_roi_end 1280
stereo_velodyne3_vertical_roi_ini 	0
stereo_velodyne3_vertical_roi_end 	960

#--------- Stereo Velodyne 8------------

stereo_velodyne8_num_points_cloud 1
stereo_velodyne8_flipped off

stereo_velodyne8_vertical_resolution 120
stereo_velodyne8_horizontal_resolution 320
stereo_velodyne8_range_max 50.0

stereo_velodyne8_horizontal_roi_ini 0
stereo_velodyne8_horizontal_roi_end 1280
stereo_velodyne8_vertical_roi_ini 	200 # 0
stereo_velodyne8_vertical_roi_end 	660 # 960

###############################
# camera position and orientation in relation to car

#----------- Camera 1 (LASER SICK) ------------

camera1_x		3.5
camera1_y		0.0
camera1_z		0.2
camera1_roll		0.0
camera1_pitch  		0.0	# 0.0 #0.0263
camera1_yaw		0.0

#----------- Camera 8 ------------

camera8_x		0.245
camera8_y		-0.287
camera8_z		0.085
camera8_roll	0.0
camera8_pitch  0.09	# 0.0 #0.0263
camera8_yaw		0.0

#----------- Camera 3 ------------

camera3_x		0.130  		#teste do tracker 0.25			# 0.325 			# 1.23
camera3_y		-0.131 		#0.149 			# -0.28
camera3_z		0.204 		#0.214 			#0.146			# 1.13
camera3_roll		-0.017453 	#0.0				# 0.0
camera3_pitch		0.034907 	#0.0				# 0.053
camera3_yaw		-0.017453	#0.0 		#0.5585			# 0.09
#----------- Camera 5 ------------

camera5_x		0.325 			# 1.23
camera5_y		0.149 			# -0.28
camera5_z		0.146			# 1.13
camera5_roll	0.0				# 0.0
camera5_pitch	0.0				# 0.053
camera5_yaw		0.5585			# 0.09

#----------- Camera 9 ------------

camera9_x		0.0
camera9_y		0.0
camera9_z		0.0
camera9_roll	0.0
camera9_pitch	0.0
camera9_yaw	0.0


###############################
# Visual Tracker OpenTLD parameters
###############################

tracker_opentld_view_width			1280 #640
tracker_opentld_view_height			960 #480
tracker_opentld_confidence_threshold		0.5 #Confidence detection threshold
tracker_opentld_detector_minScale		-10 #number of scales smaller than initial object size
tracker_opentld_detector_maxScale		10 #number of scales larger than initial object size
tracker_opentld_detector_numFeatures		15 #number of features
tracker_opentld_detector_minSize		25 #minimum size of scanWindows
tracker_opentld_detector_thetaP			0.65
tracker_opentld_detector_thetaN			0.5

#######################
##### Interfaces ######
#######################


###############################
# navigator_gui parameter

navigator_panel_initial_map_zoom		100.0
navigator_panel_track_robot			on
navigator_panel_draw_waypoints			off
navigator_panel_show_particles			on
navigator_panel_show_gaussians			off
navigator_panel_show_true_pos			on
navigator_panel_show_tracked_objects		on
navigator_panel_show_laser			off
navigator_panel_show_simulator_objects		on
navigator_panel_show_command_path		on
navigator_panel_show_motion_path		on
navigator_panel_draw_path			on
navigator_panel_exploration_mode		off
navigator_panel_draw_robot_waypoints		on
navigator_panel_use_ackerman			on
navigator_panel_localize_std_x			0.2
navigator_panel_localize_std_y			0.2
navigator_panel_localize_std_theta		0.261799388


###############################
# robot_gui parameters

robotgui_connect_distance		40.0
robotgui_gui_control			on
robotgui_show_velocity			off
robotgui_show_vector			on


###############################
# viewer_3D parameters
viewer_3D_background_red		1.0
viewer_3D_background_green		1.0
viewer_3D_background_blue		1.0

viewer_3D_point_size			1
viewer_3D_ldmrs_size			1
viewer_3D_ldmrs_min_velocity		1.0
viewer_3D_laser_size			1
viewer_3D_velodyne_size			1
viewer_3D_odometry_size 		60000
viewer_3D_gps_size 			60000
viewer_3D_localize_ackerman_size	60000
viewer_3D_stereo_point_cloud_size	10

# car model position and orientation in relation to the car
carmodel_x		1.2	# TODO: mudar nome para viewer_3D...
carmodel_y		0.0
carmodel_z		0.28
carmodel_roll		0.0
carmodel_pitch		0.0
carmodel_yaw		0.0
carmodel_size_x		4.437
carmodel_size_y		1.806
carmodel_size_z		1.725


###############################
# camera position and orientation in relation to car

camera_x	0.245	# TODO: tem que ser lido no contexto da sensor board
camera_y	-0.287
camera_z	0.085
camera_roll	0.0
camera_pitch	0.0263
camera_yaw	0.0


###############################
# laser position and orientation in relation to car

laser_x		1.23	# TODO: tem que tratar o caso de nao ter, como nao tem... E o velodyne?
laser_y		-0.28
laser_z		1.13
laser_roll	0.0
laser_pitch	0.053 # tem que estimar
laser_yaw	0.0

# laser parameters

laser_size_x	0.25
laser_size_y	0.25
laser_size_z	0.32



##################################
##### Simulators and Logger ######
##################################


###############################
# simulator parameters

simulator_person_leg_width		1.5
simulator_person_dist_from_robot	0.4
simulator_person_speed			0.6

simulator_time					0.025
simulator_sync_mode				off
simulator_laser_probability_of_random_max	.0001
simulator_laser_probability_of_random_reading	.0001
simulator_laser_sensor_variance			.001
simulator_sonar_probability_of_random_max	.01
simulator_sonar_probability_of_random_reading	.005
simulator_sonar_sensor_variance			.05
simulator_use_robot				off

simulator_send_localize_messages		on

simulator_frontlaser_maxrange        		50      # m
simulator_rearlaser_maxrange         		50      # m

simulator_ackerman_publish_laser 		on

simulator_motion_timeout			10000.0


###############################
# logger parameters

#logger_ascii		off
logger_localize		off
logger_gps		on
logger_simulator	off
logger_imu          	off
logger_xsens		on
logger_velodyne		on
logger_velodyne_save_to_file on 
logger_xsens_mtig	off
logger_odometry		on
logger_visual_odometry 	off
logger_laser		on
logger_robot_laser	off
logger_params		on
logger_motioncmds   	off  # includes base_velocity and motion commands given to robot
logger_kinect		off
logger_bumblebee	on
logger_bumblebee_frames_to_save 1 # How much frames you save (1 for all)
logger_bumblebee_save_to_file on 
logger_web_cam		off
logger_sonar		off

######################################
# driving_playback parameters
######################################

driving_playback_distance_between_waypoints 1.0
driving_playback_num_poses_ahead 20

######################################
# polar_slam parameters
######################################

#polar_slam_odom_a1 0.00002
#polar_slam_odom_a2 0.00001
#polar_slam_odom_a3 0.00002
#polar_slam_odom_a4 0.00001

polar_slam_odom_a1 0.2
polar_slam_odom_a2 0.01
polar_slam_odom_a3 0.2
polar_slam_odom_a4 0.01

polar_slam_laser_sampling_step 		36
polar_slam_laser_num_beams 		361
polar_slam_laser_fov_range		180.0
polar_slam_laser_start_angle		-90.0
polar_slam_laser_max_range 		50.0
polar_slam_laser_lambda_short 		1.0
polar_slam_laser_sigma_zhit 		0.3
polar_slam_laser_zhit 			0.4
polar_slam_laser_zmax 			0.4
polar_slam_laser_zrand 			0.1
polar_slam_laser_zshort 		0.1

polar_slam_num_spheres			6
polar_slam_num_particles		20
polar_slam_num_points_to_store		20
polar_slam_num_angular_sections		360

######################################
# download map
download_map_from_internet	off


visual_odometry_is_global_pos off

######################################
# saliency search

saliency_search_camera 8
saliency_search_number_of_saliencies 5

#####################################
#

neural_global_localizer_camera	8
neural_global_localizer_training off
neural_global_localizer_save_train off


#####################################
# ekf odometry

ekf_odometry_camera	 		8
ekf_odometry_sensor_timeout 		10.0
ekf_odometry_frequency			5.0
ekf_odometry_odom_used  		off
ekf_odometry_vodom_used  		on
ekf_odometry_imu_used  			off
ekf_odometry_gps_used  			off
ekf_odometry_neural_globalpos_used 	on


####################################
# ZED Camera Sensor

zed_camera_sensor_quality		2 	#HD2K: 0, HD1080: 1, HD720: 2, VGA: 3
zed_camera_sensor_fps			0.0	#0.0 is the default value<|MERGE_RESOLUTION|>--- conflicted
+++ resolved
@@ -531,11 +531,7 @@
 # 0.523598776 radians = 30 degrees
 
 robot_max_steering_angle 							0.5337	# 0.5237 (curvature 0.22, 30.01 graus) # @@@ Alberto: aumentei ~1.9%
-<<<<<<< HEAD
-robot_max_velocity									13.88 # 8.33 # 10.28 # 16.66 # 8.33 # 6.94 # 11.11 # 8.33 # 6.94	# meters/second
-=======
 robot_max_velocity									15.28 # 6.0 # 8.33 # 10.28 # 16.66 # 8.33 # 6.94 # 11.11 # 8.33 # 6.94	# meters/second
->>>>>>> b2654cf2
 
 robot_distance_between_front_and_rear_axles    		2.625 	# Ford Escape Torc = 2.6187, Mariela = 2.511  # @@@ este valor esta trocado com o abaixo em slam_mc. Tem que ver a teoria para saber como incorporar os dois ao codigo
 robot_distance_between_rear_wheels             		1.535 	# Ford Escape = 1.52
