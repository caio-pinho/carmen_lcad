--- conflicted
+++ resolved
@@ -16,11 +16,7 @@
 	   web_cam v_disparity stereo_velodyne motion_planner behavior_selector \
 	   base_ackerman driving_playback ford_escape_hybrid			\
 	   path_interpolator_planner kinect ultrasonic traffic_light 		\
-<<<<<<< HEAD
-	   graphslam odometry_calibration utilities
-=======
-	   graphslam odometry_calibration path_planner
->>>>>>> 15a4c947
+	   graphslam odometry_calibration path_planner utilities
 
 ifndef NO_CPP
 PACKAGES += carmenpp
