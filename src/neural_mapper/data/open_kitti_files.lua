require 'nn' 
require 'image'


--- retorna um banco de dados pego (csv de ini, fin)
function GetBatchWithType(path,dataType, ini, fim)
<<<<<<< HEAD

torch.setdefaulttensortype('torch.FloatTensor')

inputs = torch.Tensor((fim-ini)+1, 5, 400, 200)
targets = torch.Tensor((fim-ini)+1, 1, 400, 200)

c=1
for j = ini, fim do
    local classMap = {
                  [-1] = {1},
                  [0]  =  {1}, -- not road
                  [1]  =  {2},
                  [2]  =  {1},
                  [3]  =  {1}, -- road
                              }


	--- torch.Tensor(LIN, COL)
	local statistics = torch.Tensor(5, 400, 200)
	local target = torch.Tensor(1, 400, 200)

	local filePathMax = string.format("%s/%s_%06d_max.csv", path, dataType, j)
	-- print(filePathMax)
	-- Read data from CSV to tensor
	local csvFile = io.open(filePathMax, 'r')
	local header = csvFile:read()

	local max = torch.Tensor(1, 400, 200)


	local i = 0
	for line in csvFile:lines('*l') do
		local l = line:split(',')
		i = i + 1


		for key, val in ipairs(l) do
        if tonumber(val) < -30 then
          debug = string.format('Max ' .. j .. ' Muito alto! Valor = ' .. val)
          print(debug)
        end
		    max[1][i][key] = val
		end
	end

	-- if itorch then
	    -- itorch.image(max)
	-- else
		-- print('skipping visualization because the script is not run from itorch')
	-- end
	csvFile:close()

	statistics[1] = max[1]

	local filePathmin = string.format("%s/%s_%06d_min.csv", path, dataType, j)
	-- print(filePathmin)
	-- Read data from CSV to tensor
	local csvFile = io.open(filePathmin, 'r')
	local header = csvFile:read()

	--- torch.Tensor(LIN, COL)
	local min = torch.Tensor(1, 400, 200)

	local i = 0
	for line in csvFile:lines('*l') do
		local l = line:split(',')
		i = i + 1


		for key, val in ipairs(l) do
        if tonumber(val) < -40 then
          debug = string.format('Min ' .. j .. ' Muito alto! Valor = ' .. val)
          print(debug)
        end
		    min[1][i][key] = val
		end
	end

	-- if itorch then
	    -- itorch.image(min)
	-- else
		-- print('skipping visualization because the script is not run from itorch')
	-- end


	statistics[2] = min[1]
	csvFile:close()

	local filePathmean = string.format("%s/%s_%06d_mean.csv", path, dataType, j)
	-- print(filePathmean)
	-- Read data from CSV to tensor
	local csvFile = io.open(filePathmean, 'r')
	local header = csvFile:read()

	--- torch.Tensor(LIN, COL)
	local mean = torch.Tensor(1, 400, 200)

	local i = 0
	for line in csvFile:lines('*l') do
		local l = line:split(',')
		i = i + 1

		for key, val in ipairs(l) do
        if tonumber(val) < -40 then
          debug = string.format('Mean ' .. j .. ' Muito alto! Valor = ' .. val)
          print(debug)
        end        
		    mean[1][i][key] = val
		end
	end

	-- if itorch then
	    -- itorch.image(mean)
	-- else
		-- print('skipping visualization because the script is not run from itorch')
	-- end

	statistics[3] = mean[1]
	csvFile:close()

	local filePathmedian = string.format("%s/%s_%06d_median.csv", path, dataType, j)
	-- print(filePathmedian)
	-- Read data from CSV to tensor
	local csvFile = io.open(filePathmedian, 'r')
	local header = csvFile:read()

	--- torch.Tensor(LIN, COL)
	local median = torch.Tensor(1, 400, 200)

	local i = 0
	for line in csvFile:lines('*l') do
		local l = line:split(',')
		i = i + 1


		for key, val in ipairs(l) do
        if tonumber(val) < -40 then
          debug = string.format('Median ' .. j .. ' Muito alto! Valor = ' .. val)
          print(debug)
        end
		    median[1][i][key] = val
		end
	end

	-- if itorch then
	    -- itorch.image(median)
	-- else
		-- print('skipping visualization because the script is not run from itorch')
	-- end

	statistics[4] = median[1]
	csvFile:close()

	local filePathstd = string.format("%s/%s_%06d_std.csv", path, dataType, j)
	-- print(filePathstd)
	-- Read data from CSV to tensor
	local csvFile = io.open(filePathstd, 'r')
	local header = csvFile:read()

	--- torch.Tensor(LIN, COL)
	local std = torch.Tensor(1, 400, 200)

	local i = 0
	for line in csvFile:lines('*l') do
		local l = line:split(',')
		i = i + 1


		for key, val in ipairs(l) do
        if tonumber(val) < -3 then
          debug = string.format('Std ' .. j .. ' Muito alto! Valor = ' .. val)
          print(debug)
        end
		    std[1][i][key] = val
		end
	end

	-- if itorch then
	    -- itorch.image(std)
	-- else
		-- print('skipping visualization because the script is not run from itorch')
	-- end

	statistics[5] = std[1]
	csvFile:close()

	local filePathgt = string.format("%s/%s_%06d_gt.png", path, dataType, j)
	-- print(filePathstd) 
    -- label image data are resized to be [1,nClasses] in [0 255] scale:
    local labelIn = image.load(filePathgt, 1, 'byte')

    local labelFile = image.scale(labelIn, 200, 400, 'simple'):float()

    labelFile = labelFile:apply(function(x) return classMap[x][1] end)
    --print(labelIn)


--[[
	--- torch.Tensor(LIN, COL)
	local gt = torch.Tensor(1, 400, 200)

	local i = 0
	for line in csvFile:lines('*l') do
		local l = line:split(', ')
		i = i + 1


		for key, val in ipairs(l) do
            --print('_' .. val .. '_')
		    gt[1][i][key] = val
            --print(gt[1][i][key])
		end
	end

	---- if itorch then
	--    -- itorch.image(gt)
	---- else
		-- print('skipping visualization because the script is not run from itorch')
	---- end
    ]]
	target[1] = labelFile

	inputs[c] = statistics
	targets[c] = target
	c=c+1
end


return inputs, targets
=======
   
   torch.setdefaulttensortype('torch.FloatTensor')
   
   local inputs = torch.Tensor((fim-ini)+1, 5, 400, 200)
   local targets = torch.Tensor((fim-ini)+1, 1, 400, 200)
   
   c = 1
   for j = ini, fim do
       local classMap = {
                     [-1] = {1},
                     [0]  =  {1}, -- not road
                     [1]  =  {2},
                     [2]  =  {1},
                     [3]  =  {1}, -- road
                                 }
   
   
   	--- torch.Tensor(LIN, COL)
   	local statistics = torch.Tensor(5, 400, 200)
   	local target = torch.Tensor(1, 400, 200)
   
   	local filePathMax = string.format("%s/%s_%06d_max.csv", path, dataType, j)
   	-- print(filePathMax)
   	-- Read data from CSV to tensor
   	local csvFile = io.open(filePathMax, 'r')
   
   	local max = torch.Tensor(1, 400, 200)
   
   
   	local i = 0
   	for line in csvFile:lines('*l') do
   		local l = line:split(',')
   		i = i + 1
   
   
   		for key, val in ipairs(l) do
   		    max[1][i][key] = val
   		end
   	end
   
   	-- if itorch then
   	    -- itorch.image(max)
   	-- else
   		-- print('skipping visualization because the script is not run from itorch')
   	-- end
   	csvFile:close()
   
   	statistics[1] = max[1]
   
   	local filePathmin = string.format("%s/%s_%06d_min.csv", path, dataType, j)
   	-- print(filePathmin)
   	-- Read data from CSV to tensor
   	local csvFile = io.open(filePathmin, 'r')
   
   	--- torch.Tensor(LIN, COL)
   	local min = torch.Tensor(1, 400, 200)
   
   	local i = 0
   	for line in csvFile:lines('*l') do
   		local l = line:split(',')
   		i = i + 1
   
   
   		for key, val in ipairs(l) do
   		    min[1][i][key] = val
   		end
   	end
   
   	-- if itorch then
   	    -- itorch.image(min)
   	-- else
   		-- print('skipping visualization because the script is not run from itorch')
   	-- end
   
   
   	statistics[2] = min[1]
   	csvFile:close()
   
   	local filePathmean = string.format("%s/%s_%06d_mean.csv", path, dataType, j)
   	-- print(filePathmean)
   	-- Read data from CSV to tensor
   	local csvFile = io.open(filePathmean, 'r')
   
   	--- torch.Tensor(LIN, COL)
   	local mean = torch.Tensor(1, 400, 200)
   
   	local i = 0
   	for line in csvFile:lines('*l') do
   		local l = line:split(',')
   		i = i + 1
   
   		for key, val in ipairs(l) do
   		    mean[1][i][key] = val
   		end
   	end
   
   	-- if itorch then
   	    -- itorch.image(mean)
   	-- else
   		-- print('skipping visualization because the script is not run from itorch')
   	-- end
   
   	statistics[3] = mean[1]
   	csvFile:close()
   
   	local filePathmedian = string.format("%s/%s_%06d_median.csv", path, dataType, j)
   	-- print(filePathmedian)
   	-- Read data from CSV to tensor
   	local csvFile = io.open(filePathmedian, 'r')
   
   	--- torch.Tensor(LIN, COL)
   	local median = torch.Tensor(1, 400, 200)
   
   	local i = 0
   	for line in csvFile:lines('*l') do
   		local l = line:split(',')
   		i = i + 1
   
   
   		for key, val in ipairs(l) do
   		    median[1][i][key] = val
   		end
   	end
   
   	-- if itorch then
   	    -- itorch.image(median)
   	-- else
   		-- print('skipping visualization because the script is not run from itorch')
   	-- end
   
   	statistics[4] = median[1]
   	csvFile:close()
   
   	local filePathstd = string.format("%s/%s_%06d_std.csv", path, dataType, j)
   	-- print(filePathstd)
   	-- Read data from CSV to tensor
   	local csvFile = io.open(filePathstd, 'r')
   
   	--- torch.Tensor(LIN, COL)
   	local std = torch.Tensor(1, 400, 200)
   
   	local i = 0
   	for line in csvFile:lines('*l') do
   		local l = line:split(',')
   		i = i + 1
   
   
   		for key, val in ipairs(l) do
   		    std[1][i][key] = val
   		end
   	end
   
   	-- if itorch then
   	    -- itorch.image(std)
   	-- else
   		-- print('skipping visualization because the script is not run from itorch')
   	-- end
   
   	statistics[5] = std[1]
   	csvFile:close()
   
   	local filePathgt = string.format("%s/%s_%06d_gt.png", path, dataType, j)
   	-- print(filePathstd) 
       -- label image data are resized to be [1,nClasses] in [0 255] scale:
       local labelIn = image.load(filePathgt, 1, 'byte')
   
       local labelFile = image.scale(labelIn, 200, 400, 'simple'):float()
   
       labelFile:apply(function(x) return classMap[x][1] end)
       --print(labelIn)
   
   
   --[[
   	--- torch.Tensor(LIN, COL)
   	local gt = torch.Tensor(1, 400, 200)
   
   	local i = 0
   	for line in csvFile:lines('*l') do
   		local l = line:split(', ')
   		i = i + 1
   
   
   		for key, val in ipairs(l) do
               --print('_' .. val .. '_')
   		    gt[1][i][key] = val
               --print(gt[1][i][key])
   		end
   	end
   
   	---- if itorch then
   	--    -- itorch.image(gt)
   	---- else
   		-- print('skipping visualization because the script is not run from itorch')
   	---- end
       ]]
   	target[1] = labelFile
   
   	inputs[c] = statistics
   	targets[c] = target
   	c = c + 1
   end
   
   
   return inputs, targets
>>>>>>> d390e9ac
end

-- inputs, targets = GetBatchWithType('Dataset', 'um', 0, 2)
<|MERGE_RESOLUTION|>--- conflicted
+++ resolved
@@ -4,237 +4,6 @@
 
 --- retorna um banco de dados pego (csv de ini, fin)
 function GetBatchWithType(path,dataType, ini, fim)
-<<<<<<< HEAD
-
-torch.setdefaulttensortype('torch.FloatTensor')
-
-inputs = torch.Tensor((fim-ini)+1, 5, 400, 200)
-targets = torch.Tensor((fim-ini)+1, 1, 400, 200)
-
-c=1
-for j = ini, fim do
-    local classMap = {
-                  [-1] = {1},
-                  [0]  =  {1}, -- not road
-                  [1]  =  {2},
-                  [2]  =  {1},
-                  [3]  =  {1}, -- road
-                              }
-
-
-	--- torch.Tensor(LIN, COL)
-	local statistics = torch.Tensor(5, 400, 200)
-	local target = torch.Tensor(1, 400, 200)
-
-	local filePathMax = string.format("%s/%s_%06d_max.csv", path, dataType, j)
-	-- print(filePathMax)
-	-- Read data from CSV to tensor
-	local csvFile = io.open(filePathMax, 'r')
-	local header = csvFile:read()
-
-	local max = torch.Tensor(1, 400, 200)
-
-
-	local i = 0
-	for line in csvFile:lines('*l') do
-		local l = line:split(',')
-		i = i + 1
-
-
-		for key, val in ipairs(l) do
-        if tonumber(val) < -30 then
-          debug = string.format('Max ' .. j .. ' Muito alto! Valor = ' .. val)
-          print(debug)
-        end
-		    max[1][i][key] = val
-		end
-	end
-
-	-- if itorch then
-	    -- itorch.image(max)
-	-- else
-		-- print('skipping visualization because the script is not run from itorch')
-	-- end
-	csvFile:close()
-
-	statistics[1] = max[1]
-
-	local filePathmin = string.format("%s/%s_%06d_min.csv", path, dataType, j)
-	-- print(filePathmin)
-	-- Read data from CSV to tensor
-	local csvFile = io.open(filePathmin, 'r')
-	local header = csvFile:read()
-
-	--- torch.Tensor(LIN, COL)
-	local min = torch.Tensor(1, 400, 200)
-
-	local i = 0
-	for line in csvFile:lines('*l') do
-		local l = line:split(',')
-		i = i + 1
-
-
-		for key, val in ipairs(l) do
-        if tonumber(val) < -40 then
-          debug = string.format('Min ' .. j .. ' Muito alto! Valor = ' .. val)
-          print(debug)
-        end
-		    min[1][i][key] = val
-		end
-	end
-
-	-- if itorch then
-	    -- itorch.image(min)
-	-- else
-		-- print('skipping visualization because the script is not run from itorch')
-	-- end
-
-
-	statistics[2] = min[1]
-	csvFile:close()
-
-	local filePathmean = string.format("%s/%s_%06d_mean.csv", path, dataType, j)
-	-- print(filePathmean)
-	-- Read data from CSV to tensor
-	local csvFile = io.open(filePathmean, 'r')
-	local header = csvFile:read()
-
-	--- torch.Tensor(LIN, COL)
-	local mean = torch.Tensor(1, 400, 200)
-
-	local i = 0
-	for line in csvFile:lines('*l') do
-		local l = line:split(',')
-		i = i + 1
-
-		for key, val in ipairs(l) do
-        if tonumber(val) < -40 then
-          debug = string.format('Mean ' .. j .. ' Muito alto! Valor = ' .. val)
-          print(debug)
-        end        
-		    mean[1][i][key] = val
-		end
-	end
-
-	-- if itorch then
-	    -- itorch.image(mean)
-	-- else
-		-- print('skipping visualization because the script is not run from itorch')
-	-- end
-
-	statistics[3] = mean[1]
-	csvFile:close()
-
-	local filePathmedian = string.format("%s/%s_%06d_median.csv", path, dataType, j)
-	-- print(filePathmedian)
-	-- Read data from CSV to tensor
-	local csvFile = io.open(filePathmedian, 'r')
-	local header = csvFile:read()
-
-	--- torch.Tensor(LIN, COL)
-	local median = torch.Tensor(1, 400, 200)
-
-	local i = 0
-	for line in csvFile:lines('*l') do
-		local l = line:split(',')
-		i = i + 1
-
-
-		for key, val in ipairs(l) do
-        if tonumber(val) < -40 then
-          debug = string.format('Median ' .. j .. ' Muito alto! Valor = ' .. val)
-          print(debug)
-        end
-		    median[1][i][key] = val
-		end
-	end
-
-	-- if itorch then
-	    -- itorch.image(median)
-	-- else
-		-- print('skipping visualization because the script is not run from itorch')
-	-- end
-
-	statistics[4] = median[1]
-	csvFile:close()
-
-	local filePathstd = string.format("%s/%s_%06d_std.csv", path, dataType, j)
-	-- print(filePathstd)
-	-- Read data from CSV to tensor
-	local csvFile = io.open(filePathstd, 'r')
-	local header = csvFile:read()
-
-	--- torch.Tensor(LIN, COL)
-	local std = torch.Tensor(1, 400, 200)
-
-	local i = 0
-	for line in csvFile:lines('*l') do
-		local l = line:split(',')
-		i = i + 1
-
-
-		for key, val in ipairs(l) do
-        if tonumber(val) < -3 then
-          debug = string.format('Std ' .. j .. ' Muito alto! Valor = ' .. val)
-          print(debug)
-        end
-		    std[1][i][key] = val
-		end
-	end
-
-	-- if itorch then
-	    -- itorch.image(std)
-	-- else
-		-- print('skipping visualization because the script is not run from itorch')
-	-- end
-
-	statistics[5] = std[1]
-	csvFile:close()
-
-	local filePathgt = string.format("%s/%s_%06d_gt.png", path, dataType, j)
-	-- print(filePathstd) 
-    -- label image data are resized to be [1,nClasses] in [0 255] scale:
-    local labelIn = image.load(filePathgt, 1, 'byte')
-
-    local labelFile = image.scale(labelIn, 200, 400, 'simple'):float()
-
-    labelFile = labelFile:apply(function(x) return classMap[x][1] end)
-    --print(labelIn)
-
-
---[[
-	--- torch.Tensor(LIN, COL)
-	local gt = torch.Tensor(1, 400, 200)
-
-	local i = 0
-	for line in csvFile:lines('*l') do
-		local l = line:split(', ')
-		i = i + 1
-
-
-		for key, val in ipairs(l) do
-            --print('_' .. val .. '_')
-		    gt[1][i][key] = val
-            --print(gt[1][i][key])
-		end
-	end
-
-	---- if itorch then
-	--    -- itorch.image(gt)
-	---- else
-		-- print('skipping visualization because the script is not run from itorch')
-	---- end
-    ]]
-	target[1] = labelFile
-
-	inputs[c] = statistics
-	targets[c] = target
-	c=c+1
-end
-
-
-return inputs, targets
-=======
    
    torch.setdefaulttensortype('torch.FloatTensor')
    
@@ -437,9 +206,8 @@
    	c = c + 1
    end
    
-   
    return inputs, targets
->>>>>>> d390e9ac
+
 end
 
 -- inputs, targets = GetBatchWithType('Dataset', 'um', 0, 2)
