include ../Makefile.conf

MODULE_NAME = CAMERA IP Driver
MODULE_COMMENT = Camera IP Driver Modules

LINK = g++
CFLAGS += -std=c11
CXXFLAGS += -std=c++11

<<<<<<< HEAD
#OPENCV
IFLAGS += -DUSE_OPENCV
LFLAGS += `pkg-config opencv --libs` `pkg-config --cflags opencv` `pkg-config --libs opencv`
=======
IFLAGS += `pkg-config --cflags opencv`

#OPENCV
IFLAGS += -DUSE_OPENCV 
LFLAGS += `pkg-config opencv --libs` `pkg-config --cflags opencv` `pkg-config --libs opencv` 
>>>>>>> 4b7496c6

LFLAGS += -lbumblebee_basic_interface -lcamera_interface -lparam_interface -lipc -lglobal -lm  

SOURCES = unv_camera_driver.cpp rtsp_camera_driver.cpp

PUBLIC_BINARIES = unv_camera_driver rtsp_camera_driver 
PUBLIC_LIBRARIES =

TARGETS = unv_camera_driver rtsp_camera_driver 

unv_camera_driver: unv_camera_driver.o

rtsp_camera_driver: rtsp_camera_driver.o

include ../Makefile.rules<|MERGE_RESOLUTION|>--- conflicted
+++ resolved
@@ -7,17 +7,10 @@
 CFLAGS += -std=c11
 CXXFLAGS += -std=c++11
 
-<<<<<<< HEAD
 #OPENCV
 IFLAGS += -DUSE_OPENCV
 LFLAGS += `pkg-config opencv --libs` `pkg-config --cflags opencv` `pkg-config --libs opencv`
-=======
 IFLAGS += `pkg-config --cflags opencv`
-
-#OPENCV
-IFLAGS += -DUSE_OPENCV 
-LFLAGS += `pkg-config opencv --libs` `pkg-config --cflags opencv` `pkg-config --libs opencv` 
->>>>>>> 4b7496c6
 
 LFLAGS += -lbumblebee_basic_interface -lcamera_interface -lparam_interface -lipc -lglobal -lm  
 
