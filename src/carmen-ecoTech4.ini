[*]

# Parameters for all robots

#example parameters
skeleton_module_sensor_getkey on

#####################################
##### Localization and Mapping ######
#####################################


###############################
# Localize Ackerman parameters

###################################################################
## Parametros para localize_ackerman_correction_type 0
localize_ackerman_correction_type		0 # correcao usando soma das likelihood do map
localize_num_particles					300
localize_ackerman_jump_size 			1
localize_use_log_odds					on
localize_lmap_std						0.40
localize_tracking_beam_minlikelihood	0.04
localize_tracking_beam_maxlikelihood	0.99
localize_global_lmap_std				5.60
localize_global_beam_minlikelihood		0.20
localize_global_beam_maxlikelihood		0.98
localize_min_wall_prob					0.25
localize_occupied_prob					0.5
localize_outlier_fraction				0.75
localize_phi_bias_std					0.0005
localize_small_remission_likelihood 	0.005
localize_min_remission_variance 		0.00025
localize_yaw_uncertainty_due_to_grid_resolution	0.107 # em graus
localize_xy_uncertainty_due_to_grid_resolution	0.01  # em metros
localize_particles_normalize_factor	1.0
localize_v_uncertainty_at_zero_v		0.0 # meters / second
localize_remission_variance_multiplier	2.0

###################################################################
## Parametros para localize_ackerman_correction_type 7
#localize_ackerman_correction_type		7 # correcao usando a mahalanobis distance da remission do velodyne para o mapa de remission
#localize_num_particles					300
#localize_ackerman_jump_size 			20
#localize_use_log_odds					off
#localize_lmap_std						0.40
#localize_tracking_beam_minlikelihood	0.04
#localize_tracking_beam_maxlikelihood	0.99
#localize_global_lmap_std				5.60
#localize_global_beam_minlikelihood		0.20
#localize_global_beam_maxlikelihood		0.98
#localize_min_wall_prob					0.1
#localize_occupied_prob					0.5
#localize_outlier_fraction				0.9	# percentual das particulas em que um dado laser tenha dado ruim para que este laser seja descartado no computo do peso das particulas
#localize_phi_bias_std					0.0005
#localize_small_remission_likelihood		0.005
#localize_min_remission_variance			0.00025
#localize_yaw_uncertainty_due_to_grid_resolution	0.157 # em graus
#localize_xy_uncertainty_due_to_grid_resolution	0.015  # em metros
#localize_particles_normalize_factor	0.005
#localize_v_uncertainty_at_zero_v		1.5 # meters / second
#localize_remission_variance_multiplier	0.5

###################################################################
#localize_ackerman_correction_type	1 # correcao usando coseno entre os mapas probabilisticos
#localize_ackerman_correction_type	2 # correcao usando coseno entre o mapa de likelihood
#localize_ackerman_correction_type	3 # correcao usando a distancia de pearson
#localize_ackerman_correction_type	4 # correcao usando coseno entre os mapas de remission
#localize_ackerman_correction_type	5 # correcao usando coseno entre os mapas de remission mais o coseno do mapa de grid
#localize_ackerman_correction_type	6 # correcao usando


localize_laser_max_range		50.0  # TODO: ler do laser. E no caso do mapper produzindo o laser?

localize_ackerman_safe_range_above_sensors 	-0.3
localize_ackerman_number_of_sensors 		26
localize_ackerman_velodyne 					on 

localize_ackerman_unsafe_height_above_ground	10.5

localize_ackerman_velodyne_laser_max_range		50.0
localize_ackerman_velodyne_range_max			50.0
localize_ackerman_velodyne_locc 				3.7
localize_ackerman_velodyne_lfree				-0.6
localize_ackerman_velodyne_l0					0.0
localize_ackerman_velodyne_unexpeted_delta_range_sigma 	0.45
localize_ackerman_velodyne_range_max_factor		1.0

localize_ackerman_laser_ldmrs 				off
localize_ackerman_laser_ldmrs_locc 				5.0
localize_ackerman_laser_ldmrs_lfree 			-5.0
localize_ackerman_laser_ldmrs_l0 				0.0
localize_ackerman_laser_ldmrs_unexpeted_delta_range_sigma 	6.0

localize_ackerman_stereo_velodyne2 				off
localize_ackerman_stereo_velodyne2_locc 			5.0
localize_ackerman_stereo_velodyne2_lfree 			-5.0
localize_ackerman_stereo_velodyne2_l0 				0.0
localize_ackerman_stereo_velodyne2_unexpeted_delta_range_sigma 	6.0

localize_ackerman_stereo_velodyne3 				off
localize_ackerman_stereo_velodyne3_locc				2.0
localize_ackerman_stereo_velodyne3_lfree			-10.0
localize_ackerman_stereo_velodyne3_l0				-1.3
localize_ackerman_stereo_velodyne3_unexpeted_delta_range_sigma 	0.2

localize_ackerman_stereo_velodyne4 				off
localize_ackerman_stereo_velodyne4_locc				5.0
localize_ackerman_stereo_velodyne4_lfree			-5.0
localize_ackerman_stereo_velodyne4_l0				0.0
localize_ackerman_stereo_velodyne4_unexpeted_delta_range_sigma 	6.0

localize_ackerman_stereo_velodyne5				off
localize_ackerman_stereo_velodyne5_locc				5.0
localize_ackerman_stereo_velodyne5_lfree			-5.0
localize_ackerman_stereo_velodyne5_l0 				0.0
localize_ackerman_stereo_velodyne5_unexpeted_delta_range_sigma 	6.0

localize_ackerman_stereo_velodyne6				off
localize_ackerman_stereo_velodyne6_locc				5.0
localize_ackerman_stereo_velodyne6_lfree			-5.0
localize_ackerman_stereo_velodyne6_l0				0.0
localize_ackerman_stereo_velodyne6_unexpeted_delta_range_sigma 	6.0

localize_ackerman_stereo_velodyne7				off
localize_ackerman_stereo_velodyne7_locc				5.0
localize_ackerman_stereo_velodyne7_lfree			-5.0
localize_ackerman_stereo_velodyne7_l0				0.0
localize_ackerman_stereo_velodyne7_unexpeted_delta_range_sigma 	6.0

localize_ackerman_stereo_velodyne8				off
localize_ackerman_stereo_velodyne8_locc				5.0
localize_ackerman_stereo_velodyne8_lfree			-5.0
localize_ackerman_stereo_velodyne8_l0				0.0
localize_ackerman_stereo_velodyne8_unexpeted_delta_range_sigma 	6.0

localize_ackerman_stereo_velodyne9				off
localize_ackerman_stereo_velodyne9_locc				5.0
localize_ackerman_stereo_velodyne9_lfree			-5.0
localize_ackerman_stereo_velodyne9_l0				0.0
localize_ackerman_stereo_velodyne9_unexpeted_delta_range_sigma 	6.0

localize_ackerman_lidar0				off
localize_ackerman_lidar0_locc 				3.7
localize_ackerman_lidar0_lfree				-0.6
localize_ackerman_lidar0_l0				0.0
localize_ackerman_lidar0_unexpeted_delta_range_sigma 	0.45
localize_ackerman_lidar0_range_max_factor		1.0


localize_ackerman_swarm_max_particle_velocity			2.0
localize_ackerman_swarm_max_particle_angular_velocity	0.5
localize_ackerman_swarm_num_iteration				5

localize_ackerman_max_particle_displacement			10.0
localize_ackerman_max_particle_angular_displacement	0.5

localize_ackerman_de_crossover_rate			0.9
localize_ackerman_de_mutation_rate			0.2
localize_ackerman_de_num_iteration			2

localize_ackerman_velocity_noise_velocity	0.15  	# standard deviation in meters/s
localize_ackerman_velocity_noise_phi		0.0    	# standard deviation in radians
localize_ackerman_phi_noise_phi				0.35	# standard deviation in radians
localize_ackerman_phi_noise_velocity		0.0    	# standard deviation in radians

#localize_ackerman_prediction_type 0	# differential prediction (v and w)
localize_ackerman_prediction_type 1	# v and phi prediction
#localize_ackerman_prediction_type 2	# acc and w prediction (IMU only) -> desligue robot_publish_odometry

localize_use_rear_laser			off

localize_update_distance		0.0
localize_integrate_angle_deg	3.0
localize_do_scanmatching		off
localize_constrain_to_map		off
localize_global_evidence_weight		0.01
localize_global_distance_threshold	2.0
localize_global_test_samples		100000
localize_use_sensor				on

## new (learned) motion model
localize_mean_c_d 			-0.0123
localize_mean_c_t 			-0.1065
localize_std_dev_c_d 		0.1380
localize_std_dev_c_t 		0.2347

localize_mean_d_d 			1.0055
localize_mean_d_t 			0.0025
localize_std_dev_d_d 		0.1925
localize_std_dev_d_t 		0.3982

localize_mean_t_d 			-0.0035
localize_mean_t_t 			0.9638
localize_std_dev_t_d 		0.0110
localize_std_dev_t_t 		0.3300


################################
#SLAM ICP parameters

slam_icp_initialization_time 0.0	
slam_icp_update_distance 0.1
slam_icp_update_angle 5.0
slam_icp_highest_point 3.0


###############################
# Localize Monte Carlo parameters

localize_traf_num_particles 500

# see MotionModelTypes enumeration
# OdometryMotionModel = 1
# VelocityMotionModel = 2
# AckermanMotionModel = 3
localize_traf_motion_model 3

localize_traf_odom_a1 0.00002	
localize_traf_odom_a2 0.00001	
localize_traf_odom_a3 0.00002	
localize_traf_odom_a4 0.00001	
                                        
localize_traf_ack_a1 0.02
localize_traf_ack_a2 0.001
localize_traf_ack_a3 0.001
localize_traf_ack_a4 0.001
localize_traf_global_distance_threshold	2.0

localize_traf_vel_a1 0.01
localize_traf_vel_a2 0.5
localize_traf_vel_a3 0.01
localize_traf_vel_a4 0.5
localize_traf_vel_a5 0.01
localize_traf_vel_a6 0.5

localize_traf_laser_sampling_step 	18
localize_traf_laser_num_beams 		361
localize_traf_laser_fov_range 		180.0
localize_traf_laser_start_angle		-90.0
localize_traf_laser_max_range 		20.0
localize_traf_laser_lambda_short 	1.0
localize_traf_laser_sigma_zhit 		0.3
localize_traf_laser_zhit 		0.3
localize_traf_laser_zmax 		0.5
localize_traf_laser_zrand 		0.1
localize_traf_laser_zshort 		0.1


####################################
# Fused Odometry parameters

fused_odometry_num_particles 	500
fused_odometry_frequency		40

fused_odometry_kalman_filter	off

# Theses numbers represent how the first variable varies in relation to the square of the second
# when noise is added in the filtering algorithm
fused_odometry_velocity_noise_velocity	0.1   # standard deviation in meters/s
fused_odometry_velocity_noise_phi		0.0   # standard deviation in degrees
fused_odometry_phi_noise_phi			0.1   # standard deviation in degrees
fused_odometry_phi_noise_velocity		0.02   # standard deviation in degrees
fused_odometry_pitch_v_noise_pitch_v	0.0   # standard deviation in degrees
fused_odometry_pitch_v_noise_velocity	0.0   # standard deviation in degrees

fused_odometry_minimum_speed_for_correction	0.1  # m/s
fused_odometry_maximum_phi				30.0 # in degrees

fused_odometry_xsens_yaw_bias_noise		10.0  # 5.0 # standard deviation in degrees
fused_odometry_xsens_maximum_yaw_bias	30.0 # in degrees

fused_odometry_xsens_roll_std_error		0.0  # 5.0  # in degrees
fused_odometry_xsens_pitch_std_error	0.0  # 2.0  # in degrees
fused_odometry_xsens_yaw_std_error		20.0 # in degrees

fused_odometry_xsens_gps_x_std_error		3.0  # meters
fused_odometry_xsens_gps_y_std_error		3.0  # meters
fused_odometry_xsens_gps_z_std_error		3.0  # meters

fused_odometry_acc_std_error		0.0 # 0.008
fused_odometry_acc_bias_std_error	0.0 # 0.08

fused_odometry_use_viso_odometry	0
fused_odometry_use_car_odometry		1

fused_odometry_publish_particles	off


###############################
# Map Server

map_server_publish_grid_mapping 	on
map_server_initial_waiting_time		3.0
map_server_map_grid_res			0.2 #0.29296875
map_server_map_width			210.0
map_server_map_height			210.0
map_server_time_interval_for_map_change	0.3

#map_server param para escolher publicar google_map no lugar de offline_map

map_server_publish_google_map	off


###############################
# Mapper parameters 

mapper_min_occupancy_probability	0.5

mapper_number_of_sensors 		26 #velodyne 1, Cameras 9, e os outros lidars 16
mapper_safe_range_above_sensors 	-0.3
mapper_max_velocity_lambda_short_state 	3.0
mapper_height_max_level                 0
mapper_safe_height_from_ground_level1 	0.0

mapper_number_of_threads		1

mapper_unsafe_height_above_ground	10.5

# Remover isto deste ini e dos modulos: tekm que usar os dados especificos de cada sensor
mapper_map_locc 		5.0
mapper_map_lfree 		-1.0
mapper_map_l0 			0.0
mapper_map_log_odds_max 	150.0
mapper_map_log_odds_min 	50.0
mapper_map_log_odds_bias 	100.0
mapper_map_range_factor 	1.0

mapper_map_grid_res 		0.2 #0.29296875
mapper_map_width 		210.0
mapper_map_height 		210.0

mapper_map_global_grid_res 	4.0
mapper_map_global_width 	1800
mapper_map_global_height 	1800

mapper_moving_objects_raw_map 	on
mapper_update_cells_below_car 	on

#Numero max de raios que tocaram na celula para cosiderar o merge de mapas-Double pois eh o padrao dos mapa carmen
mapper_rays_threshold_to_merge_between_maps 	 60.0 

mapper_save_map			on

mapper_publish_diff_map				off
mapper_publish_diff_map_interval	0.5 # seconds


###################################################################
#                        ATENTION!
# This Parameters block bellow are just for old releases, Use the "mapper_mapping_mode" for Mapping
################## MAPPER OLD RELEASE START HERE ##################
## Use the parameters below for usual localization and navigation
mapper_update_and_merge_with_snapshot_map		off
mapper_global_map 					off
mapper_merge_with_offline_map 				off
mapper_decay_to_offline_map				on
mapper_update_and_merge_with_mapper_saved_maps	        off
mapper_build_snapshot_map				off
mapper_velodyne_range_max		 		70.0
mapper_velodyne_range_max_factor 			1.0
mapper_create_map_sum_and_count				off
mapper_use_remission					on
mapper_laser_ldmrs 					on
mapper_use_remission_threshold				off

## Use the parameters below for building maps
#mapper_update_and_merge_with_snapshot_map	        off
#mapper_global_map 					off
#mapper_merge_with_offline_map 				off
#mapper_decay_to_offline_map				off
#mapper_update_and_merge_with_mapper_saved_maps	        on
#mapper_build_snapshot_map				off
#mapper_velodyne_range_max		 		70.0
#mapper_velodyne_range_max_factor 			4.0
#mapper_create_map_sum_and_count			off
#mapper_use_remission					on
#mapper_laser_ldmrs 					on
###################### MAPPER OLD RELEASE END HERE ######################

###################################################################
## The parameters below are used with mapper -mapping_mode options
mapper_mapping_mode_off_update_and_merge_with_snapshot_map		off
mapper_mapping_mode_off_global_map 					off
mapper_mapping_mode_off_merge_with_offline_map 				on
mapper_mapping_mode_off_decay_to_offline_map				on
mapper_mapping_mode_off_update_and_merge_with_mapper_saved_maps	        off
mapper_mapping_mode_off_build_snapshot_map				off
mapper_mapping_mode_off_velodyne_range_max		 		70.0
mapper_mapping_mode_off_velodyne_range_max_factor 			1.0
mapper_mapping_mode_off_create_map_sum_and_count			off
mapper_mapping_mode_off_use_remission					on
mapper_mapping_mode_off_laser_ldmrs 					on
mapper_mapping_mode_off_use_merge_between_maps				off

mapper_mapping_mode_on_update_and_merge_with_snapshot_map		off
mapper_mapping_mode_on_global_map 					off
mapper_mapping_mode_on_merge_with_offline_map 				off
mapper_mapping_mode_on_decay_to_offline_map				off
mapper_mapping_mode_on_update_and_merge_with_mapper_saved_maps	        on
mapper_mapping_mode_on_build_snapshot_map				off
mapper_mapping_mode_on_velodyne_range_max		 		70.0
mapper_mapping_mode_on_velodyne_range_max_factor 			4.0
mapper_mapping_mode_on_create_map_sum_and_count				off
mapper_mapping_mode_on_use_remission					on
mapper_mapping_mode_on_laser_ldmrs 					off
mapper_mapping_mode_on_use_merge_between_maps 				off
###################################################################

mapper_stereo_mapping 			off
mapper_stereo_mapping_locc 		-1.0
mapper_stereo_mapping_lfree 	-5.0

mapper_velodyne 				on
mapper_velodyne_locc 			5.7
mapper_velodyne_lfree 			-0.6
mapper_velodyne_l0 				0.0
mapper_velodyne_unexpeted_delta_range_sigma 			0.45

## Holds the stereo_velodyne1 position
mapper_laser_ldmrs_locc 		7.3
mapper_laser_ldmrs_lfree 		-0.6
mapper_laser_ldmrs_l0 			0.0
mapper_laser_ldmrs_unexpeted_delta_range_sigma 			0.45

mapper_stereo_velodyne2 		off
mapper_stereo_velodyne2_locc 	5.0
mapper_stereo_velodyne2_lfree 	-5.0
mapper_stereo_velodyne2_l0 		0.0
mapper_stereo_velodyne2_unexpeted_delta_range_sigma 	6.0

mapper_stereo_velodyne3 		off
mapper_stereo_velodyne3_locc	2.0
mapper_stereo_velodyne3_lfree	-10.0
mapper_stereo_velodyne3_l0		-1.3
mapper_stereo_velodyne3_unexpeted_delta_range_sigma 	0.2

mapper_stereo_velodyne4 		off
mapper_stereo_velodyne4_locc	5.0
mapper_stereo_velodyne4_lfree	-5.0
mapper_stereo_velodyne4_l0		0.0
mapper_stereo_velodyne4_unexpeted_delta_range_sigma 	6.0

mapper_stereo_velodyne5			off
mapper_stereo_velodyne5_locc	5.0
mapper_stereo_velodyne5_lfree	-5.0
mapper_stereo_velodyne5_l0 		0.0
mapper_stereo_velodyne5_unexpeted_delta_range_sigma 	6.0

mapper_stereo_velodyne6			off
mapper_stereo_velodyne6_locc	5.0
mapper_stereo_velodyne6_lfree	-5.0
mapper_stereo_velodyne6_l0		0.0
mapper_stereo_velodyne6_unexpeted_delta_range_sigma 	6.0

mapper_stereo_velodyne7			off
mapper_stereo_velodyne7_locc	5.0
mapper_stereo_velodyne7_lfree	-5.0
mapper_stereo_velodyne7_l0		0.0
mapper_stereo_velodyne7_unexpeted_delta_range_sigma 	6.0

mapper_stereo_velodyne8			off
mapper_stereo_velodyne8_locc	5.0
mapper_stereo_velodyne8_lfree	-5.0
mapper_stereo_velodyne8_l0		0.0
mapper_stereo_velodyne8_unexpeted_delta_range_sigma 	6.0

mapper_stereo_velodyne9			off
mapper_stereo_velodyne9_locc	5.0
mapper_stereo_velodyne9_lfree	-5.0
mapper_stereo_velodyne9_l0		0.0
mapper_stereo_velodyne9_unexpeted_delta_range_sigma 	6.0

######################################
#Mapper_Lidars parameters

mapper_lidar0                              on
mapper_lidar0_locc                         5.7
mapper_lidar0_lfree                       -0.6
mapper_lidar0_l0                           0.0
mapper_lidar0_unexpeted_delta_range_sigma  0.45

mapper_lidar1                              on
mapper_lidar1_locc                         5.7
mapper_lidar1_lfree                       -0.6
mapper_lidar1_l0                           0.0
mapper_lidar1_unexpeted_delta_range_sigma  0.45

mapper_lidar2                              on
mapper_lidar2_locc                         5.7
mapper_lidar2_lfree                       -0.6
mapper_lidar2_l0                           0.0
mapper_lidar2_unexpeted_delta_range_sigma  0.45

mapper_lidar3                              on
mapper_lidar3_locc                         5.7
mapper_lidar3_lfree                       -0.6
mapper_lidar3_l0                           0.0
mapper_lidar3_unexpeted_delta_range_sigma  0.45

mapper_lidar4        off
mapper_lidar4_locc   0.0
mapper_lidar4_lfree  0.0
mapper_lidar4_l0     0.0
mapper_lidar4_unexpeted_delta_range_sigma   0.0

mapper_lidar5        off
mapper_lidar5_locc   0.0
mapper_lidar5_lfree  0.0
mapper_lidar5_l0     0.0
mapper_lidar5_unexpeted_delta_range_sigma   0.0

mapper_lidar6        off
mapper_lidar6_locc   0.0
mapper_lidar6_lfree  0.0
mapper_lidar6_l0     0.0
mapper_lidar6_unexpeted_delta_range_sigma   0.0

mapper_lidar7        off
mapper_lidar7_locc   0.0
mapper_lidar7_lfree  0.0
mapper_lidar7_l0     0.0
mapper_lidar7_unexpeted_delta_range_sigma   0.0

mapper_lidar8        off
mapper_lidar8_locc   0.0
mapper_lidar8_lfree  0.0
mapper_lidar8_l0     0.0
mapper_lidar8_unexpeted_delta_range_sigma   0.0

mapper_lidar9        off
mapper_lidar9_locc   0.0
mapper_lidar9_lfree  0.0
mapper_lidar9_l0     0.0
mapper_lidar9_unexpeted_delta_range_sigma   0.0

mapper_lidar10        off
mapper_lidar10_locc   0.0
mapper_lidar10_lfree  0.0
mapper_lidar10_l0     0.0
mapper_lidar10_unexpeted_delta_range_sigma   0.0

mapper_lidar11        off
mapper_lidar11_locc   0.0
mapper_lidar11_lfree  0.0
mapper_lidar11_l0     0.0
mapper_lidar11_unexpeted_delta_range_sigma   0.0

mapper_lidar12        off
mapper_lidar12_locc   0.0
mapper_lidar12_lfree  0.0
mapper_lidar12_l0     0.0
mapper_lidar12_unexpeted_delta_range_sigma   0.0

mapper_lidar13        off
mapper_lidar13_locc   0.0
mapper_lidar13_lfree  0.0
mapper_lidar13_l0     0.0
mapper_lidar13_unexpeted_delta_range_sigma   0.0

mapper_lidar14        off
mapper_lidar14_locc   0.0
mapper_lidar14_lfree  0.0
mapper_lidar14_l0     0.0
mapper_lidar14_unexpeted_delta_range_sigma   0.0

mapper_lidar15        off
mapper_lidar15_locc   0.0
mapper_lidar15_lfree  0.0
mapper_lidar15_l0     0.0
mapper_lidar15_unexpeted_delta_range_sigma   0.0


######################################
# Obstacle distance mapper

obstacle_distance_mapper_publish_moving_objects			on
obstacle_distance_mapper_min_moving_object_velocity		0.3 	# m/s
obstacle_distance_mapper_max_moving_object_velocity		50.0 	# m/s
obstacle_distance_mapper_moving_object_merge_distance 	0.25 	# m


######################################
# Stereo Mapping parameters

stereo_map_width			64.0 # 50.0
stereo_map_height			48.0 # 30.0
stereo_map_grid_res			0.2
stereo_map_locc 			5
stereo_map_lfree 			-5
stereo_map_l0 				0
stereo_map_log_odds_max 		224
stereo_map_log_odds_min 		32
stereo_map_log_odds_bias 		8
stereo_map_frontal_camera		8
stereo_map_laser_num_beams		361


#######################
##### Navigation ######
#######################

###############################
# Navigator parameters

navigator_ackerman_use_fused_odometry_pose on
navigator_goal_size			1.0
navigator_goal_theta_tolerance		0.3

navigator_map_update_radius             3.0
navigator_map_update_obstacles          off
navigator_map_update_freespace 	  	off
navigator_map_update_num_laser_beams    361
navigator_replan_frequency		5
navigator_smooth_path			off
navigator_dont_integrate_odometry	off
navigator_plan_to_nearest_free_point    on
navigator_waypoint_tolerance            1.0

navigator_map 				from_mapping #from_param_daemon #from_param_daemon #from_mapping
navigator_superimposed_map		from_map_server


###############################
# Navigator A* parameters

navigator_astar_path_interval				1.0	# deslocamento em metros de cada passo do A*
navigator_astar_state_map_resolution		3 	# Inteiro que indica o tamanho de uma celula do mapa do A* (medido como o numero de celulas do mapa carmen; se igual, o lado do mapa do A* tem o mesmo tamanho do lado do mapa carmen; se igual a dois, metade, etc.)  
navigator_astar_state_map_theta_resolution	45
navigator_astar_precomputed_cost_size		200
navigator_astar_precomputed_cost_file_name	precomp_ackerman_100_phi20_r0.2_i0.01_center.data # precomp_ackerman_200_phi27_r0.2_i0.01.data #precomp_ackerman_100_r0.2_i0.01_center.data
navigator_astar_use_rs						off
navigator_astar_smooth_path					on
navigator_astar_path_smoothing_obstacles_safe_distance	1.0
navigator_astar_onroad_max_plan_time		6.0
navigator_astar_robot_fat_space				0.4	# distancia minima aceitavel do novo modelo de ocupacao do robo para obstaculos (menor que essa eh sinalisada colisao)
navigator_astar_max_phi_multiplier			0.6 # reducao de robot_max_phi

motion_planner_phi_gain				1.5

###############################
# Path_planner_astar parameters

path_planner_astar_state_map_resolution		1.0
path_planner_astar_state_map_theta_resolution	36 	
path_planner_astar_precomputed_cost_size	100
path_planner_astar_precomputed_cost_theta_size	72
path_planner_astar_precomputed_cost_resolution	0.2
path_planner_astar_precomputed_cost_file_name	../data/cost_matrix_02_101x101x72.data
path_planner_astar_use_matrix_cost_heuristic	on
path_planner_astar_max_steering_angle		0.45
path_planner_astar_min_dist_motion_change	3.0 	# distancia minima aceitavel para mudar de direcao; em metros; 0 para desativar


###############################
# RRT Planner

rrt_distance_interval			3.5
rrt_plan_time					0.03
rrt_timeout						0.05
rrt_cheat						off
rrt_show_debug_info				off
rrt_publish_lane_map			off
rrt_publish_tree				on
rrt_use_obstacle_avoider		on
rrt_use_mpc						off	      # First in precedence, case off standard use PID
rrt_use_rlpid					off	      # Second in precedence, case off standard use PID
rrt_use_pure_pursuit_tracking	off
rrt_reuse_last_path				on
rrt_obstacle_cost_distance		0.8     # distancia em metros de um obstaculo em que o custo vai a zero
rrt_obstacle_probability_threshold 0.5
rrt_log_mode					off


###############################
# Offroad Planner parameters

offroad_planner_state_map_resolution		1.0
offroad_planner_state_map_theta_resolution	36
offroad_planner_state_map_beta_resolution	36
offroad_planner_precomputed_cost_size	100
offroad_planner_precomputed_cost_theta_size	72
offroad_planner_precomputed_cost_resolution	0.2
offroad_planner_precomputed_cost_file_name	../data/cost_matrix_02_101x101x72.data
offroad_planner_use_matrix_cost_heuristic	on
offroad_planner_min_dist_motion_change	3.0 	# distancia minima aceitavel para mudar de direcao; em metros; 0 para desativar
offroad_planner_path_smoothing_obstacles_safe_distance	0.6 # tem que ser igual ao model_predictive_planner_obstacles_safe_distance?
offroad_planner_max_phi_multiplier			0.6 # reducao de robot_max_phi
offroad_planner_smooth_path					on
offroad_planner_penalties_w1	150.0 	# custo de andar de reh
offroad_planner_penalties_w2	15.0  	# custo de mudar de direcao
offroad_planner_penalties_w3	30.0	# custo de proximacao com obstaculo
offroad_planner_penalties_w4	10.0	# custo de distancia para lane
offroad_planner_penalties_w5	10.0	# custo de beta diferente de zero
offroad_planner_min_distance_to_lane	5.0
offroad_planner_smoothness_w1	20.0
offroad_planner_smoothness_w2	30.0
offroad_planner_smoothness_w3	10.0
offroad_planner_smoothness_w4	15.0
offroad_planner_smoothness_w5	20.0
offroad_planner_eliminate_path_follower 1


###############################
# Model Predictive Planner parameters

# Ida a Guarapari = 0.233. Volta da Ufes = 0.6
model_predictive_planner_obstacles_safe_distance			0.7  # este valor eh somado aos raios dos circulos que definem o modelo de colisao do robo (ver parametro robot_collision_file)  
model_predictive_planner_obstacles_safe_length_distance  	5.63 # NAO USADO 
model_predictive_planner_max_square_distance_to_lane		2.0  # NAO USADO
model_predictive_planner_w1_end_of_path_to_goal_distance          30.0 # 10.0 # 30.0
model_predictive_planner_w2_end_of_path_to_goal_angular_distance  15.0 # 35.0 # 15.0
model_predictive_planner_w3_end_of_path_to_goal_delta_theta       15.0 # 30.0 # 15.0
model_predictive_planner_w4_path_to_lane_distance                 3.0  # 15.0 # 3.0
model_predictive_planner_w5_proximity_to_obstacles                20.0 # 10.0 # 20.0
model_predictive_planner_w6_traveled_distance                     0.0 # 0.0025 # 0.0  # 0.0025

model_predictive_planner_eliminate_path_follower				  	on
model_predictive_planner_eliminate_path_follower_transition_v	  	100.0 # 4.16666 # 15 km/h
model_predictive_planner_robot_velocity_delay					  	0.46 # s
model_predictive_planner_robot_min_v_distance_ahead				  	0.05 # m. Distancia minima aa frente no plano para pegar a velocidade. Importante quando esta parado
model_predictive_planner_robot_steering_delay					  	0.46 # s
model_predictive_planner_robot_min_s_distance_ahead				  	0.0 # m. Distancia minima aa frente no plano para pegar o angule de steering. Importante quando esta parado


###############################
# Obstacle Avoider parameters

obstacle_avoider_obstacles_safe_distance					0.15   # este valor eh somado aos raios dos circulos que definem o modelo de colisao do robo (ver parametro robot_collision_file)
 

###############################
# Behavior Selector parameters

behavior_selector_use_symotha	off

# Ida a Guarapari = 1.233. Volta da Ufes = 1.6
# Those safe_distances were NOT changed from radius to safe distance
behavior_selector_central_lane_obstacles_safe_distance			1.365 # (0.7 + 0.665) deve ser igual a model_predictive_planner_obstacles_safe_distance + o raio dos circulos que definem o modelo de colisao do robo (ver parametro robot_collision_file)
behavior_selector_main_central_lane_obstacles_safe_distance		0.77  # (0.15 + 0.665) deve ser igual a obstacle_avoider_obstacles_safe_distance + o raio dos circulos que definem o modelo de colisao do robo (ver parametro robot_collision_file)
behavior_selector_lateral_lane_obstacles_safe_distance			0.77  # (0.15 + 0.665) deve ser igual a obstacle_avoider_obstacles_safe_distance + o raio dos circulos que definem o modelo de colisao do robo (ver parametro robot_collision_file)
behavior_selector_lateral_lane_displacement						1.54  # deve ser a soma dos dois anteriores

behavior_selector_annotation_safe_distance_multiplier			0.3  # multiplica model_predictive_planner_obstacles_safe_distance quando proximo a cancelas

behavior_selector_distance_between_waypoints		13.0
behavior_selector_change_goal_distance				13.0

####
## Possible Planners:
## 0	gradient planner
## 1	a star planner
## 2	rrt planner

behavior_selector_reverse_driving               on

behavior_selector_following_lane_planner		0 #2
behavior_selector_parking_planner			0 #1
#Goal Source - if on will use Lane and Goal from path_planner, if off use RDDF
behavior_selector_goal_source_path_planner		off

behavior_selector_distance_to_remove_annotation_goal	4.0

behavior_selector_rddf_num_poses_ahead_limit			150 # mapa_lenth_in_meters/min_distance_between_waypoints => 75/0.5
behavior_selector_rddf_num_poses_ahead_min				50
behavior_selector_rddf_num_poses_by_car_velocity		off

behavior_selector_use_truepos							off
behavior_selector_keep_speed_limit						on

behavior_selector_goal_velocity_tuning_factor			1.3 # 1.0   # Adjust how far the system should start breaking before an annotation

behavior_selector_in_path_longitudinal_safety_margin					5.0 # m, aumenta o custo computacional do behavior_selector
behavior_selector_in_path_longitudinal_safety_margin_with_v_multiplier	0.0
behavior_selector_in_lane_longitudinal_safety_margin					0.0 # m
behavior_selector_in_lane_longitudinal_safety_margin_with_v_multiplier	0.0

behavior_selector_distance_to_moving_object_with_v_multiplier	5.0
behavior_selector_distance_between_waypoints_with_v_multiplier	4.0

behavior_selector_performs_path_planning			on

behavior_selector_check_pedestrian_near_path						on
behavior_selector_pedestrian_near_path_min_lateral_distance			4.0	# m, a partir do ponto no rddf aa frente mais proximo do pedestre
behavior_selector_pedestrian_near_path_min_longitudinal_distance	5.0	# m, da frente do carro ate o ponto no rddf aa frente mais proximo do pedestre


######################################
# Rddf parameters

rddf_num_poses_ahead				100
rddf_min_distance_between_waypoints 0.5
rddf_lateral_offset_noise			0.1
rddf_lateral_offset_error			0.1
rddf_lateral_offset_particles		1000
rddf_loop							on
rddf_source_tracker					off
rddf_default_search_radius			1.00
rddf_dynamic_plot_state				0


######################################
# Frenet path planner parameters

frenet_path_planner_use_frenet_path_planner 		on
frenet_path_planner_use_unity_simulator 		off
frenet_path_planner_num_paths					11  # 7   # 3 # must be odd
frenet_path_planner_paths_displacement			0.4 # 1.4 # 4.2 # in meters
frenet_path_planner_max_plan_size				7.0 # in meters at v = 0.0
frenet_path_planner_max_plan_size_increase_factor	4.0  # by how much frenet_path_planner_max_plan_size increase with the robot speed
														 # -> frenet_path_planner_max_plan_size = frenet_path_planner_max_plan_size + v * frenet_path_planner_max_plan_size_increase_factor
frenet_path_planner_max_derivative_distance			0.01  # as a fraction of the frenet_path_planner_max_plan_size -> nao funciona com polinomio quintico
frenet_path_planner_time_horizon					8.0  # in seconds
frenet_path_planner_delta_t							0.05 # in seconds


######################################
# Route planner parameters

route_planner_use_route_planner 			on
route_planner_in_graph_mode				on


######################################
# Moving Objects parameters

moving_objects_safe_range_above_sensors		-0.3


##################
##### Robot ######
##################


###############################
# Robot parameters
robot_length               		2.850 #2.950->Manual
robot_width                		1.30 #1.380->Manual # 1.730 EchoTech com retrovisores. 1.30 sem retorvisores
robot_vertical_displacement_from_center	-1.375	# Parametros para o Ford Escape
robot_wheel_radius                      0.249

robot_frontlaser_use            	on
robot_frontlaser_id             	1
robot_frontlaser_side_offset    	0.0
robot_frontlaser_angular_offset 	0.0	# igual a velodyne_yaw (abaixo) para rodar o laser simulado a partir do velodyne de acordo com o velodyne
robot_frontlaser_offset    		0.0

robot_rearlaser_use             	off
robot_rearlaser_id              	2
robot_rearlaser_side_offset     	0.0
robot_rearlaser_angular_offset  	3.1415923
robot_rearlaser_offset     		0.0

robot_min_approach_dist    	0.20
robot_min_side_dist        	0.20
robot_acceleration         	2.00
robot_deceleration	   	0.30
robot_reaction_time        	0.1
robot_max_t_vel            	0.4
robot_max_r_vel          	0.785398163
#robot_max_v           		30.0
robot_theta_gain           	1.0
robot_theta_d_gain         	0.3
robot_displacement_gain    	0.75
robot_use_laser			on
robot_use_sonar            	off
robot_use_bumper           	off
robot_allow_rear_motion		on
robot_sensor_timeout        	3.0
robot_command_timeout		3.0
robot_rectangular		on	# right now used only by robot_gui

robot_collision_avoidance	on
robot_collision_avoidance_frequency	40.0
robot_interpolate_odometry  		off
robot_turn_before_driving_if_heading_bigger_than_deg	90.0
robot_max_centripetal_acceleration  2.5 #5.0 # 1.3 # 1.5 # 2.5

robot_polygon_file ecotech4_model/ecotech4_poly.txt
robot_collision_file ecotech4_model/ecotech4_col.txt
###############################
# Robot Ackermann parameters

# 0.35 radians = 20.0535228 degrees
# 0.523598776 radians = 30 degrees

robot_max_steering_angle 			0.5237 # 0.435 # 0.5537 #TODO # 0.5337 # 0.5237 (curvature 0.22, 30.01 graus) # @@@ Alberto: aumentei ~1.9%
robot_max_velocity				8.33 # 11.11 # 5.5	#4.5 # 8.33   # 2.9 # 2.77 # 8.33  #16.67 	#2.77 #  2.77 # 8.33 # 5.5 # 8.33 # 5.5 # 8.33 # 16.67 # 11.11 # 8.33 # 16.67 # 15.28 # 8.33 # 11.11 # 8.33 # 13.89 # 15.28 # 11.11 # 6.94 #8.33 #5.33 #11.11 # 13.9 #15.28  #5.5 # 6.0 # 8.33 # 10.28 # 16.66 #  # 11.11 # meters/second
robot_max_velocity_reverse                     -1.5

robot_distance_between_front_and_rear_axles    		2.18 # 2.190  #EchoTec Manual = 2.165  #2.625 	# Ford Escape Torc = 2.6187, Mariela = 2.511  # @@@ este valor esta trocado com o abaixo em slam_mc. Tem que ver a teoria para saber como incorporar os dois ao codigo
robot_distance_between_rear_wheels             		1.15  #TODO medir do centro da roda # Ford Escape = 1.52
robot_distance_between_rear_car_and_rear_wheels    	0.37   
robot_distance_between_front_car_and_front_wheels	0.28   
robot_distance_between_rearview						1.73  #TODO Que parametro eh esse? # Parametros para o Ford Escape
robot_turning_radius								5.6    # Parametros para o Ford Escape: maximum_curvature = (1.0 / turning_radius)

robot_maximum_steering_command_rate		0.335   # 0.335 # 0.235	# 1/meters/second
# robot_maximum_capable_curvature		0.22	# 1/meters #0.1887
robot_understeer_coeficient				0.0015  # See Torc, "ByWire XGV User Manual", page 42
robot_understeer_coeficient2			0.0015  # See Torc, "ByWire XGV User Manual", page 42. 
robot_maximum_speed_forward				46.0	# meters/second
robot_maximum_speed_reverse				20.0	# meters/second
robot_maximum_acceleration_forward		0.4 # 0.4	# meters/second^2
robot_maximum_acceleration_reverse		1.2	# meters/second^2
robot_maximum_deceleration_forward		3.3	# 2.7	# meters/second^2
robot_maximum_deceleration_reverse		2.7	# meters/second^2
robot_desired_steering_command_rate		0.255   # 0.175	# 0.335 # 0.235	# 1/meters/second
robot_desired_acceleration				1.0	# meters/second^2
robot_desired_decelaration_forward		2.7
robot_desired_decelaration_reverse		2.7

robot_publish_odometry				on

robot_publish_combined_visual_and_car_odometry  off # enable the possibility of ford_escape publish the visual odometry combined with car odometry. Choose the combination using the parameters bellow. 
robot_combine_visual_and_car_odometry_phi       2 # 1-publish VISUAL_ODOMETRY_PHI instead car phi / 2-CAR_ODOMETRY_PHI / 3-COMBINE VISUAL and CAR ODOMETRY PHI
robot_combine_visual_and_car_odometry_vel       1 # 1-publish VISUAL_ODOMETRY_ velocity instead car velocity / 2-CAR_ODOMETRY_VEL / 3-COMBINE VISUAL and CAR ODOMETRY VELOCITY   


# Ajuste da odometria do carro

#---Params para ida a guarapari---- 
#robot_v_multiplier 				1.000611 # 0.973049 
#robot_phi_multiplier				1.070004 # 0.774100
#robot_phi_bias					-0.003970 # -0.002003

robot_v_multiplier				0.842554  # 0.858609 #1.0
robot_phi_multiplier			0.861988  # 0.817144 # 0.817463 #1.0
robot_phi_bias					0.014772 # 0.000520 # 0.000520 #0.0


# Bom para a volta da UFES				   ZN Ranik
#robot_PID_steering_kp				689.4  # 1093.3  # 1250.4 # 689.4  # 1480.9  # 689.4  # 950.0  # 950.0   # 1250.0 # 1250.0 # 1151.0  #1251.0  #1668.0  #1380.0 #1000.0
#robot_PID_steering_ki				2008.7 # 942.3  # 6008.7 # 2008.7 # 6985.4  # 2008.7 # 400.0  # 2000.0  # 600.0  # 300.0  # 2.2667  #2.5667  #4.2782  #4.9688  #0.0 	#1000.0
#robot_PID_steering_kd				30.8   # 317.1   # 35.8   # 30.8   # 81.45   # 35.8   # 0.0    # 75.0    # 25.0   # 0.0    # 0.05844 #0.05031 #0.0 	#0.0

robot_PID_steering_kp				4500.0 # 6000  # 3000.0 # 600.0 # 237.0  # 316.0  # 6000  # 3089.4  # 1093.3  # 1250.4 # 689.4  # 1480.9  # 689.4  # 950.0  # 950.0   # 1250.0 # 1250.0 # 1151.0  #1251.0  #1668.0  #1380.0 #1000.0
robot_PID_steering_ki				600.0  # 800.0 # 600.0  # 400.0  # 1730.0 # 285.0 # 800.0 # 942.3  # 6008.7 # 2008.7 # 6985.4  # 2008.7 # 400.0  # 2000.0  # 600.0  # 300.0  # 2.2667  #2.5667  #4.2782  #4.9688  #0.0 	#1000.0
robot_PID_steering_kd				200.0  # 400.0 # 200.0  # 50.0  # 0.0    # 87.0   # 400.0 # 317.1   # 35.8   # 30.8   # 81.45   # 35.8   # 0.0    # 75.0    # 25.0   # 0.0    # 0.05844 #0.05031 #0.0 	#0.0

# Razoavel para estacionamento
#robot_PID_steering_kp					1000.0
#robot_PID_steering_ki					2000.0
#robot_PID_steering_kd					90.0

robot_PID_minimum_delta_velocity				0.05 # Pgarameter that defines how frequently the PID will switch modes accelerating/decceleratin

robot_PID_velocity_forward_accelerating_Kp		70.0 # 15.0 # 85.0 # 25.0 # 10.0
robot_PID_velocity_forward_accelerating_Ki		15.0 # 2.15 # 20.0 # 3.0 # 0.35    #10.0
robot_PID_velocity_forward_accelerating_Kd		0.0 # 0.0 # -0.2 # -0.025 #-0.5

robot_PID_velocity_forward_deccelerating_Kp		120.0 # 30.0 # 120.0 # 20.0
robot_PID_velocity_forward_deccelerating_Ki		25.0 # 5.0 # 25.0 # 9.0 # 9.0 # 0.2   #10.0
robot_PID_velocity_forward_deccelerating_Kd		10.5 # 0.0 # 10.5 # -0.2 #-0.025 #-1.0

robot_PID_velocity_backward_accelerating_Kp		15.0
robot_PID_velocity_backward_accelerating_Ki		1.15
robot_PID_velocity_backward_accelerating_Kd		0.0

robot_PID_velocity_backward_deccelerating_Kp	30.0
robot_PID_velocity_backward_deccelerating_Ki	5.0
robot_PID_velocity_backward_deccelerating_Kd	0.0

robot_PID_velocity_brake_gap					0.0
robot_PID_velocity_max_brake_effort				80.0

<<<<<<< HEAD
robot_parking_speed_limit				2.0
=======
robot_parking_speed_limit					2.0
>>>>>>> ed106d31
robot_move_to_engage_pose_speed_limit		1.0

robot_annotation_velocity_bump				2.5
robot_annotation_velocity_pedestrian_track_stop		2.5
robot_annotation_velocity_yield				2.5
robot_annotation_velocity_barrier			0.6	#1.2 #2.0 reduzido pois as cancelas estao mais lentas para abrir


###############################
# Semi-trailers parameters

semi_trailer_initial_type						0  # se for zero, nao tem semi trailer

semi_trailer1_d									4.690  # m	distancia do ponto de engate ao centro do eixo traseiro do semi-trailer
semi_trailer1_M									1.076  # m	distancia do ponto de engate ao centro do eixo traseiro do veiculo (positivo para engate atras do eixo, negativo para engate a frente do eixo)
semi_trailer1_width								1.535  # m
semi_trailer1_distance_between_axle_and_front	4.690  # m
semi_trailer1_distance_between_axle_and_back	0.970  # m
semi_trailer1_max_beta							90.0 # degrees

semi_trailer1_polygon_file 						ford_escape/semi_trailer1_poly.txt
semi_trailer1_collision_file 					ford_escape/semi_trailer1_col.txt

semi_trailer2_d									6.111   # m	distancia do ponto de engate ao centro do eixo traseiro do semi-trailer
semi_trailer2_M									-0.175  # m	distancia do ponto de engate ao centro do eixo traseiro do veiculo (positivo para engate atras do eixo; negativo para engate a frente do eixo)
semi_trailer2_width								1.535   # m
semi_trailer2_distance_between_axle_and_front	4.690   # m
semi_trailer2_distance_between_axle_and_back	0.970   # m
semi_trailer2_max_beta							90.0 # degrees

semi_trailer2_polygon_file 						ford_escape/semi_trailer1_poly.txt
semi_trailer2_collision_file 					ford_escape/semi_trailer1_col.txt


################################
#    road finding params
################################

road_finding_number_of_gaussians	4

################################
#    v-disparity params
################################

v_disparity_slope_threshould	95.0

############################### 
# car parameters

# car position and orientation in relation to world
car_x			0.0
car_y			0.0
car_z			0.28	# TODO: ler isso do robot
car_roll		0.0
car_pitch		0.0
car_yaw			0.0

######################################
# visual odometry parameters
######################################

# To replace the robot odometry (IARAs odometry) with visual_odometry turn off <robot_publish_odometry> parameter below

visual_odometry_is_global_pos		off

visual_odometry_publish				off		# Habilita a publicacao de carmen_robot_ackerman_velocity_message

visual_odometry_v_multiplier           0.99 # 1.007528 # 1.007528 # 0.938107
visual_odometry_phi_multiplier         1.18 # 1.114414 # 1.057797
visual_odometry_phi_bias               0.0  #-0.001268 # -0.000249


##############################
# grid mapping map parameters

grid_mapping_map_range_factor 	1.0
grid_mapping_map_grid_res 	0.2
grid_mapping_map_width 		210
grid_mapping_map_height 	210
grid_mapping_laser_sampling_step 	36
grid_mapping_laser_num_beams 	361
grid_mapping_laser_fov_range 	180.0
grid_mapping_laser_max_range 	31.0
grid_mapping_laser_lambda_short 	1.0
grid_mapping_laser_sigma_zhit 	0.1
grid_mapping_laser_zhit 		0.3
grid_mapping_laser_zmax 		0.5
grid_mapping_laser_zrand 		0.1
grid_mapping_laser_zshort 	0.1

grid_mapping_laser_locc 	5.0
grid_mapping_laser_lfree	-1.0
grid_mapping_laser_l0		0

##############################
# ultrasonic sensor parameters

grid_mapping_ultrasonic_sensor_sampling_step	0.001745
grid_mapping_ultrasonic_sensor_num_beams	36
grid_mapping_ultrasonic_sensor_fov_range	18.0
grid_mapping_ultrasonic_sensor_max_range	3.0
grid_mapping_ultrasonic_sensor_lambda_short	0.1
grid_mapping_ultrasonic_sensor_sigma_zhit	0.1
grid_mapping_ultrasonic_sensor_zhit	0.1
grid_mapping_ultrasonic_sensor_zmax	0.1
grid_mapping_ultrasonic_sensor_zrand	0.1
grid_mapping_ultrasonic_sensor_zshort	0.1

grid_mapping_map_locc 		-150.0
grid_mapping_map_lfree 		5.0
grid_mapping_map_l0 		0
grid_mapping_map_log_odds_max 	50
grid_mapping_map_log_odds_min 	-50
grid_mapping_map_log_odds_bias 	0

# front
ultrasonic_sensor_r1_x	3.455
ultrasonic_sensor_r1_y	-0.435
ultrasonic_sensor_r1_z	0.193
ultrasonic_sensor_r1_yaw	0.0
ultrasonic_sensor_r1_pitch	0.0
ultrasonic_sensor_r1_roll	0.0

# side (front)
ultrasonic_sensor_r2_x	2.145
ultrasonic_sensor_r2_y	-0.89
ultrasonic_sensor_r2_z	0.004
ultrasonic_sensor_r2_yaw	-1.57079633
ultrasonic_sensor_r2_pitch	0.0
ultrasonic_sensor_r2_roll	0.0

# side (back)
ultrasonic_sensor_l2_x	0.477
ultrasonic_sensor_l2_y	-0.89
ultrasonic_sensor_l2_z	0.004
ultrasonic_sensor_l2_yaw	-1.57079633
ultrasonic_sensor_l2_pitch	0.0
ultrasonic_sensor_l2_roll	0.0

# back
ultrasonic_sensor_l1_x	-0.92
ultrasonic_sensor_l1_y	-0.455
ultrasonic_sensor_l1_z	0.188
ultrasonic_sensor_l1_yaw	-3.14159265
ultrasonic_sensor_l1_pitch	0.0
ultrasonic_sensor_l1_roll	0.0



################################################################################################
##
##  Expert parameters
##

[expert]


####################
##### Sensors ######
####################

#GPS NMEA
gps_nmea_dev				/dev/iara_gps   #/dev/ttyUSB1
gps_nmea_baud				115200		# This speed was hand picked in order to allow proper 20Hz Venus GPS operation

# Gps antena position in relation to sensor board
gps_nmea_x     -0.443
gps_nmea_y	0.0
gps_nmea_z     -0.103
gps_nmea_yaw	0.0
gps_nmea_pitch	0.0
gps_nmea_roll	0.0

# Gps (Trimble) antena position in relation to the sensor board
gps_nmea_1_x	    -0.443
gps_nmea_1_y	    0.0
gps_nmea_1_z	    -0.103
gps_nmea_1_yaw	    0.0
gps_nmea_1_pitch	0.0
gps_nmea_1_roll	    0.0

# Gps (Right Reach M+) antena position in relation to sensor box
gps_nmea_2_x	    -0.04
gps_nmea_2_y	    0.0   
gps_nmea_2_z	    -0.13   
gps_nmea_2_yaw	    0.0   
gps_nmea_2_pitch	0.0   
gps_nmea_2_roll		0.0   

# Gps (Left Reach M+) antena position in relation to sensor box
gps_nmea_3_x	    -0.04
gps_nmea_3_y	    0.0   
gps_nmea_3_z	    -0.13   
gps_nmea_3_yaw	    0.0   
gps_nmea_3_pitch	0.0   
gps_nmea_3_roll	    0.0   

##############################
# sensor board 1 parameters
# sensor board 1 position and orientation in relation to car

sensor_board_1_x		0.703 # 0.71 #TODO
sensor_board_1_y		0.0
sensor_board_1_z		1.561 # 1.52 #0.13 do teto ateh a sensor_board + 1.39 (eixo ateh o teto)
sensor_board_1_yaw		0.05
sensor_board_1_pitch	0.03 # 0.0122173048 # TODO -Medir com xSense
sensor_board_1_roll		0.0
sensor_board_1_laser_id	0

##############################
# front bullbar parameters
# front bullbar position and orientation in relation to car

front_bullbar_x	2.48
front_bullbar_y	0
front_bullbar_z	0.243
front_bullbar_yaw	0.0
front_bullbar_pitch	0.0
front_bullbar_roll	0.0

##############################
# front bullbar middle parameters
# front bullbar middle position and orientation in relation to front bullbar position

front_bullbar_middle_x	0.0
front_bullbar_middle_y	0.0
front_bullbar_middle_z	0.0
front_bullbar_middle_yaw	0.0
front_bullbar_middle_pitch	0.0
front_bullbar_middle_roll	0.0

##############################
# front bullbar left corner parameters
# front bullbar left corner position and orientation in relation to front bullbar position

front_bullbar_left_corner_x	0
front_bullbar_left_corner_y	0.772
front_bullbar_left_corner_z	0.2
front_bullbar_left_corner_yaw	0.785398
front_bullbar_left_corner_pitch	0.0
front_bullbar_left_corner_roll	0.0
front_bullbar_left_corner_laser_id	2

##############################
# front bullbar right corner parameters
# front bullbar right corner position and orientation in relation to front bullbar position

front_bullbar_right_corner_x	0
front_bullbar_right_corner_y	-0.772
front_bullbar_right_corner_z	0.2
front_bullbar_right_corner_yaw	0.785398
front_bullbar_right_corner_pitch	0.0
front_bullbar_right_corner_roll	0.0
front_bullbar_right_corner_laser_id	0

##############################
# rear bullbar parameters
# rear bullbar  position and orientation in relation to car

rear_bullbar_x	-0.8
rear_bullbar_y	0
rear_bullbar_z	0.2
rear_bullbar_yaw	3.1415
rear_bullbar_pitch	0.0
rear_bullbar_roll	0.0

##############################
# rear bullbar left corner parameters
# rear bullbar left corner position and orientation in relation to rear bullbar position

rear_bullbar_left_corner_x	0
rear_bullbar_left_corner_y	0.772
rear_bullbar_left_corner_z	0.2
rear_bullbar_left_corner_yaw	0.785398
rear_bullbar_left_corner_pitch	0.0
rear_bullbar_left_corner_roll	0.0
rear_bullbar_left_corner_laser_id	0

##############################
# rear bullbar right corner parameters
# rear bullbar right corner position and orientation in relation to rear bullbar position

rear_bullbar_right_corner_x	0
rear_bullbar_right_corner_y	-0.772
rear_bullbar_right_corner_z	0.2
rear_bullbar_right_corner_yaw	0.785398
rear_bullbar_right_corner_pitch	0.0
rear_bullbar_right_corner_roll	0.0
rear_bullbar_right_corner_laser_id	3

###############################
# laser parameters
laser_num_laser_devices 	3
laser_use_device_locks 		off


laser_laser1_dev           	/dev/ttyUSB2
laser_laser1_type          	LMS
laser_laser1_baud          	500000
laser_laser1_resolution    	0.5
laser_laser1_fov           	180
laser_laser1_flipped		0
laser_laser1_use_remission  	none 	# none / direct / normalized

#check conflict with robot_rearlaser id!!!!!
#Hokuyo front bulbar laser
laser_laser2_dev           /dev/ttyACM0
laser_laser2_type          HOKUYOURG
laser_laser2_baud          500000
laser_laser2_resolution    0.5
laser_laser2_fov           270
laser_laser2_flipped    0
laser_laser2_use_remission  none        # none / direct / normalized

#Hokuyo rear bulbar laser
laser_laser3_dev           /dev/ttyACM1
laser_laser3_type          HOKUYOURG
laser_laser3_baud          500000
laser_laser3_resolution    0.5
laser_laser3_fov           270
laser_laser3_flipped    0
laser_laser3_use_remission  none        # none / direct / normalized

###############################
# xsens parameters

# xsens position and orientation in relation to board 1
xsens_x		0.0 #0.175
xsens_y		0.0 #-0.01
xsens_z		0.0 #0.25

xsens_roll	0.0
xsens_pitch	0.0
xsens_yaw	0.0 # 0.17 # de onde veio este 0.17?

# xsens gps antenna position in relation to xsens (in xsens coordinates)
xsens_gps_x	0.0 #-0.81
xsens_gps_y	0.0 #-0.006
xsens_gps_z	0.0 #-0.27

# Magnetic declination at UFES: -23.457849 E
xsens_magnetic_declination	-23.457849

### XSens MTi-G
### xsens xsens_scenario
# Available scenarios:
# Scenario 1: general             
# Scenario 2: automotive          
# Scenario 10: aerospace_nobaro    
# Scenario 3: aerospace           
# Scenario 11: automotive_nobaro  

### XSens MTi
### xsens_mti_settings -> scenarios
# Available scenarios:
# Scenario 4: human               
# Scenario 5: human_large_accel   
# Scenario 6: machine             
# Scenario 7: machine_nomagfield  
# Scenario 8: marine 
xsens_scenario	6 # 3
xsens_size_x	0.06
xsens_size_y	0.04
xsens_size_z	0.02
xsens_dev	/dev/iara_xsens   # /dev/ttyUSB0

### XSens antigo
### xsens_mti_settings -> scenarios
# Available scenarios:
# Scenario 4: human               
# Scenario 5: human_large_accel   
# Scenario 6: machine             
# Scenario 7: machine_nomagfield  
# Scenario 8: marine
xsens_mti_mode	5

### xsens_mti_settings
# 1 Quaternion
# 2 Euler
# 3 Matrix
xsens_mti_settings 1
xsens_mti_dev	/dev/iara_xsens   # /dev/ttyUSB0

###############################
# xsensOdometer parameters

xsensOdometer_fake_wheel 		off
xsensOdometer_velocity_threshold 	0.0
xsensOdometer_acceleration_threshold 	0.0
xsensOdometer_constant_friction 	0.0
xsensOdometer_velocity_friction 	0.0


###############################
# velodyne partial message parameters (VPL-32)

#--------- MAIN IARA VELODYNE USING PARTIAL SCAN MESSAGE------------

velodyne_model			32E
velodyne_scan_port 		2368
velodyne_gps_enable  		off
velodyne_gps_port		8308

velodyne_vertical_resolution 32
velodyne_mapper on

velodyne_time_spent_by_each_scan 0.000046091445 # 0.000046091 # approximately 1.0 / (1808.0 * 12.0) (see Velodyne manual)

velodyne_fov 360.0

# velodyne position and orientation in relation to sensor board 1
velodyne_x		0.128 # 0.115
velodyne_y		0.0
velodyne_z		0.35 # 0.341 #usando o meio inferior traseiro da sensorbox como referencia
velodyne_roll	0.0
velodyne_pitch	0.0 #-0.0227
velodyne_yaw	0.0 #-0.01 # 0.09


###############################
# velodyne variable scan message parameters 

#--------- Velodyne 0 - OUSTER -----------

velodyne0_model				ouster
#velodyne0_scan_port 		2369
velodyne0_gps_enable  		off
#velodyne0_gps_port			8809

velodyne0_vertical_resolution 64
velodyne0_mapper on

velodyne0_time_spent_by_each_scan 0.000048828 # approximately 1.0 / (1280.0 packages/s * 16.0) (see OUSTER manual)

velodyne0_fov 360.0

# velodyne2 position and orientation in relation to sensor board 1
velodyne0_x	0.145
velodyne0_y	0.0
velodyne0_z	0.48
velodyne0_roll	0.0
velodyne0_pitch	0.0 # -0.0227
velodyne0_yaw	0.0 # -0.01 # 0.09

velodyne0_vertical_correction 16.611 16.084 15.557 15.029 14.502 13.975 13.447 12.920 12.393 11.865 11.338 10.811 10.283 9.756 9.229 8.701 8.174 7.646 7.119 6.592 6.064 5.537 5.010 4.482 3.955 3.428 2.900 2.373 1.846 1.318 0.791 0.264 -0.264 -0.791 -1.318 -1.846 -2.373 -2.900 -3.428 -3.955 -4.482 -5.010 -5.537 -6.064 -6.592 -7.119 -7.646 -8.174 -8.701 -9.229 -9.756 -10.283 -10.811 -11.338 -11.865 -12.393 -12.920 -13.447 -13.975 -14.502 -15.029 -15.557 -16.084 -16.611

#Apenas para o ouster ateh entao
velodyne0_horizontal_correction 3.164 1.055 -1.055 -3.164 3.164 1.055 -1.055 -3.164 3.164 1.055 -1.055 -3.164 3.164 1.055 -1.055 -3.164 3.164 1.055 -1.055 -3.164 3.164 1.055 -1.055 -3.164 3.164 1.055 -1.055 -3.164 3.164 1.055 -1.055 -3.164 3.164 1.055 -1.055 -3.164 3.164 1.055 -1.055 -3.164 3.164 1.055 -1.055 -3.164 3.164 1.055 -1.055 -3.164 3.164 1.055 -1.055 -3.164 3.164 1.055 -1.055 -3.164 3.164 1.055 -1.055 -3.164 3.164 1.055 -1.055 -3.164

velodyne0_velodyne_package_rate		754.0
velodyne0_dist_lsb 					0.2				# Nearest Distance Strip
velodyne0_rotation_resolution 		0.01			# Degrees 
velodyne0_rotation_max_units		36000			# Hundredths of degrees 
velodyne0_velodyne_num_lasers		16 				# The number of lasers per shot
velodyne0_velodyne_num_shots		16 				# The number of shots per packet
velodyne0_min_sensing_distance		1000 			# 2m in 2mm units
velodyne0_max_sensing_distance		24000 			# 1200m in 2mm units
velodyne0_velodyne_msg_buffer_size	1206 			# The sides of a packet
velodyne0_velodyne_gps_buffer_size	498

velodyne0_velodyne_driver_broadcast_freq_hz	60.0 	# The rate of broadcast packets
velodyne0_velodyne_udp_port					2369 	# The port the Velodyne sends to
velodyne0_velodyne_gps_udp_port				8309 	# The port the Velodyne sends to

velodyne0_velodyne_upper_header_bytes	61183 		# The byte indicating a upper shot
velodyne0_velodyne_lower_header_bytes	56831 		# The byte indicating a lower shot

velodyne0_gyro_scale_factor		0.09766
velodyne0_temp_scale_factor		0.1453
velodyne0_temp_base_factor		25
velodyne0_accel_scale_factor	0.001221

velodyne0_velodyne_min_frequency	1.0

#--------- Velodyne 1 - (VPL-32) ---------

velodyne1_model			32E
#velodyne1_scan_port 		2368
velodyne1_gps_enable  		off
#velodyne1_gps_port		8308

#velodyne1_vertical_resolution 32
velodyne1_mapper on

velodyne1_time_spent_by_each_scan 0.000046091445 # 0.000046091 # approximately 1.0 / (1808.0 * 12.0) (see Velodyne manual)

velodyne1_fov 360.0

# velodyne1 position and orientation in relation to sensor board 1
velodyne1_x	0.145
velodyne1_y	0.0
velodyne1_z	0.48
velodyne1_roll	0.0
velodyne1_pitch	0.0
velodyne1_yaw	0.0

velodyne1_vertical_correction -30.67 -9.3299999 -29.33 -8.0 -28.0 -6.6700001 -26.67 -5.3299999 -25.33 -4.0 -24.0 -2.6700001 -22.67 -1.33 -21.33 0.0 -20.0 1.33 -18.67 2.6700001 -17.33 4.0 -16.0 5.3299999 -14.67 6.6700001 -13.33 8.0 -12.0 9.3299999 -10.67 10.67

velodyne1_velodyne_package_rate		1808.0
velodyne1_dist_lsb 					0.2				# Nearest Distance Strip
velodyne1_rotation_resolution 		0.01			# Degrees 
velodyne1_rotation_max_units		36000			# Hundredths of degrees 
velodyne1_velodyne_num_lasers		32 				# The number of lasers per shot
velodyne1_velodyne_num_shots		12 				# The number of shots per packet
velodyne1_min_sensing_distance		1000 			# 2m in 2mm units
velodyne1_max_sensing_distance		24000 			# 1200m in 2mm units
velodyne1_velodyne_msg_buffer_size	1206 			# The sides of a packet
velodyne1_velodyne_gps_buffer_size	498

velodyne1_velodyne_driver_broadcast_freq_hz	60.0 	# The rate of broadcast packets
velodyne1_velodyne_udp_port					2368 	# The port the Velodyne sends to
velodyne1_velodyne_gps_udp_port				8308 	# The port the Velodyne sends to

velodyne1_velodyne_upper_header_bytes	61183 		# The byte indicating a upper shot
velodyne1_velodyne_lower_header_bytes	56831 		# The byte indicating a lower shot

velodyne1_gyro_scale_factor		0.09766
velodyne1_temp_scale_factor		0.1453
velodyne1_temp_base_factor		25
velodyne1_accel_scale_factor	0.001221

velodyne1_velodyne_min_frequency	1.0


#--------- Velodyne 2 - (VPL-16) puck 2 ---------

velodyne2_model			VPL-16
#velodyne2_scan_port 		2369
velodyne2_gps_enable  		off
#velodyne2_gps_port		8809

velodyne2_vertical_resolution 16
velodyne2_mapper on

velodyne2_time_spent_by_each_scan 0.000046091445 # 0.000046091 # approximately 1.0 / (1808.0 * 12.0) (see Velodyne manual)

velodyne2_fov 360.0

# velodyne2 position and orientation in relation to sensor board 1
velodyne2_x	0.145
velodyne2_y	0.0
velodyne2_z	0.48
velodyne2_roll	0.0
velodyne2_pitch	0.0
velodyne2_yaw	0.0

velodyne2_vertical_correction -15.0 1.0 -13.0 3.0 -11.0 5.0 -9.0 7.0 -7.0 9.0 -5.0 11.0 -3.0 13.0 -1.0 15.0

velodyne2_velodyne_package_rate		754.0
velodyne2_dist_lsb 					0.2				# Nearest Distance Strip
velodyne2_rotation_resolution 		0.01			# Degrees 
velodyne2_rotation_max_units		36000			# Hundredths of degrees 
velodyne2_velodyne_num_lasers		16 				# The number of lasers per shot
velodyne2_velodyne_num_shots		12 				# The number of shots per packet
velodyne2_min_sensing_distance		1000 			# 2m in 2mm units
velodyne2_max_sensing_distance		24000 			# 1200m in 2mm units
velodyne2_velodyne_msg_buffer_size	1206 			# The sides of a packet
velodyne2_velodyne_gps_buffer_size	498

velodyne2_velodyne_driver_broadcast_freq_hz	60.0 	# The rate of broadcast packets
velodyne2_velodyne_udp_port					2369 	# The port the Velodyne sends to
velodyne2_velodyne_gps_udp_port				8309 	# The port the Velodyne sends to

velodyne2_velodyne_upper_header_bytes	61183 		# The byte indicating a upper shot
velodyne2_velodyne_lower_header_bytes	56831 		# The byte indicating a lower shot

velodyne2_gyro_scale_factor		0.09766
velodyne2_temp_scale_factor		0.1453
velodyne2_temp_base_factor		25
velodyne2_accel_scale_factor	0.001221

velodyne2_velodyne_min_frequency	1.0


#--------- Velodyne 3 - (VPL-16) puck 3 ---------

velodyne3_model			VPL-16
#velodyne3_scan_port 		2370
velodyne3_gps_enable  		off
#velodyne3_gps_port		8310

velodyne3_vertical_resolution 16
velodyne3_mapper on

velodyne3_time_spent_by_each_scan 0.000046091445 # 0.000046091 # approximately 1.0 / (1808.0 * 12.0) (see Velodyne manual)

velodyne3_fov 360.0

# velodyne3 position and orientation in relation to sensor board 1
velodyne3_x	0.145
velodyne3_y	0.0
velodyne3_z	0.48
velodyne3_roll	0.0
velodyne3_pitch	0.0
velodyne3_yaw	0.0

velodyne3_vertical_correction -15.0 1.0 -13.0 3.0 -11.0 5.0 -9.0 7.0 -7.0 9.0 -5.0 11.0 -3.0 13.0 -1.0 15.0

velodyne3_velodyne_package_rate		754.0
velodyne3_dist_lsb 					0.2				# Nearest Distance Strip
velodyne3_rotation_resolution 		0.01			# Degrees 
velodyne3_rotation_max_units		36000			# Hundredths of degrees 
velodyne3_velodyne_num_lasers		16 				# The number of lasers per shot
velodyne3_velodyne_num_shots		12 				# The number of shots per packet
velodyne3_min_sensing_distance		1000 			# 2m in 2mm units
velodyne3_max_sensing_distance		24000 			# 1200m in 2mm units
velodyne3_velodyne_msg_buffer_size	1206 			# The sides of a packet
velodyne3_velodyne_gps_buffer_size	498

velodyne3_velodyne_driver_broadcast_freq_hz	60.0 	# The rate of broadcast packets
velodyne3_velodyne_udp_port					2370 	# The port the Velodyne sends to
velodyne3_velodyne_gps_udp_port				8310 	# The port the Velodyne sends to

velodyne3_velodyne_upper_header_bytes	61183 		# The byte indicating a upper shot
velodyne3_velodyne_lower_header_bytes	56831 		# The byte indicating a lower shot

velodyne3_gyro_scale_factor		0.09766
velodyne3_temp_scale_factor		0.1453
velodyne3_temp_base_factor		25
velodyne3_accel_scale_factor	0.001221

velodyne3_velodyne_min_frequency	1.0


#--------- Velodyne 4 - (RS-LiDAR-16) Robosense ---------

velodyne4_model			RS-LiDAR-16
#velodyne4_scan_port 		6699
velodyne4_gps_enable  		off
#velodyne4_gps_port		8310
#Talvez precise do IP aqui
velodyne4_vertical_resolution 16
velodyne4_mapper on

velodyne4_time_spent_by_each_scan 0.000046091445 # 0.000046091 # approximately 1.0 / (1808.0 * 12.0) (see Velodyne manual)

velodyne3_fov 360.0

# velodyne3 position and orientation in relation to sensor board 1
velodyne4_x	0.145
velodyne4_y	0.0
velodyne4_z	0.48
velodyne4_roll	0.0
velodyne4_pitch	0.0
velodyne4_yaw	0.0

velodyne4_vertical_correction -15.0094 -13.014 -11.017 -9.0134 -7.0086 -5.0078 -3.0124 -1.0097 14.9927 12.997 10.9928 9.003 6.991 4.9935 2.991 0.9954
        
velodyne4_velodyne_package_rate		754.0
velodyne4_dist_lsb 					0.2				# Nearest Distance Strip
velodyne4_rotation_resolution 		0.01			# Degrees 
velodyne4_rotation_max_units		36000			# Hundredths of degrees 
velodyne4_velodyne_num_lasers		16 				# The number of lasers per shot
velodyne4_velodyne_num_shots		12 				# The number of shots per packet
velodyne4_min_sensing_distance		1000 			# 2m in 2mm units
velodyne4_max_sensing_distance		24000 			# 1200m in 2mm units
velodyne4_velodyne_msg_buffer_size	1206 			# The sides of a packet
velodyne4_velodyne_gps_buffer_size	498
        
velodyne4_velodyne_driver_broadcast_freq_hz	60.0 	# The rate of broadcast packets
velodyne4_velodyne_udp_port					6699 	# The port the Velodyne sends to
velodyne4_velodyne_gps_udp_port				6699 	# The port the Velodyne sends to
        
velodyne4_velodyne_upper_header_bytes	61183 		# The byte indicating a upper shot
velodyne4_velodyne_lower_header_bytes	56831 		# The byte indicating a lower shot
        
velodyne4_gyro_scale_factor		0.09766
velodyne4_temp_scale_factor		0.1453
velodyne4_temp_base_factor		25
velodyne4_accel_scale_factor	0.001221
        
velodyne4_velodyne_min_frequency	1.0


###############################
# laser sick ldmrs parameters

laser_ldmrs_address		192.168.0.104
laser_ldmrs_port 		12002

laser_ldmrs_x		0.067
laser_ldmrs_y		0.025
laser_ldmrs_z		-0.044
laser_ldmrs_roll	0.0
laser_ldmrs_pitch	0.0
laser_ldmrs_yaw		0.0

laser_ldmrs_vertical_resolution  			4
laser_ldmrs_range_max			  			130.0
laser_ldmrs_time_spent_by_each_scan 		0.00005906049 # calculado a partir da media de 5 scans, considerando scan_start_time, scan_end_time e numero de conjuntos de quatro raios (pilha de raios de um scan)
laser_ldmrs_cutoff_negative_acceleration	2.7


###############################
# joystick parameters

joystick_deadspot			on
joystick_deadspot_size			0.2


###############################
# Bumblebee parameters

#--------- Bumblebee Basic 1 ------------

bumblebee_basic1_width		1280 # 1920 # 1280 # 672 # 1280 # 1920
bumblebee_basic1_height		720  # 1080 # 720 # 376 # 720  # 1080
bumblebee_basic1_zed_fps	15
bumblebee_basic1_zed_serial_number    19436
# Ver /usr/local/zed/settings/SN3065.conf e get_stereo_instance() 
bumblebee_basic1_fx		0.547656 # (fx de SN3065.conf RIGHT_CAM) / width  # 0.588241 # 1398.38 
bumblebee_basic1_fy		0.973611 # (fy de SN3065.conf RIGHT_CAM) / height # 1.082481 # 1398.38 
bumblebee_basic1_cu		0.495887 # (cx de SN3065.conf RIGHT_CAM) / width  # 0.5334875 # 1048.73
bumblebee_basic1_cv		0.535478 # (cy de SN3065.conf RIGHT_CAM) / height # 0.55319219 # 531.087
bumblebee_basic1_baseline	0.12
# Zed pixel size is not constant -> https://github.com/stereolabs/zed-opencv/issues/39
bumblebee_basic1_pixel_size 0.000004 # 0.000002 at 2208x1242, 0.000002 at 1920x1080, 0.000004 at 1280x720, 0.000008 at 672x376
bumblebee_basic1_is_rectified 	on
bumblebee_basic1_model 		ZED
bumblebee_basic1_fov		0.576
# the original squeezenet image was 1280x720 
bumblebee_basic1_tlight_roi_x		270 #400 # 480   	# image_width / 4
bumblebee_basic1_tlight_roi_y		0 # 270 	# image_height / 4
bumblebee_basic1_tlight_roi_w		1280 #1150 # 960 	# image_width / 2
bumblebee_basic1_tlight_roi_h		720 #650 # 540		# image_height / 2
bumblebee_basic1_tlight_focal_dist	2600.0
bumblebee_basic1_tlight_dist_correction	20.0

#--------- Bumblebee Basic 3 ------------

bumblebee_basic3_width		640 #1280 #  640
bumblebee_basic3_height		480 #960  # 480
bumblebee_basic3_x		0.245   	#0.130 		#teste do tracker 0.25			# 0.325 			# 1.23
bumblebee_basic3_y		-0.04		#0.149		# -0.28
bumblebee_basic3_z		0.210 		#0.214 			#0.146			# 1.13
bumblebee_basic3_roll	        -0.017453 		# -0.017453 	#0.0		# 0.0
bumblebee_basic3_pitch	        0.026037		# -0.034907 	#0.0		# 0.053
bumblebee_basic3_yaw		-0.023562 		# -0.017453	#0.0 		#0.5585			# 0.09
bumblebee_basic3_fx		0.764749
bumblebee_basic3_fy		1.01966
bumblebee_basic3_cu		0.505423
bumblebee_basic3_cv		0.493814
bumblebee_basic3_baseline	0.24004
bumblebee_basic3_pixel_size 0.00000375
bumblebee_basic3_is_legacy 	off
bumblebee_basic3_is_rectified 	on
bumblebee_basic3_model 		XB3
bumblebee_basic3_fov		0.576
bumblebee_basic3_tlight_roi_x		320 # 160 # 320   	# image_width / 4
bumblebee_basic3_tlight_roi_y		0 		# 0
bumblebee_basic3_tlight_roi_w		640 # 320 # 640 	# image_width / 2
bumblebee_basic3_tlight_roi_h		480 # 240 # 480	# image_height / 2
bumblebee_basic3_tlight_focal_dist	1500.0
bumblebee_basic3_tlight_dist_correction	6.0

#--------- Bumblebee Basic 4 - ZED ------------
#RESOLUTION_HD2K 2208*1242, available framerates: 15 fps.
#RESOLUTION_HD1080 1920*1080, available framerates: 15, 30 fps.
#RESOLUTION_HD720 1280*720, available framerates: 15, 30, 60 fps.
#RESOLUTION_VGA 672*376, available framerates: 15, 30, 60, 100 fps.

bumblebee_basic4_width		1280 # 1920 # 1280 # 672 # 1280 # 1920
bumblebee_basic4_height		720  # 1080 # 720 # 376 # 720  # 1080
bumblebee_basic4_zed_fps	15
# obter estes parametros na documentacao da zed
bumblebee_basic4_fx		0.588241 # 1398.38 
bumblebee_basic4_fy		1.082481 # 1398.38 
bumblebee_basic4_cu		0.5334875 # 1048.73
bumblebee_basic4_cv		0.55319219 # 531.087
bumblebee_basic4_baseline	0.12
# Zed pixel size is not constant -> https://github.com/stereolabs/zed-opencv/issues/39
bumblebee_basic4_pixel_size 0.000002 # 0.000002 at 2208x1242, 0.000002 at 1920x1080, 0.000004 at 1280x720, 0.000008 at 672x376
bumblebee_basic4_is_rectified 	on
bumblebee_basic4_model 		ZED
bumblebee_basic4_fov		0.576
# the original squeezenet image was 1280x720 
bumblebee_basic4_tlight_roi_x		270 #400 # 480   	# image_width / 4
bumblebee_basic4_tlight_roi_y		0 # 270 	# image_height / 4
bumblebee_basic4_tlight_roi_w		1280 #1150 # 960 	# image_width / 2
bumblebee_basic4_tlight_roi_h		720 #650 # 540		# image_height / 2
bumblebee_basic4_tlight_focal_dist	2600.0
bumblebee_basic4_tlight_dist_correction	20.0

#--------- Bumblebee Basic 5 ------------

bumblebee_basic5_width		640 # 1280
bumblebee_basic5_height		480 # 960
bumblebee_basic5_fx		0.750653
bumblebee_basic5_fy		1.00087
bumblebee_basic5_cu		0.503023
bumblebee_basic5_cv		0.497955
bumblebee_basic5_baseline	0.239957
bumblebee_basic5_pixel_size 0.00000375
bumblebee_basic5_is_legacy 	off
bumblebee_basic5_is_rectified 	on
bumblebee_basic5_model 		XB3
bumblebee_basic5_fov		0.576
bumblebee_basic5_tlight_roi_x		320   	# image_width / 4
bumblebee_basic5_tlight_roi_y		0 		# 0
bumblebee_basic5_tlight_roi_w		640 	# image_width / 2
bumblebee_basic5_tlight_roi_h		480		# image_height / 2
bumblebee_basic5_tlight_focal_dist	1500.0
bumblebee_basic5_tlight_dist_correction	6.0

#--------- Bumblebee Basic 6 ------------

bumblebee_basic6_width		1280
bumblebee_basic6_height		960
bumblebee_basic6_fx		0.750653
bumblebee_basic6_fy		1.00087
bumblebee_basic6_cu		0.503023
bumblebee_basic6_cv		0.497955
bumblebee_basic6_baseline	0.239957
bumblebee_basic6_pixel_size 0.00000375
bumblebee_basic6_is_legacy 	off
bumblebee_basic6_is_rectified 	off
bumblebee_basic6_model 		XB3
bumblebee_basic6_fov		0.576
bumblebee_basic6_tlight_roi_x		320   	# image_width / 4
bumblebee_basic6_tlight_roi_y		0 		# 0
bumblebee_basic6_tlight_roi_w		640 	# image_width / 2
bumblebee_basic6_tlight_roi_h		480		# image_height / 2
bumblebee_basic6_tlight_focal_dist	1500.0
bumblebee_basic6_tlight_dist_correction	6.0

#--------- Bumblebee Basic 7 Realsense ------------

#bumblebee_basic7_width		1280
#bumblebee_basic7_height		720
#bumblebee_basic7_fx		0.605578
#bumblebee_basic7_fy		0.807437
#bumblebee_basic7_cu		0.498175
#bumblebee_basic7_cv		0.512542
#bumblebee_basic7_baseline	0.05
#bumblebee_basic7_pixel_size 0.00000375
#bumblebee_basic7_is_legacy 	off
#bumblebee_basic7_is_rectified 	on
#bumblebee_basic7_model 		xb3
#bumblebee_basic7_fov		0.6
#bumblebee_basic7_tlight_roi_x		0   	# image_width / 4
#bumblebee_basic7_tlight_roi_y		0 		# 0
#bumblebee_basic7_tlight_roi_w		640 	# image_width / 2
#bumblebee_basic7_tlight_roi_h		480		# image_height / 2
#bumblebee_basic7_tlight_focal_dist	1500.0
#bumblebee_basic7_tlight_dist_correction	6.0
#bumblebee_basic7_stereo_stride_x 10.0
#bumblebee_basic7_stereo_stride_y 10.0

#Intelbras Camera 2
bumblebee_basic7_width		640 #1280 #1280
bumblebee_basic7_height	480 #720  #960
bumblebee_basic7_fx		0.667363842720742 #427.11285934127466 
bumblebee_basic7_fy		1.181958855070853 #567.3402504340095  
bumblebee_basic7_cu		0.531709657818522 #340.29418100385436 
bumblebee_basic7_cv		0.527497411818108 #253.19875767269184 
bumblebee_basic7_baseline	0.0
bumblebee_basic7_pixel_size 0.00000375
bumblebee_basic7_is_legacy 	off
bumblebee_basic7_is_rectified 	on
bumblebee_basic7_model 		KITTI
bumblebee_basic7_fov		0.576
bumblebee_basic7_tlight_roi_x		160   	# image_width / 4
bumblebee_basic7_tlight_roi_y		0 		# 0
bumblebee_basic7_tlight_roi_w		320 	# image_width / 2
bumblebee_basic7_tlight_roi_h		240		# image_height / 2
bumblebee_basic7_tlight_focal_dist	1500.0
bumblebee_basic7_tlight_dist_correction	6.0
bumblebee_basic7_k1		-0.4012898929082725 #calibration parameters
bumblebee_basic7_k2		0.2119039649987176
bumblebee_basic7_p1		-0.0017767161262766081
bumblebee_basic7_p2		-0.0033067056085569397
bumblebee_basic7_k3		-0.07115199650013011
bumblebee_basic7_rtsp_address rtsp://admin:1q2w3e4r@192.168.0.109:554/cam/realmonitor?channel=1&subtype=1


#--------- Bumblebee Basic 8 ------------

bumblebee_basic8_width		640
bumblebee_basic8_height		480
bumblebee_basic8_fx		0.753883
bumblebee_basic8_fy		1.00518 
bumblebee_basic8_cu		0.500662
bumblebee_basic8_cv		0.506046
bumblebee_basic8_baseline	0.240031
bumblebee_basic8_pixel_size 0.00000375
bumblebee_basic8_is_legacy 	off
bumblebee_basic8_is_rectified 	on
bumblebee_basic8_model 		XB3
bumblebee_basic8_fov		0.576
bumblebee_basic8_tlight_roi_x		160   	# image_width / 4
bumblebee_basic8_tlight_roi_y		0 		# 0
bumblebee_basic8_tlight_roi_w		320 	# image_width / 2
bumblebee_basic8_tlight_roi_h		240		# image_height / 2
bumblebee_basic8_tlight_focal_dist	1500.0
bumblebee_basic8_tlight_dist_correction	6.0

#--------- Bumblebee Basic 9 ------------

#bumblebee_basic9_width		640
#bumblebee_basic9_height		480
#bumblebee_basic9_fx		0.0
#bumblebee_basic9_fy		0.0
#bumblebee_basic9_cu		0.0
#bumblebee_basic9_cv		0.0
#bumblebee_basic9_baseline	0.0
#bumblebee_basic9_pixel_size 0.00000375
#bumblebee_basic9_is_legacy 	off
#bumblebee_basic9_is_rectified 	on
#bumblebee_basic9_model 		KITTI
#bumblebee_basic9_fov		0.576
#bumblebee_basic9_tlight_roi_x		160   	# image_width / 4
#bumblebee_basic9_tlight_roi_y		0 		# 0
#bumblebee_basic9_tlight_roi_w		320 	# image_width / 2
#bumblebee_basic9_tlight_roi_h		240		# image_height / 2
#bumblebee_basic9_tlight_focal_dist	1500.0
#bumblebee_basic9_tlight_dist_correction	6.0

#intelbras camera3

bumblebee_basic9_width		640 #1280 #1280
bumblebee_basic9_height	480 #720  #960
bumblebee_basic9_fx		 0.793799025233594 #508.03137614950026 
bumblebee_basic9_fy		 1.391524408719654 #667.931716185434   
bumblebee_basic9_cu		 0.503522948322598 #322.25468692646245 
bumblebee_basic9_cv		 0.504484810014231 #242.15270880683093 
bumblebee_basic9_baseline	0.0
bumblebee_basic9_pixel_size 0.00000375
bumblebee_basic9_is_legacy 	off
bumblebee_basic9_is_rectified 	on
bumblebee_basic9_model 		KITTI
bumblebee_basic9_fov		0.576
bumblebee_basic9_tlight_roi_x		160   	# image_width / 4
bumblebee_basic9_tlight_roi_y		0 		# 0
bumblebee_basic9_tlight_roi_w		320 	# image_width / 2
bumblebee_basic9_tlight_roi_h		240		# image_height / 2
bumblebee_basic9_tlight_focal_dist	1500.0
bumblebee_basic9_tlight_dist_correction	6.0
bumblebee_basic9_k1		-0.4346749345838883 #calibration parameters
bumblebee_basic9_k2		0.30712609526572754
bumblebee_basic9_p1		0.000943053197577355
bumblebee_basic9_p2		0.000397443026431982
bumblebee_basic9_k3		-0.22350643791344005
bumblebee_basic9_rtsp_address rtsp://admin:1q2w3e4r@192.168.0.110:554/cam/realmonitor?channel=1\&subtype=1


#--------- IP Camera 1 IntelBras VIP 3220-B Sensorbox ------------

bumblebee_basic10_width		640 #1280 #1920
bumblebee_basic10_height	480 #720  #1080
bumblebee_basic10_fx		1.380044217507459 #883.2282992047736
bumblebee_basic10_fy		1.844318394663814 #885.2728294386309
bumblebee_basic10_cu		1.092299452917783 #699.0716498673814
bumblebee_basic10_cv		0.791815937223711 #380.0716498673814
bumblebee_basic10_baseline	0.0
bumblebee_basic10_pixel_size 0.00000375
bumblebee_basic10_is_legacy 	off
bumblebee_basic10_is_rectified 	on
bumblebee_basic10_model 		KITTI
bumblebee_basic10_fov		0.576
bumblebee_basic10_tlight_roi_x		160   	# image_width / 4
bumblebee_basic10_tlight_roi_y		0 		# 0
bumblebee_basic10_tlight_roi_w		320 	# image_width / 2
bumblebee_basic10_tlight_roi_h		240		# image_height / 2
bumblebee_basic10_tlight_focal_dist	1500.0
bumblebee_basic10_tlight_dist_correction	6.0
bumblebee_basic10_k1		-0.3764240432184582 #calibration parameters
bumblebee_basic10_k2		0.1480679133077704
bumblebee_basic10_p1		-0.0010284565476715443
bumblebee_basic10_p2		-0.005797863284201866
bumblebee_basic10_k3		-0.03274951846122666
bumblebee_basic10_rtsp_address rtsp://admin:lcad123456@192.168.1.108:554/cam/realmonitor?channel=1\&subtype=1

#--------- IP Camera 2 IntelBras VIP 1020 B G2 ------------

bumblebee_basic11_width		640 #1280 #1280
bumblebee_basic11_height	480 #720  #960
bumblebee_basic11_fx		0.667363842720742 #427.11285934127466 
bumblebee_basic11_fy		1.181958855070853 #567.3402504340095  
bumblebee_basic11_cu		0.531709657818522 #340.29418100385436 
bumblebee_basic11_cv		0.527497411818108 #253.19875767269184 
bumblebee_basic11_baseline	0.0
bumblebee_basic11_pixel_size 0.00000375
bumblebee_basic11_is_legacy 	off
bumblebee_basic11_is_rectified 	on
bumblebee_basic11_model 		KITTI
bumblebee_basic11_fov		0.576
bumblebee_basic11_tlight_roi_x		160   	# image_width / 4
bumblebee_basic11_tlight_roi_y		0 		# 0
bumblebee_basic11_tlight_roi_w		320 	# image_width / 2
bumblebee_basic11_tlight_roi_h		240		# image_height / 2
bumblebee_basic11_tlight_focal_dist	1500.0
bumblebee_basic11_tlight_dist_correction	6.0
bumblebee_basic11_k1		-0.4012898929082725 #calibration parameters
bumblebee_basic11_k2		0.2119039649987176
bumblebee_basic11_p1		-0.0017767161262766081
bumblebee_basic11_p2		-0.0033067056085569397
bumblebee_basic11_k3		-0.07115199650013011
bumblebee_basic11_rtsp_address rtsp://admin:1q2w3e4r@192.168.0.109:554/cam/realmonitor?channel=1&subtype=1

#--------- IP Camera 3 IntelBras VIP 1020 B G2 ------------

bumblebee_basic12_width		640 #1280 #1280
bumblebee_basic12_height	480 #720  #960
bumblebee_basic12_fx		0.793799025233594 #508.03137614950026 
bumblebee_basic12_fy		1.391524408719654 #667.931716185434   
bumblebee_basic12_cu		0.503522948322598 #322.25468692646245 
bumblebee_basic12_cv		0.504484810014231 #242.15270880683093 
bumblebee_basic12_baseline	0.0
bumblebee_basic12_pixel_size 0.00000375
bumblebee_basic12_is_legacy 	off
bumblebee_basic12_is_rectified 	on
bumblebee_basic12_model 		KITTI
bumblebee_basic12_fov		0.576
bumblebee_basic12_tlight_roi_x		160   	# image_width / 4
bumblebee_basic12_tlight_roi_y		0 		# 0
bumblebee_basic12_tlight_roi_w		320 	# image_width / 2
bumblebee_basic12_tlight_roi_h		240		# image_height / 2
bumblebee_basic12_tlight_focal_dist	1500.0
bumblebee_basic12_tlight_dist_correction	6.0
bumblebee_basic12_k1		-0.4346749345838883 #calibration parameters
bumblebee_basic12_k2		0.30712609526572754
bumblebee_basic12_p1		0.000943053197577355
bumblebee_basic12_p2		0.000397443026431982
bumblebee_basic12_k3		-0.22350643791344005
bumblebee_basic12_rtsp_address rtsp://admin:1q2w3e4r@192.168.0.110:554/cam/realmonitor?channel=1\&subtype=1


<<<<<<< HEAD
=======
#--------- Pi Camera 9 ------------
camera9_width      640 #1280 #1920
camera9_height     480 #720  #1080
camera9_frame_rate 90
camera9_brightness 55
camera9_contrast   10
camera9_ip         192.168.0.15

#--------- IP Camera ------------
ip_cam_width              640
ip_cam_height             480
ip_cam_number_of_channels 3
ip_cam_data_type          unsigned_char
ip_cam_number_of_images   1
ip_cam_ip_adress          rtsp://admin:lcad123456@192.168.1.108:554/cam/realmonitor?channel=1\&subtype=1
ip_cam_frame_rate         10


#######################################################################################################
############################################ ZED Cameras ##############################################
#######################################################################################################

ZED1_width		2560
ZED1_height		720
ZED1_fps	    15.0
ZED1_x          0.2
ZED1_y          0.0
ZED1_z          0.27


#######################################################################################################
############################################## Radars #################################################
#######################################################################################################

continental1_x          2.5
continental1_y          0.0
continental1_yaw        0.0

>>>>>>> ed106d31

#######################################################################################################
####################################### Intelbras Cameras #############################################
#######################################################################################################

intelbras1_model                vip1020
intelbras1_fps                  9999  # Set to 9999 to get maximun FPS due to camera asynchronous image transmission
intelbras1_number_of_images     1
intelbras1_resize_factor        1.0  # 1.0 means no resize
intelbras1_crop                 off
intelbras1_width_1              640
intelbras1_height_1             480
intelbras1_crop_x_1             0
intelbras1_crop_y_1             0
intelbras1_ip_adress            rtsp://admin:1q2w3e4r@192.168.1.108:554/cam/realmonitor?channel=1\&subtype=1
intelbras1_pixel_size 		0.00000375
intelbras1_x                    0.23
intelbras1_y                    0.0
intelbras1_z	                0.127
intelbras1_roll	                0.0
intelbras1_pitch	        0.0
intelbras1_yaw	                0.18
intelbras1_fx		        0.667363842720742 #427.11285934127466 
intelbras1_fy		        1.181958855070853 #567.3402504340095  
intelbras1_cu		        0.531709657818522 #340.29418100385436 
intelbras1_cv		        0.527497411818108 #253.19875767269184 
intelbras1_k1		       -0.4012898929082725 #calibration parameters
intelbras1_k2		        0.2119039649987176
intelbras1_k3		       -0.07115199650013011
intelbras1_p1		       -0.0017767161262766081
intelbras1_p2		       -0.0033067056085569397


#######################################################################################################
############################################### Lidars ################################################
#######################################################################################################

lidar0_model         OS164 # HDL32 # VLP16 # RS16
lidar0_port          7501
lidar0_ip            192.168.0.200
lidar0_shot_size     16
lidar0_min_sensing   1000 			# 2m in 2mm units
lidar0_max_sensing   24000 			# 1200m in 2mm units
lidar0_range_division_factor  1000
lidar0_max_range     4.0
lidar0_time_between_shots     0.000048828
lidar0_x       2.96 # 0.1085          # Lidar position and orientation in relation to sensor board 1
lidar0_y       0.03
lidar0_z       -0.48 #0.318
lidar0_roll   -0.02
lidar0_pitch  	0.52 #-0.0227
lidar0_yaw    0.0 #-0.075
lidar0_ray_order 0 1 2 3 4 5 6 7 8 9 10 11 12 13 14 15
lidar0_vertical_angles 16.611 14.502 12.393 10.283 8.174 6.064 3.955 1.846 -0.264 -2.373 -4.482 -6.592 -8.701 -10.811 -12.920 -15.029



lidar1_model		 OS164 # HDL32 # VLP16 # RS16
lidar1_port 		 7501
lidar1_ip            192.168.0.200
lidar1_shot_size     16
lidar1_min_sensing	 1000 			# 2m in 2mm units
lidar1_max_sensing	 24000 			# 1200m in 2mm units
lidar1_range_division_factor  1000
lidar1_max_range     4.0
lidar1_time_between_shots     0.000048828
lidar1_x       2.96 # 0.1085          # Lidar position and orientation in relation to sensor board 1
lidar1_y       0.03
lidar1_z       -0.48 #0.318
lidar1_roll	  -0.02
lidar1_pitch  	0.52 #-0.0227
lidar1_yaw    0.0 #-0.075
lidar1_ray_order 0 1 2 3 4 5 6 7 8 9 10 11 12 13 14 15
lidar1_vertical_angles 16.084 13.975 11.865 9.756 7.646 5.537 3.428 1.318 -0.791 -2.900 -5.010 -7.119 -9.229 -11.338 -13.447 -15.557

lidar2_model         OS164 # HDL32 # VLP16 # RS16 # 
lidar2_port          7501
lidar2_ip            192.168.0.200
lidar2_shot_size     16
lidar2_min_sensing   0 			# 2m in 2mm units
lidar2_max_sensing   24000 			# 1200m in 2mm units
lidar2_range_division_factor  1000
lidar2_max_range     4.0
lidar2_time_between_shots     0.000048828
lidar2_x       2.96 # 0.1085          # Lidar position and orientation in relation to sensor board 1
lidar2_y       0.03
lidar2_z       -0.48 #0.318
lidar2_roll	  -0.02
lidar2_pitch  	0.52 #-0.0227
lidar2_yaw    0.0 #-0.075
lidar2_ray_order 0 1 2 3 4 5 6 7 8 9 10 11 12 13 14 15
lidar2_vertical_angles 15.557 13.447 11.338 9.229 7.119 5.010 2.900 0.791 -1.318 -3.428 -5.537 -7.646 -9.756 -11.865 -13.975 -16.084

lidar3_model         OS164 # HDL32 # VLP16 # RS16 # 
lidar3_port          7501
lidar3_ip            192.168.0.200
lidar3_shot_size     16
lidar3_min_sensing   0  			# 2m in 2mm units
lidar3_max_sensing   24000 			# 1200m in 2mm units
lidar3_range_division_factor  1000
lidar3_max_range     4.0
lidar3_time_between_shots     0.000048828
lidar3_x       2.96 # 0.1085          # Lidar position and orientation in relation to sensor board 1
lidar3_y       0.03
lidar3_z       -0.48 #0.318
lidar3_roll	  -0.02
lidar3_pitch  	0.52 #-0.0227
lidar3_yaw    0.0 #-0.075
lidar3_ray_order 0 1 2 3 4 5 6 7 8 9 10 11 12 13 14 15
lidar3_vertical_angles 15.029 12.920 10.811 8.701 6.592 4.482 2.373 0.264 -1.846 -3.955 -6.064 -8.174 -10.283 -12.393 -14.502 -16.611

#--------- Lidar 4 ------------
lidar4_model		 RS16 # VLP16
lidar4_ip            192.168.1.200
lidar4_port 		 6699
lidar4_shot_size    16
lidar4_min_sensing	 1000 			# TODO verify in the manual
lidar4_max_sensing	 24000 			# TODO verify in the manual
lidar4_range_division_factor  200
lidar4_time_between_shots     0.000046091445    # approximately 1.0 / (1808.0 * 12.0) (see Velodyne manual)
lidar4_x       0.145
lidar4_y       0.0
lidar4_z       0.48
lidar4_roll    0.0
lidar4_pitch  -0.0227
lidar4_yaw    -0.01
lidar4_ray_order 0 1 2 3 4 5 6 7 15 14 13 12 11 10 9 8
lidar4_vertical_angles -15.0094 -13.014 -11.017 -9.0134 -7.0086 -5.0078 -3.0124 -1.0097 14.9927 12.997 10.9928 9.003 6.991 4.9935 2.991 0.9954

#--------- Lidar 5 ------------
lidar5_model		 VLP16 # RS16 # 
lidar5_port 		 2369
lidar5_ip            192.168.0.201
lidar5_shot_size    16
lidar5_min_sensing	 1000 			# 2m in 2mm units
lidar5_max_sensing	 24000 			# 1200m in 2mm units
lidar5_range_division_factor  500
lidar5_time_between_shots     0.000046091445    # approximately 1.0 / (1808.0 * 12.0) (see Velodyne manual)
lidar5_x       0.215
lidar5_y       -0.515
lidar5_z       0.078
lidar5_roll    0.0
lidar5_pitch   0.0
lidar5_yaw     0.0
lidar5_ray_order 0 8 1 9 2 10 3 11 4 12 5 13 6 14 7 15
lidar5_vertical_angles -15.0 1.0 -13.0 3.0 -11.0 5.0 -9.0 7.0 -7.0 9.0 -5.0 11.0 -3.0 13.0 -1.0 15.0

#--------- Lidar 6 ------------
lidar6_model		 VLP16 # RS16 # 
lidar6_port 		 2369
lidar6_ip            192.168.0.201
lidar6_shot_size    16
lidar6_min_sensing	 1000 			# 2m in 2mm units
lidar6_max_sensing	 24000 			# 1200m in 2mm units
lidar6_range_division_factor  500
lidar6_time_between_shots     0.000046091445    # approximately 1.0 / (1808.0 * 12.0) (see Velodyne manual)
lidar6_x       0.215
lidar6_y       -0.515
lidar6_z       0.078
lidar6_roll    0.0
lidar6_pitch   0.0
lidar6_yaw     0.0
lidar6_ray_order 0 8 1 9 2 10 3 11 4 12 5 13 6 14 7 15
lidar6_vertical_angles -15.0 1.0 -13.0 3.0 -11.0 5.0 -9.0 7.0 -7.0 9.0 -5.0 11.0 -3.0 13.0 -1.0 15.0

#--------- Lidar 7 ------------
lidar7_model		 VLP16 # RS16 # 
lidar7_port 		 2369
lidar7_ip            192.168.0.201
lidar7_shot_size    16
lidar7_min_sensing	 1000 			# 2m in 2mm units
lidar7_max_sensing	 24000 			# 1200m in 2mm units
lidar7_range_division_factor  500
lidar7_time_between_shots     0.000046091445    # approximately 1.0 / (1808.0 * 12.0) (see Velodyne manual)
lidar7_x       0.215
lidar7_y       -0.515
lidar7_z       0.078
lidar7_roll    0.0
lidar7_pitch   0.0
lidar7_yaw     0.0
lidar7_ray_order 0 8 1 9 2 10 3 11 4 12 5 13 6 14 7 15
lidar7_vertical_angles -15.0 1.0 -13.0 3.0 -11.0 5.0 -9.0 7.0 -7.0 9.0 -5.0 11.0 -3.0 13.0 -1.0 15.0

#--------- Lidar 8 ------------
lidar8_model		 VLP16 # RS16 # 
lidar8_port 		 2369
lidar8_ip            192.168.0.201
lidar8_shot_size    16
lidar8_min_sensing	 1000 			# 2m in 2mm units
lidar8_max_sensing	 24000 			# 1200m in 2mm units
lidar8_range_division_factor  500
lidar8_time_between_shots     0.000046091445    # approximately 1.0 / (1808.0 * 12.0) (see Velodyne manual)
lidar8_x       0.215
lidar8_y       -0.515
lidar8_z       0.078
lidar8_roll    0.0
lidar8_pitch   0.0
lidar8_yaw     0.0
lidar8_ray_order 0 8 1 9 2 10 3 11 4 12 5 13 6 14 7 15
lidar8_vertical_angles -15.0 1.0 -13.0 3.0 -11.0 5.0 -9.0 7.0 -7.0 9.0 -5.0 11.0 -3.0 13.0 -1.0 15.0

#--------- Lidar 9 ------------
lidar9_model		 VLP16 # RS16 # 
lidar9_port 		 2369
lidar9_ip            192.168.0.201
lidar9_shot_size    16
lidar9_min_sensing	 1000 			# 2m in 2mm units
lidar9_max_sensing	 24000 			# 1200m in 2mm units
lidar9_range_division_factor  500
lidar9_time_between_shots     0.000046091445    # approximately 1.0 / (1808.0 * 12.0) (see Velodyne manual)
lidar9_x       0.215
lidar9_y       -0.515
lidar9_z       0.078
lidar9_roll    0.0
lidar9_pitch   0.0
lidar9_yaw     0.0
lidar9_ray_order 0 8 1 9 2 10 3 11 4 12 5 13 6 14 7 15
lidar9_vertical_angles -15.0 1.0 -13.0 3.0 -11.0 5.0 -9.0 7.0 -7.0 9.0 -5.0 11.0 -3.0 13.0 -1.0 15.0

#--------- Lidar 10 ------------
lidar10_model		 VLP16 # RS16 # 
lidar10_port 		 2369
lidar10_ip            192.168.0.201
lidar10_shot_size    16
lidar10_min_sensing	 1000 			# 2m in 2mm units
lidar10_max_sensing	 24000 			# 1200m in 2mm units
lidar10_range_division_factor  500
lidar10_time_between_shots     0.000046091445    # approximately 1.0 / (1808.0 * 12.0) (see Velodyne manual)
lidar10_x       0.215
lidar10_y       -0.515
lidar10_z       0.078
lidar10_roll    0.0
lidar10_pitch   0.0
lidar10_yaw     0.0
lidar10_ray_order 0 8 1 9 2 10 3 11 4 12 5 13 6 14 7 15
lidar10_vertical_angles -15.0 1.0 -13.0 3.0 -11.0 5.0 -9.0 7.0 -7.0 9.0 -5.0 11.0 -3.0 13.0 -1.0 15.0

#--------- Lidar 11 ------------
lidar11_model		 VLP16 # RS16 # 
lidar11_port 		 2369
lidar11_ip            192.168.0.201
lidar11_shot_size    16
lidar11_min_sensing	 1000 			# 2m in 2mm units
lidar11_max_sensing	 24000 			# 1200m in 2mm units
lidar11_range_division_factor  500
lidar11_time_between_shots     0.000046091445    # approximately 1.0 / (1808.0 * 12.0) (see Velodyne manual)
lidar11_x       0.215
lidar11_y       -0.515
lidar11_z       0.078
lidar11_roll    0.0
lidar11_pitch   0.0
lidar11_yaw     0.0
lidar11_ray_order 0 8 1 9 2 10 3 11 4 12 5 13 6 14 7 15
lidar11_vertical_angles -15.0 1.0 -13.0 3.0 -11.0 5.0 -9.0 7.0 -7.0 9.0 -5.0 11.0 -3.0 13.0 -1.0 15.0

#--------- Lidar 12 ------------
lidar12_model		 RS16 # VLP16
lidar12_ip           192.168.1.200
lidar12_port 		 6699
lidar12_shot_size    16
lidar12_min_sensing	 1000 			# TODO verify in the manual
lidar12_max_sensing	 24000 			# TODO verify in the manual
lidar12_range_division_factor  200
lidar12_time_between_shots     0.000046091445    # approximately 1.0 / (1808.0 * 12.0) (see Velodyne manual)
lidar12_x       0.145
lidar12_y       0.0
lidar12_z       0.48
lidar12_roll    0.0
lidar12_pitch  -0.0227
lidar12_yaw    -0.01
lidar12_ray_order 0 1 2 3 4 5 6 7 15 14 13 12 11 10 9 8
lidar12_vertical_angles -15.0094 -13.014 -11.017 -9.0134 -7.0086 -5.0078 -3.0124 -1.0097 14.9927 12.997 10.9928 9.003 6.991 4.9935 2.991 0.9954


###############################
# Traffic light parameters

#--------- Traffic light ------------
traffic_light_use_squeezenet 	on
traffic_light_gpu_mode 			on
traffic_light_gpu_device_id 	0	


###############################
# Traffic light view parameters

#--------- Traffic light view ------------
traffic_light_viewer_width	640


#######################
####### Filters #######
#######################

#--------- stereo 3 ------------

stereo3_width   		1280 # 640 # 1280 # 
stereo3_height   		960 # 480 # 960 #  
stereo3_max_disparity  	100
stereo3_smoothing_kernel_size 15

#stereo3_algorithm VGRAM
#stereo3_algorithm CSBP
stereo3_algorithm ELAS

stereo3_gaussian_radius 7.0
stereo3_synapses 128

stereo3_wintakeiteration 3
stereo3_numdisparity 48 # 36
stereo3_numthreads 8

stereo3_scalew 	1280 # 640 # 1280 #  
stereo3_scaleh  960 # 480 # 960 # 

stereo3_vertical_ROI_ini 0 # 150 # 0
stereo3_vertical_ROI_end 960 # 480 # 350 # 375 # 750

stereo3_horizontal_ROI_ini 0
stereo3_horizontal_ROI_end 1280 # 640 # 1280 # 

#--------- stereo 4 - ZED ------------

stereo4_width  1920 # 1280 # 640 
stereo4_height  1080 # 960 # 480 
stereo4_max_disparity  128
stereo4_smoothing_kernel_size 15

stereo4_scalew 1280 # 640 
stereo4_scaleh 960 # 480 

#--------- stereo 6 ------------

stereo6_width  1280
stereo6_height   960
stereo6_max_disparity  128
stereo6_smoothing_kernel_size 15

#stereo6_algorithm VGRAM
#stereo6_algorithm CSBP
stereo6_algorithm ELAS

stereo6_gaussian_radius 10.0
stereo6_synapses 256

stereo6_wintakeiteration 1
stereo6_numdisparity 36
stereo6_numthreads 8

stereo6_scalew 1280
stereo6_scaleh 960

stereo6_vertical_ROI_ini 0
stereo6_vertical_ROI_end 960

stereo6_horizontal_ROI_ini 0
stereo6_horizontal_ROI_end 1280

#--------- stereo 7 - RealSense ------------

stereo7_width 640 
stereo7_height 480 
stereo7_max_disparity  128
stereo7_smoothing_kernel_size 15

stereo7_scalew 640 
stereo7_scaleh 480 

#--------- stereo 8 ------------

stereo8_width  640 # 1280
stereo8_height   480 # 960
stereo8_max_disparity  128 # 256
stereo8_smoothing_kernel_size 15

#stereo8_algorithm VGRAM
#stereo8_algorithm CSBP
stereo8_algorithm ELAS

stereo8_gaussian_radius 10.0
stereo8_synapses 256

stereo8_wintakeiteration 1
stereo8_numdisparity 128 # 256
stereo8_numthreads 8

stereo8_scalew 640 # 1280
stereo8_scaleh 480 # 960

stereo8_vertical_ROI_ini 150 # 300
stereo8_vertical_ROI_end 350 # 700

stereo8_horizontal_ROI_ini 0
stereo8_horizontal_ROI_end 640 # 1280


############################
# Stereo Velodyne Parameters
############################

#--------- Stereo Velodyne 3------------

stereo_velodyne3_num_points_cloud 1 
stereo_velodyne3_flipped off

stereo_velodyne3_horizontal_resolution 	1280 # 640 # 320 # 640 # 320
stereo_velodyne3_vertical_resolution 	240 # 120 # 240 # 480 # 100
stereo_velodyne3_range_max 				50.0 # 10.0

stereo_velodyne3_horizontal_roi_ini 0
stereo_velodyne3_horizontal_roi_end 1280 # 640 # 1280 # 640
stereo_velodyne3_vertical_roi_ini 	0 # 30 # 0
stereo_velodyne3_vertical_roi_end 	700 # 350 # 960 # 460

#--------- Stereo Velodyne 7 (Realsense)------------

stereo_velodyne7_num_points_cloud 1 
stereo_velodyne7_flipped off

stereo_velodyne7_horizontal_resolution 	640
stereo_velodyne7_vertical_resolution 	480
stereo_velodyne7_range_max 				2.0

stereo_velodyne7_horizontal_roi_ini 0
stereo_velodyne7_horizontal_roi_end 640
stereo_velodyne7_vertical_roi_ini 	0
stereo_velodyne7_vertical_roi_end 	480

#--------- Stereo Velodyne 8------------

stereo_velodyne8_num_points_cloud 1
stereo_velodyne8_flipped off

stereo_velodyne8_vertical_resolution 120
stereo_velodyne8_horizontal_resolution 320
stereo_velodyne8_range_max 50.0

stereo_velodyne8_horizontal_roi_ini 0
stereo_velodyne8_horizontal_roi_end 1280
stereo_velodyne8_vertical_roi_ini 	200 # 0
stereo_velodyne8_vertical_roi_end 	660 # 960

###############################
# camera position and orientation in relation to car

#----------- Camera 1 (LASER SICK) ------------

camera1_x		3.5
camera1_y		0.0
camera1_z		0.2
camera1_roll	0.0
camera1_pitch  	0.0	# 0.0 #0.0263
camera1_yaw		0.0		0.0

#----------- Camera 2 ------------

camera2_x	0.23
camera2_y	0.0
camera2_z	0.127
camera2_roll	0.0
camera2_pitch	-0.02
camera2_yaw	0.1

#----------- Camera 8 ------------

camera8_x		0.245
camera8_y		-0.287
camera8_z		0.085
camera8_roll	0.0
camera8_pitch	0.0 # 0.09	# 0.0 #0.0263
camera8_yaw

#----------- Camera 3 ------------

camera3_x		0.245   	#0.130 		#teste do tracker 0.25			# 0.325 			# 1.23
camera3_y		-0.04		#0.149		# -0.28
camera3_z		0.210 		#0.214 			#0.146			# 1.13
camera3_roll	0.0 # -0.017453 		# -0.017453 	#0.0		# 0.0
camera3_pitch	0.0 # 0.026037		# -0.034907 	#0.0		# 0.053
camera3_yaw		0.0 # -0.023562 		# -0.017453	#0.0 		#0.5585			# 0.09

#----------- Camera 4 - ZED ------------

camera4_x		0.395000
camera4_y		0.023000
camera4_z		-0.185000
camera4_roll	0.0 # 0.026180
camera4_pitch  	0.0 # 0.020186
camera4_yaw		0.0 # 0.026180

#----------- Camera 5 ------------

camera5_x		-0.175000 			# 1.23
camera5_y		-0.180000 			# -0.28
camera5_z		0.215000 			# 1.13
camera5_roll	0.0 # -0.008726 			# 0.0
camera5_pitch	0.0 # 0.026037			# 0.053
camera5_yaw		0.0 # 3.1216			    # 0.09
 
#----------- Camera 7 - RealSense ------------

camera7_x		3.0
camera7_y		0.0
camera7_z		-0.9
camera7_roll	0
camera7_pitch	0.0 # 2.09
camera7_yaw		0.0 # 3.14

#----------- Camera 9 ------------

camera9_x		0.0
camera9_y		0.0
camera9_z		0.0
camera9_roll	0.0
camera9_pitch	0.0
camera9_yaw		0.0


###############################
# Visual Tracker OpenTLD parameters
###############################

tracker_opentld_view_width			1280 #640
tracker_opentld_view_height			960 #480
tracker_opentld_confidence_threshold		0.5 #Confidence detection threshold
tracker_opentld_detector_minScale		-10 #number of scales smaller than initial object size
tracker_opentld_detector_maxScale		10 #number of scales larger than initial object size
tracker_opentld_detector_numFeatures		15 #number of features
tracker_opentld_detector_minSize		25 #minimum size of scanWindows
tracker_opentld_detector_thetaP			0.65
tracker_opentld_detector_thetaN			0.5

#######################
##### Interfaces ######
#######################


###############################
# navigator_gui parameter

navigator_panel_initial_map_zoom		100.0
navigator_panel_track_robot				on
navigator_panel_draw_waypoints			off
navigator_panel_draw_robot_waypoints	off
navigator_panel_draw_path				on
navigator_panel_show_particles			on
navigator_panel_show_gaussians			off
navigator_panel_show_true_pos			on
navigator_panel_show_tracked_objects	on
navigator_panel_show_laser				off
navigator_panel_show_simulator_objects	off
navigator_panel_show_command_plan		on
navigator_panel_show_nearby_lanes		on
navigator_panel_show_path_plans			on
navigator_panel_show_oa_motion_plan		on
navigator_panel_show_mpp_motion_plan	off
navigator_panel_show_offroad_plan		off
navigator_panel_show_dynamic_objects	on
navigator_panel_show_dynamic_points		on
navigator_panel_show_annotations		on
navigator_panel_show_lane_markings		off
navigator_panel_show_collision_range	off
navigator_panel_exploration_mode		off
navigator_panel_use_ackerman			on
navigator_panel_localize_std_x			0.5
navigator_panel_localize_std_y			0.5
navigator_panel_localize_std_theta		5.0 # in degrees
navigator_panel_map						Map # Offline Map # Map
navigator_panel_superimposed_map		None # Offline Map
navigator_panel_publish_map_view			off
navigator_panel_publish_map_view_interval	0.5 # seconds
navigator_panel_window_width			1000
navigator_panel_window_height			600
navigator_panel_window_x			0
navigator_panel_window_y			0


###############################
# robot_gui parameters

robotgui_connect_distance		40.0
robotgui_gui_control			on
robotgui_show_velocity			off
robotgui_show_vector			on


###############################
# viewer_3D parameters
viewer_3D_background_red		1.0
viewer_3D_background_green		1.0
viewer_3D_background_blue		1.0

viewer_3D_point_size			1
viewer_3D_ldmrs_size			3
viewer_3D_ldmrs_min_velocity	1.0
viewer_3D_laser_size			1
viewer_3D_velodyne_size			1
viewer_3D_odometry_size 		50
viewer_3D_gps_size 				50
viewer_3D_localize_ackerman_size	50
viewer_3D_stereo_point_cloud_size	10
viewer_3D_camera_square_size	3
viewer_3D_publish_map_view			off
viewer_3D_publish_map_view_interval	0.5 # seconds
viewer_3D_window_width			1000
viewer_3D_window_height			600
viewer_3D_window_x			0
viewer_3D_window_y			0


# car model position and orientation in relation to the car
carmodel_file_name     ecotech4_model/ecotech4-estrutura-lcad.obj
carmodel_x		1.0 #1.0
carmodel_y		0.0
carmodel_z		0.65 #0.27
carmodel_roll		0.0
carmodel_pitch		0.0
carmodel_yaw		0.0
carmodel_size_x		2.850
carmodel_size_y		1.650
carmodel_size_z		1.30

semi_trailer_model1_file_name  	    ford_escape/trailer-cargo.obj
semi_trailer_model1_x				1.85
semi_trailer_model1_y				0.0
semi_trailer_model1_z				0.2
semi_trailer_model1_roll			0.0
semi_trailer_model1_pitch			0.0
semi_trailer_model1_yaw				0.0
semi_trailer_model1_size_x			5.690
semi_trailer_model1_size_y			1.535
semi_trailer_model1_size_z			1.200

semi_trailer_model2_file_name  	    ford_escape/trailer-cargo.obj
semi_trailer_model2_x				1.85
semi_trailer_model2_y				0.0
semi_trailer_model2_z				0.2
semi_trailer_model2_roll			0.0
semi_trailer_model2_pitch			0.0
semi_trailer_model2_yaw				0.0
semi_trailer_model2_size_x			5.690
semi_trailer_model2_size_y			1.535
semi_trailer_model2_size_z			1.200

###############################
# camera position and orientation in relation to car

camera_x		0.245	# TODO: tem que ser lido no contexto da sensor board
camera_y		-0.287
camera_z		0.085
camera_roll		0.0
camera_pitch	0.0 # 0.0263
camera_yaw		0.0


###############################
# laser position and orientation in relation to car

laser_x		0.71 # 1.23	# TODO: tem que tratar o caso de nao ter, como nao tem... E o velodyne?
laser_y		0.0 # -0.28
laser_z		1.52 # 1.13
laser_roll	0.0
laser_pitch	0.0
laser_yaw	0.0

# laser parameters

laser_size_x	0.25
laser_size_y	0.25
laser_size_z	0.32



##################################
##### Simulators and Logger ######
##################################


###############################
# simulator parameters

simulator_person_leg_width		1.5
simulator_person_dist_from_robot	0.0
simulator_person_speed			0.6

simulator_time					0.025
simulator_sync_mode				off
simulator_laser_probability_of_random_max	.0001
simulator_laser_probability_of_random_reading	.0001
simulator_laser_sensor_variance			.001
simulator_sonar_probability_of_random_max	.01
simulator_sonar_probability_of_random_reading	.005
simulator_sonar_sensor_variance			.05
simulator_use_robot				off
simulator_use_velocity_nn			off
simulator_use_phi_nn				off

simulator_send_localize_messages		on

simulator_frontlaser_maxrange        		50      # m
simulator_rearlaser_maxrange         		50      # m

simulator_ackerman_publish_laser 		on

simulator_motion_timeout			10000.0


###############################
# logger parameters

#logger_ascii		off
logger_localize		off
logger_gps		on
logger_simulator	off
logger_imu          	on
logger_xsens		on
logger_velodyne		on
logger_velodyne_save_to_file on 
logger_xsens_mtig	off
logger_imu_pi       	on
logger_odometry		on
logger_visual_odometry 	off
logger_laser		on
logger_robot_laser	off
logger_params		on
logger_motioncmds   off  # includes base_velocity and motion commands given to robot
logger_kinect		off
logger_bumblebee	on
logger_bumblebee_frames_to_save 1 # How many frames you save (1 for all)
logger_bumblebee_save_to_file on 
logger_web_cam		off
logger_camera		on
logger_sonar		off
logger_ford_escape_status on
logger_can_dump		off

######################################
# driving_playback parameters
######################################

driving_playback_distance_between_waypoints 1.0
driving_playback_num_poses_ahead 20

######################################
# polar_slam parameters
######################################

#polar_slam_odom_a1 0.00002
#polar_slam_odom_a2 0.00001
#polar_slam_odom_a3 0.00002
#polar_slam_odom_a4 0.00001

polar_slam_odom_a1 0.2
polar_slam_odom_a2 0.01
polar_slam_odom_a3 0.2
polar_slam_odom_a4 0.01

polar_slam_laser_sampling_step 		36
polar_slam_laser_num_beams 		361
polar_slam_laser_fov_range		180.0
polar_slam_laser_start_angle		-90.0
polar_slam_laser_max_range 		50.0
polar_slam_laser_lambda_short 		1.0
polar_slam_laser_sigma_zhit 		0.3
polar_slam_laser_zhit 			0.4
polar_slam_laser_zmax 			0.4
polar_slam_laser_zrand 			0.1
polar_slam_laser_zshort 		0.1

polar_slam_num_spheres			6
polar_slam_num_particles		20
polar_slam_num_points_to_store		20
polar_slam_num_angular_sections		360

######################################
# download map
download_map_from_internet	off


visual_odometry_is_global_pos off

######################################
# saliency search

saliency_search_camera 8
saliency_search_number_of_saliencies 5

#####################################
#

neural_global_localizer_camera	8
neural_global_localizer_training off
neural_global_localizer_save_train off


#####################################
# ekf odometry

ekf_odometry_camera	 		8
ekf_odometry_sensor_timeout 		10.0
ekf_odometry_frequency			5.0
ekf_odometry_odom_used  		off
ekf_odometry_vodom_used  		on
ekf_odometry_imu_used  			off
ekf_odometry_gps_used  			off
ekf_odometry_neural_globalpos_used 	on


####################################
# ZED Camera Sensor - JUST TO KEEP OLD THINGS WORKING-USE BUMBLEBEE PARAMETERS @@@Vinicius:Atualizar codigo_ZED

zed_camera_sensor_quality		2 	#HD2K: 0, HD1080: 1, HD720: 2, VGA: 3
zed_camera_sensor_fps			0.0	#0.0 is the default value
#RESOLUTION_HD2K 2208*1242, available framerates: 15 fps.
#RESOLUTION_HD1080 1920*1080, available framerates: 15, 30 fps.
#RESOLUTION_HD720 1280*720, available framerates: 15, 30, 60 fps.
#RESOLUTION_VGA 672*376, available framerates: 15, 30, 60, 100 fps.


####################################
# Road Mapper

road_mapper_sample_width		120	# pixels
road_mapper_sample_height		120	# pixels
road_mapper_distance_sample		5.0	# meters
road_mapper_distance_offset		0.5	# meters
road_mapper_n_offset			3	# n shifts to the left and n shifts to the right
road_mapper_n_rotation			24	# delta = (360 degrees / n_rotation)
road_mapper_out_path			$CARMEN_HOME/data/road_mapper  		# out path for generated sample files
road_mapper_out_path_remission		$CARMEN_HOME/data/road_mapper_remission # out path for generated remission files
road_mapper_image_channels		*	# road map sample image pixel may have either 1 (B&W) or 3 channels (BGR) or * for both
road_mapper_image_class_bits		4	# road map sample image pixel class may have 0 to 6 precision bits (B&W) or 8 precision bits (BGR)
road_mapper_remission_image_channels	3	# remission map sample image pixel may have either 1 (B&W) or 3 channels (BGR) or * for both
road_mapper_sampling_stride		50  # pixels,
road_mapper_prototxt_filename	$CARMEN_HOME/src/road_mapper/data/bn_conv_merged_model.prototxt # Caffe ENet model file
road_mapper_caffemodel_filename	$CARMEN_HOME/src/road_mapper/data/bn_conv_merged_weights.caffemodel # Caffe ENet trained weights file
road_mapper_label_colours_filename	$CARMEN_HOME/src/road_mapper/data/road_mapper_17.png # Caffe ENet label colours file
road_mapper_kernel_size			7   # kernel size used for rddf building from road map<|MERGE_RESOLUTION|>--- conflicted
+++ resolved
@@ -964,11 +964,7 @@
 robot_PID_velocity_brake_gap					0.0
 robot_PID_velocity_max_brake_effort				80.0
 
-<<<<<<< HEAD
 robot_parking_speed_limit				2.0
-=======
-robot_parking_speed_limit					2.0
->>>>>>> ed106d31
 robot_move_to_engage_pose_speed_limit		1.0
 
 robot_annotation_velocity_bump				2.5
@@ -1996,8 +1992,6 @@
 bumblebee_basic12_rtsp_address rtsp://admin:1q2w3e4r@192.168.0.110:554/cam/realmonitor?channel=1\&subtype=1
 
 
-<<<<<<< HEAD
-=======
 #--------- Pi Camera 9 ------------
 camera9_width      640 #1280 #1920
 camera9_height     480 #720  #1080
@@ -2036,7 +2030,6 @@
 continental1_y          0.0
 continental1_yaw        0.0
 
->>>>>>> ed106d31
 
 #######################################################################################################
 ####################################### Intelbras Cameras #############################################
