
#include <carmen/carmen.h>
#include <carmen/rddf_messages.h>
#include <carmen/path_planner_messages.h>
#include <carmen/rddf_interface.h>
#include <carmen/grid_mapping.h>
#include <prob_map.h>
#include <carmen/map_server_interface.h>
#include <carmen/obstacle_avoider_interface.h>
#include "g2o/types/slam2d/se2.h"

#include "behavior_selector.h"
#include "behavior_selector_messages.h"

using namespace g2o;

static int necessary_maps_available = 0;
static bool obstacle_avoider_active_recently = false;
static int activate_tracking = 0;


double param_distance_between_waypoints;
double param_change_goal_distance;
double param_distance_interval;

carmen_obstacle_avoider_robot_will_hit_obstacle_message last_obstacle_avoider_robot_hit_obstacle_message;
carmen_rddf_annotation_message last_rddf_annotation_message;
bool last_rddf_annotation_message_valid = false;
carmen_behavior_selector_goal_source_t last_road_profile_message = CARMEN_BEHAVIOR_SELECTOR_RDDF_GOAL;
carmen_behavior_selector_goal_source_t goal_list_road_profile_message = CARMEN_BEHAVIOR_SELECTOR_RDDF_GOAL;
static int param_goal_source_onoff = 0;

int param_rddf_num_poses_ahead_limited_by_map;
int param_rddf_num_poses_ahead_min;
int param_rddf_num_poses_by_car_velocity = 1;


int
annotation_is_forward(carmen_ackerman_traj_point_t robot_pose, carmen_vector_3D_t annotation_point)
{
	SE2 robot_pose_mat(robot_pose.x, robot_pose.y, robot_pose.theta);
	SE2 annotation_point_mat(annotation_point.x, annotation_point.y, 0.0);
	SE2 annotation_in_car_reference = robot_pose_mat.inverse() * annotation_point_mat;

	if (annotation_in_car_reference[0] > 0.0)
		return 1;
	else
		return 0;
}


double
get_velocity_at_next_annotation(const carmen_behavior_selector_goal_list_message goal_list_msg)
{
	double v = goal_list_msg.goal_list->v;

	if (!last_rddf_annotation_message_valid)
		return (v);

	if ((last_rddf_annotation_message.annotation_type == RDDF_ANNOTATION_TYPE_SPEED_LIMIT)
			&& (last_rddf_annotation_message.annotation_code == RDDF_ANNOTATION_CODE_SPEED_LIMIT_0))
		v = 0.0;
	else if ((last_rddf_annotation_message.annotation_type == RDDF_ANNOTATION_TYPE_BUMP)
			|| (last_rddf_annotation_message.annotation_type == RDDF_ANNOTATION_TYPE_PEDESTRIAN_TRACK))
		v = carmen_fmin(3.0, goal_list_msg.goal_list->v);
	else if (last_rddf_annotation_message.annotation_type == RDDF_ANNOTATION_TYPE_BARRIER)
		v = carmen_fmin(1.0, goal_list_msg.goal_list->v);
	else if ((last_rddf_annotation_message.annotation_type == RDDF_ANNOTATION_TYPE_SPEED_LIMIT)
			&& (last_rddf_annotation_message.annotation_code == RDDF_ANNOTATION_CODE_SPEED_LIMIT_5))
		v = carmen_fmin(5.0 / 3.6, goal_list_msg.goal_list->v);
	else if ((last_rddf_annotation_message.annotation_type == RDDF_ANNOTATION_TYPE_SPEED_LIMIT)
			&& (last_rddf_annotation_message.annotation_code == RDDF_ANNOTATION_CODE_SPEED_LIMIT_10))
		v = carmen_fmin(10.0 / 3.6, goal_list_msg.goal_list->v);
	else if ((last_rddf_annotation_message.annotation_type == RDDF_ANNOTATION_TYPE_SPEED_LIMIT)
			&& (last_rddf_annotation_message.annotation_code == RDDF_ANNOTATION_CODE_SPEED_LIMIT_15))
		v = carmen_fmin(15.0 / 3.6, goal_list_msg.goal_list->v);
	else if ((last_rddf_annotation_message.annotation_type == RDDF_ANNOTATION_TYPE_SPEED_LIMIT)
			&& (last_rddf_annotation_message.annotation_code == RDDF_ANNOTATION_CODE_SPEED_LIMIT_20))
		v = carmen_fmin(20.0 / 3.6, goal_list_msg.goal_list->v);
	else if ((last_rddf_annotation_message.annotation_type == RDDF_ANNOTATION_TYPE_SPEED_LIMIT)
			&& (last_rddf_annotation_message.annotation_code == RDDF_ANNOTATION_CODE_SPEED_LIMIT_30))
		v = carmen_fmin(30.0 / 3.6, goal_list_msg.goal_list->v);
	else if ((last_rddf_annotation_message.annotation_type == RDDF_ANNOTATION_TYPE_SPEED_LIMIT)
			&& (last_rddf_annotation_message.annotation_code == RDDF_ANNOTATION_CODE_SPEED_LIMIT_40))
		v = carmen_fmin(40.0 / 3.6, goal_list_msg.goal_list->v);
	else if ((last_rddf_annotation_message.annotation_type == RDDF_ANNOTATION_TYPE_SPEED_LIMIT)
			&& (last_rddf_annotation_message.annotation_code == RDDF_ANNOTATION_CODE_SPEED_LIMIT_60))
		v = carmen_fmin(60.0 / 3.6, goal_list_msg.goal_list->v);

	return (v);
}


double
get_distance_to_act_on_annotation(double v0, double va, double distance_to_annotation)
{
	// va = v0 + a * t
	// a*t = v - v0
	// t = (va - v0) / a
	// da = va * t + 0.5 * a * t * t

	double a = -get_robot_config()->maximum_acceleration_forward;
	double t = (va - v0) / a;
	double daa = v0 * t + 0.5 * a * t * t;

	//printf("t %.2lf, v0 %.1lf, va %.1lf, a %.2lf, tt %.2lf, daa %.1lf, da %.1lf\n", carmen_get_time(), v0, va, a, t, daa, distance_to_annotation);
	if (v0 > va)
		return (daa);// + 3.0 * get_robot_config()->distance_between_front_and_rear_axles);
	else
		return (distance_to_annotation);
}


double
get_velocity_at_goal(carmen_ackerman_traj_point_t current_robot_pose_v_and_phi, double va, double dg, double da)
{
	// https://www.wolframalpha.com/input/?i=solve+s%3Dg*(g-v)%2Fa%2B(v-g)*((g-v)%2F(2*a)))+for+a
	// https://www.wolframalpha.com/input/?i=solve+s%3Dv*((g-v)%2Fa)%2B0.5*a*((g-v)%2Fa)%5E2+for+g

	double v0 = current_robot_pose_v_and_phi.v;
//	double a = -get_robot_config()->maximum_acceleration_forward;
	double a = (va * va - v0 * v0) / (2.0 * da);
	double sqrt_val = 2.0 * a * dg + v0 * v0;
	double vg = va;
	if (sqrt_val > 0.0)
		vg = sqrt(sqrt_val);
	if (vg < va)
		vg = va;

	static double first_time = 0.0;
	double t = carmen_get_time();
	if (first_time == 0.0)
		first_time = t;
	//printf("t %.3lf, v0 %.1lf, va %.1lf, a %.3lf, vg %.2lf, dg %.1lf, da %.1lf\n", t - first_time, v0, va, a, vg, dg, da);
	printf("t %.3lf, v0 %.1lf, a %.3lf, vg %.2lf, dg %.1lf, tt %.3lf\n", t - first_time, v0, a, vg, dg, (vg - v0) / a);

	return (vg);
}


void
set_goal_velocity_according_to_annotation(const carmen_behavior_selector_goal_list_message& goal_list_msg)
{
	static bool clearing_annotation = false;

	carmen_ackerman_traj_point_t current_robot_pose_v_and_phi = get_robot_pose();
	double distance_to_annotation = DIST2D(last_rddf_annotation_message.annotation_point, get_robot_pose());
	double velocity_at_next_annotation = get_velocity_at_next_annotation(goal_list_msg);
	double distance_to_act_on_annotation = get_distance_to_act_on_annotation(current_robot_pose_v_and_phi.v, velocity_at_next_annotation,
			distance_to_annotation);
	double distance_to_goal = carmen_distance_ackerman_traj(&current_robot_pose_v_and_phi, goal_list_msg.goal_list);
//	printf("ca %d, daann %.1lf, dann %.1lf, v %.1lf, vg %.1lf\n", clearing_annotation,
//			distance_to_act_on_annotation, distance_to_annotation, current_robot_pose_v_and_phi.v,
//			get_velocity_at_goal(current_robot_pose_v_and_phi, velocity_at_next_annotation,
//				distance_to_goal, distance_to_annotation));
	if (last_rddf_annotation_message_valid &&
		(clearing_annotation ||
		 (distance_to_annotation < distance_to_act_on_annotation) ||
		 ((distance_to_annotation < distance_to_goal + get_robot_config()->distance_between_front_and_rear_axles)
					&& annotation_is_forward(get_robot_pose(), last_rddf_annotation_message.annotation_point))))
	{
		clearing_annotation = true;
		goal_list_msg.goal_list->v = get_velocity_at_goal(current_robot_pose_v_and_phi, velocity_at_next_annotation,
				distance_to_goal, distance_to_annotation);
		if (!annotation_is_forward(get_robot_pose(), last_rddf_annotation_message.annotation_point))
			clearing_annotation = false;
	}
	else
		goal_list_msg.goal_list->v = 15.28;
}



///////////////////////////////////////////////////////////////////////////////////////////////
//                                                                                           //
// Publishers                                                                                //
//                                                                                           //
///////////////////////////////////////////////////////////////////////////////////////////////


void
publish_current_state()
{
	IPC_RETURN_TYPE err;
	carmen_behavior_selector_state_message msg;
	carmen_behavior_selector_state_t current_state;
	carmen_behavior_selector_algorithm_t following_lane_planner;
	carmen_behavior_selector_algorithm_t parking_planner;
	carmen_behavior_selector_goal_source_t current_goal_source;

	behavior_selector_get_state(&current_state, &following_lane_planner, &parking_planner, &current_goal_source);

	msg.timestamp = carmen_get_time();
	msg.host = carmen_get_host();

	msg.algorithm = get_current_algorithm();
	msg.state = current_state;

	msg.following_lane_algorithm = following_lane_planner;
	msg.parking_algorithm = parking_planner;

	msg.goal_source = current_goal_source;

	err = IPC_publishData(CARMEN_BEHAVIOR_SELECTOR_CURRENT_STATE_NAME, &msg);
	carmen_test_ipc_exit(err, "Could not publish", CARMEN_BEHAVIOR_SELECTOR_CURRENT_STATE_NAME);
}


void
build_and_publish_behavior_selector_road_profile_message()
{
	carmen_behavior_selector_road_profile_message msg;

	carmen_rddf_road_profile_message *last_rddf_resized;
	last_rddf_resized = get_last_rddf_message();
	msg.number_of_poses = last_rddf_resized->number_of_poses;

	msg.poses = (carmen_ackerman_traj_point_t*) malloc(sizeof(carmen_ackerman_traj_point_t) * msg.number_of_poses);
	msg.annotations = (int*) malloc(sizeof(int) * msg.number_of_poses);

	if (last_rddf_resized->number_of_poses_back > 0)
	{
		msg.number_of_poses_back = last_rddf_resized->number_of_poses_back;
		msg.poses_back = (carmen_ackerman_traj_point_t*) malloc(sizeof(carmen_ackerman_traj_point_t) * msg.number_of_poses_back);

		for(int j = 0; j < last_rddf_resized->number_of_poses_back; j++)
			msg.poses_back[j] = last_rddf_resized->poses_back[j];
	}

	for(int i = 0; i < last_rddf_resized->number_of_poses; i++)
	{
		msg.annotations[i] = last_rddf_resized->annotations[i];
		msg.poses[i] = last_rddf_resized->poses[i];
	}

	msg.timestamp = carmen_get_time();
	msg.host = carmen_get_host();

	IPC_RETURN_TYPE err = IPC_publishData(CARMEN_BEHAVIOR_SELECTOR_ROAD_PROFILE_MESSAGE_NAME, &msg);
	carmen_test_ipc_exit(err, "Could not publish", CARMEN_BEHAVIOR_SELECTOR_ROAD_PROFILE_MESSAGE_NAME);

	free(msg.annotations);
	free(msg.poses);
	free(msg.poses_back);

}


void
publish_goal_list()
{
	IPC_RETURN_TYPE err;
	carmen_behavior_selector_goal_list_message goal_list_msg;
	carmen_ackerman_traj_point_t *goal_list;
	int goal_list_size;
	int goal_list_index;
	double goal_list_time;

	behavior_selector_get_goal_list(&goal_list, &goal_list_size, &goal_list_index, &goal_list_time);

	goal_list_msg.timestamp = goal_list_time;
	goal_list_msg.host = carmen_get_host();
	goal_list_msg.goal_list = goal_list;
	goal_list_msg.size = goal_list_size;

	if (goal_list_msg.size > 0)
	{
		goal_list_msg.goal_list += goal_list_index;
		goal_list_msg.size -= goal_list_index;
	}

	set_goal_velocity_according_to_annotation(goal_list_msg);

	if (obstacle_avoider_active_recently)
		goal_list_msg.goal_list->v = carmen_fmin(2.5, goal_list_msg.goal_list->v);

	if (goal_list_msg.size > 0)
	{
		if (goal_list_road_profile_message == last_road_profile_message)
		{
			err = IPC_publishData(CARMEN_BEHAVIOR_SELECTOR_GOAL_LIST_NAME, &goal_list_msg);
			carmen_test_ipc_exit(err, "Could not publish", CARMEN_BEHAVIOR_SELECTOR_GOAL_LIST_NAME);
		}

		if (last_road_profile_message == CARMEN_BEHAVIOR_SELECTOR_RDDF_GOAL)
		{
			err = IPC_publishData(CARMEN_BEHAVIOR_SELECTOR_GOAL_LIST_RDDF_NAME, &goal_list_msg);
			carmen_test_ipc_exit(err, "Could not publish", CARMEN_BEHAVIOR_SELECTOR_GOAL_LIST_RDDF_NAME);
		}
	}
}


void
behavior_selector_publish_periodic_messages()
{
	publish_current_state();
//	publish_goal_list();
}
///////////////////////////////////////////////////////////////////////////////////////////////



///////////////////////////////////////////////////////////////////////////////////////////////
//                                                                                           //
// Handlers                                                                                  //
//                                                                                           //
///////////////////////////////////////////////////////////////////////////////////////////////


static void
localize_globalpos_handler(carmen_localize_ackerman_globalpos_message *msg)
{
	int update_state;
	static double last_time_obstacle_avoider_detected_obstacle = 0.0;
	carmen_ackerman_traj_point_t current_robot_pose_v_and_phi;

	if (!necessary_maps_available)
		return;

	current_robot_pose_v_and_phi.x = msg->globalpos.x;
	current_robot_pose_v_and_phi.y = msg->globalpos.y;
	current_robot_pose_v_and_phi.theta = msg->globalpos.theta;
	current_robot_pose_v_and_phi.v = msg->v;
	current_robot_pose_v_and_phi.phi = msg->phi;

	if (fabs(current_robot_pose_v_and_phi.v) < param_distance_interval)
		change_distance_between_waypoints_and_goals(param_distance_between_waypoints, param_change_goal_distance);
	else
		change_distance_between_waypoints_and_goals(4.0 * fabs(current_robot_pose_v_and_phi.v), 4.0 * fabs(current_robot_pose_v_and_phi.v));

	behavior_selector_update_robot_pose(current_robot_pose_v_and_phi, &update_state);
	if (update_state)
		publish_current_state();

	if (last_obstacle_avoider_robot_hit_obstacle_message.robot_will_hit_obstacle)
	{
		obstacle_avoider_active_recently = true;
		last_time_obstacle_avoider_detected_obstacle = last_obstacle_avoider_robot_hit_obstacle_message.timestamp;
	}
	else
	{
		if ((msg->timestamp - last_time_obstacle_avoider_detected_obstacle) > 2.0)
			obstacle_avoider_active_recently = false;
	}
	publish_goal_list();
}


static void
rddf_handler(carmen_rddf_road_profile_message *rddf_msg)
{
	if (!necessary_maps_available)
		return;

	behavior_selector_update_rddf(rddf_msg, param_rddf_num_poses_by_car_velocity);
	last_road_profile_message = CARMEN_BEHAVIOR_SELECTOR_RDDF_GOAL;

	if (goal_list_road_profile_message == CARMEN_BEHAVIOR_SELECTOR_RDDF_GOAL)
	{
		if (param_rddf_num_poses_by_car_velocity && (get_last_rddf_message() != NULL))
			build_and_publish_behavior_selector_road_profile_message();
		else
		{
			carmen_behavior_selector_road_profile_message msg;
			msg.annotations = rddf_msg->annotations;
			msg.number_of_poses = rddf_msg->number_of_poses;
			msg.number_of_poses_back = rddf_msg->number_of_poses_back;
			msg.poses = rddf_msg->poses;
			msg.poses_back = rddf_msg->poses_back;
			msg.timestamp = carmen_get_time();
			msg.host = carmen_get_host();

			IPC_RETURN_TYPE err = IPC_publishData(CARMEN_BEHAVIOR_SELECTOR_ROAD_PROFILE_MESSAGE_NAME, &msg);
			carmen_test_ipc_exit(err, "Could not publish", CARMEN_BEHAVIOR_SELECTOR_ROAD_PROFILE_MESSAGE_NAME);
		}
	}
<<<<<<< HEAD
//	publish_goal_list();
=======

	publish_goal_list();
>>>>>>> 2a99b2f4
}


static void
path_planner_road_profile_handler(carmen_path_planner_road_profile_message *rddf_msg)
{
	if (!necessary_maps_available)
		return;

	behavior_selector_update_rddf((carmen_rddf_road_profile_message *) rddf_msg, false);
	last_road_profile_message = CARMEN_BEHAVIOR_SELECTOR_PATH_PLANNER_GOAL;

	if (goal_list_road_profile_message == CARMEN_BEHAVIOR_SELECTOR_PATH_PLANNER_GOAL)
	{
		carmen_behavior_selector_road_profile_message msg;
		msg.annotations = rddf_msg->annotations;
		msg.number_of_poses = rddf_msg->number_of_poses;
		msg.number_of_poses_back = rddf_msg->number_of_poses_back;
		msg.poses = rddf_msg->poses;
		msg.poses_back = rddf_msg->poses_back;
		msg.timestamp = carmen_get_time();
		msg.host = carmen_get_host();

		IPC_RETURN_TYPE err = IPC_publishData(CARMEN_BEHAVIOR_SELECTOR_ROAD_PROFILE_MESSAGE_NAME, &msg);
		carmen_test_ipc_exit(err, "Could not publish", CARMEN_BEHAVIOR_SELECTOR_ROAD_PROFILE_MESSAGE_NAME);
	}
	publish_goal_list();
}


//static void
//grid_mapping_handler(carmen_grid_mapping_message *msg)
//{
//	carmen_map_t map;
//	int goal_list_updated;
//
//	map.complete_map = msg->complete_map;
//	map.config = msg->config;
//
//	behavior_selector_update_map(&map, &goal_list_updated);
//
//	necessary_maps_available = 1;
//}


static void
map_server_compact_cost_map_message_handler(carmen_map_server_compact_cost_map_message *message)
{
	static carmen_compact_map_t *compact_cost_map = NULL;
	static carmen_map_t cost_map;
	int goal_list_updated;

	if (compact_cost_map == NULL)
	{
		carmen_grid_mapping_create_new_map(&cost_map, message->config.x_size, message->config.y_size, message->config.resolution);
		memset(cost_map.complete_map, 0, cost_map.config.x_size * cost_map.config.y_size * sizeof(double));

		compact_cost_map = (carmen_compact_map_t*) (calloc(1, sizeof(carmen_compact_map_t)));
		carmen_cpy_compact_cost_message_to_compact_map(compact_cost_map, message);
		carmen_prob_models_uncompress_compact_map(&cost_map, compact_cost_map);
	}
	else
	{
		carmen_prob_models_clear_carmen_map_using_compact_map(&cost_map, compact_cost_map, 0.0);
		carmen_prob_models_free_compact_map(compact_cost_map);
		carmen_cpy_compact_cost_message_to_compact_map(compact_cost_map, message);
		carmen_prob_models_uncompress_compact_map(&cost_map, compact_cost_map);
	}

	cost_map.config = message->config;

	behavior_selector_update_map(&cost_map, &goal_list_updated);

	necessary_maps_available = 1;
}


static void
obstacle_avoider_robot_hit_obstacle_message_handler(carmen_obstacle_avoider_robot_will_hit_obstacle_message *robot_hit_obstacle_message)
{
	last_obstacle_avoider_robot_hit_obstacle_message = *robot_hit_obstacle_message;
}


static void
rddf_annotation_message_handler(carmen_rddf_annotation_message *message)
{
	double distance_to_last_annotation = DIST2D(last_rddf_annotation_message.annotation_point, get_robot_pose());
	double distance_to_new_annotation = DIST2D(message->annotation_point, get_robot_pose());

	if (!last_rddf_annotation_message_valid || (distance_to_new_annotation < distance_to_last_annotation))
		last_rddf_annotation_message = *message; // TODO: tratar isso direito

	last_rddf_annotation_message_valid = true;
}


static void
set_algorith_handler(carmen_behavior_selector_set_algorithm_message *msg)
{
	behavior_selector_set_algorithm(msg->algorithm, msg->state);
	publish_current_state();
}


static void
set_goal_source_handler(carmen_behavior_selector_set_goal_source_message *msg)
{
	if (behavior_selector_set_goal_source(msg->goal_source))
		publish_current_state();
}


static void
set_state_handler(carmen_behavior_selector_set_state_message *msg)
{
	if (behavior_selector_set_state(msg->state))
		publish_current_state();
}


static void
add_goal_handler(carmen_behavior_selector_add_goal_message *msg)
{
	behavior_selector_add_goal(msg->goal);
}


static void
clear_goal_list_handler()
{
	behavior_selector_clear_goal_list();
}


static void
remove_goal_handler()
{
	behavior_selector_remove_goal();
}


static void
signal_handler(int signo __attribute__ ((unused)) )
{
	carmen_ipc_disconnect();
	exit(0);
}
///////////////////////////////////////////////////////////////////////////////////////////////



//////////////////////////////////////////////////////////////////////////////////////////////////
//                                                                                              //
// Initializations                                                                              //
//                                                                                              //
//////////////////////////////////////////////////////////////////////////////////////////////////


static void
register_handlers()
{
	carmen_obstacle_avoider_subscribe_robot_hit_obstacle_message(
			NULL,
			(carmen_handler_t) obstacle_avoider_robot_hit_obstacle_message_handler,
			CARMEN_SUBSCRIBE_LATEST);

	carmen_rddf_subscribe_road_profile_message(
			NULL,(carmen_handler_t)rddf_handler,
			CARMEN_SUBSCRIBE_LATEST);

	carmen_localize_ackerman_subscribe_globalpos_message(
			NULL, (carmen_handler_t) localize_globalpos_handler,
			CARMEN_SUBSCRIBE_LATEST);

//	carmen_grid_mapping_subscribe_message(
//			NULL, (carmen_handler_t) grid_mapping_handler,
//			CARMEN_SUBSCRIBE_LATEST);
//
	carmen_map_server_subscribe_compact_cost_map(
			NULL, (carmen_handler_t) map_server_compact_cost_map_message_handler,
			CARMEN_SUBSCRIBE_LATEST);

	// esse handler eh subscribe_all porque todas as anotacoes precisam ser recebidas!
	carmen_rddf_subscribe_annotation_message(NULL,
			(carmen_handler_t) rddf_annotation_message_handler,
			CARMEN_SUBSCRIBE_ALL);

	// **************************************************
	// filipe:: TODO: criar funcoes de subscribe no interfaces!
	// **************************************************

    carmen_subscribe_message((char *) CARMEN_PATH_PLANNER_ROAD_PROFILE_MESSAGE_NAME,
			(char *) CARMEN_PATH_PLANNER_ROAD_PROFILE_MESSAGE_FMT,
			NULL, sizeof (carmen_path_planner_road_profile_message),
			(carmen_handler_t)path_planner_road_profile_handler, CARMEN_SUBSCRIBE_LATEST);

	carmen_subscribe_message((char *) CARMEN_BEHAVIOR_SELECTOR_SET_ALGOTITHM_NAME,
			(char *) CARMEN_BEHAVIOR_SELECTOR_SET_ALGOTITHM_FMT,
			NULL, sizeof(carmen_behavior_selector_set_algorithm_message),
			(carmen_handler_t)set_algorith_handler, CARMEN_SUBSCRIBE_LATEST);

	carmen_subscribe_message((char *) CARMEN_BEHAVIOR_SELECTOR_SET_GOAL_SOURCE_NAME,
			(char *) CARMEN_BEHAVIOR_SELECTOR_SET_GOAL_SOURCE_FMT,
			NULL, sizeof(carmen_behavior_selector_set_goal_source_message),
			(carmen_handler_t)set_goal_source_handler, CARMEN_SUBSCRIBE_LATEST);

	carmen_subscribe_message((char *) CARMEN_BEHAVIOR_SELECTOR_SET_STATE_NAME,
			(char *) CARMEN_BEHAVIOR_SELECTOR_SET_STATE_FMT,
			NULL, sizeof(carmen_behavior_selector_set_state_message),
			(carmen_handler_t)set_state_handler, CARMEN_SUBSCRIBE_LATEST);

	carmen_subscribe_message((char *) CARMEN_BEHAVIOR_SELECTOR_ADD_GOAL_NAME,
			(char *) CARMEN_BEHAVIOR_SELECTOR_ADD_GOAL_FMT,
			NULL, sizeof(carmen_behavior_selector_add_goal_message),
			(carmen_handler_t)add_goal_handler, CARMEN_SUBSCRIBE_LATEST);

	carmen_subscribe_message((char *) CARMEN_BEHAVIOR_SELECTOR_CLEAR_GOAL_LIST_NAME,
			(char *) CARMEN_BEHAVIOR_SELECTOR_CLEAR_GOAL_LIST_FMT,
			NULL, sizeof(carmen_behavior_selector_clear_goal_list_message),
			(carmen_handler_t)clear_goal_list_handler, CARMEN_SUBSCRIBE_LATEST);

	carmen_subscribe_message((char *) CARMEN_BEHAVIOR_SELECTOR_REMOVE_GOAL_NAME,
			(char *) CARMEN_BEHAVIOR_SELECTOR_REMOVE_GOAL_FMT,
			NULL, sizeof(carmen_behavior_selector_remove_goal_message),
			(carmen_handler_t)remove_goal_handler, CARMEN_SUBSCRIBE_LATEST);

	carmen_ipc_addPeriodicTimer(1, (TIMER_HANDLER_TYPE) behavior_selector_publish_periodic_messages, NULL);
}


static void
define_messages()
{
	IPC_RETURN_TYPE err;

	err = IPC_defineMsg(CARMEN_BEHAVIOR_SELECTOR_CURRENT_STATE_NAME, IPC_VARIABLE_LENGTH,
			CARMEN_BEHAVIOR_SELECTOR_CURRENT_STATE_FMT);
	carmen_test_ipc_exit(err, "Could not define message",
			CARMEN_BEHAVIOR_SELECTOR_CURRENT_STATE_NAME);

	err = IPC_defineMsg(CARMEN_BEHAVIOR_SELECTOR_GOAL_LIST_NAME, IPC_VARIABLE_LENGTH,
			CARMEN_BEHAVIOR_SELECTOR_GOAL_LIST_FMT);
	carmen_test_ipc_exit(err, "Could not define message",
			CARMEN_BEHAVIOR_SELECTOR_GOAL_LIST_NAME);

	err = IPC_defineMsg(CARMEN_BEHAVIOR_SELECTOR_GOAL_LIST_RDDF_NAME, IPC_VARIABLE_LENGTH,
			CARMEN_BEHAVIOR_SELECTOR_GOAL_LIST_RDDF_FMT);
	carmen_test_ipc_exit(err, "Could not define message",
			CARMEN_BEHAVIOR_SELECTOR_GOAL_LIST_RDDF_NAME);
}


static void
read_parameters(int argc, char **argv)
{
	carmen_robot_ackerman_config_t robot_config;
	//	carmen_map_t map;
	double distance_between_waypoints, change_goal_distance, distance_to_remove_annotation_goal;
	carmen_behavior_selector_algorithm_t parking_planner, following_lane_planner;

	carmen_param_t param_list[] =
	{
			{(char *) "robot", (char *) "max_v", CARMEN_PARAM_DOUBLE, &robot_config.max_v, 1, NULL},
			{(char *) "robot", (char *) "max_steering_angle", CARMEN_PARAM_DOUBLE, &robot_config.max_phi, 1, NULL},
			{(char *) "robot", (char *) "length", CARMEN_PARAM_DOUBLE, &robot_config.length, 0, NULL},
			{(char *) "robot", (char *) "width", CARMEN_PARAM_DOUBLE, &robot_config.width, 0, NULL},
			{(char *) "robot", (char *) "maximum_acceleration_forward", CARMEN_PARAM_DOUBLE, &robot_config.maximum_acceleration_forward, 1, NULL},
			{(char *) "robot", (char *) "maximum_deceleration_forward", CARMEN_PARAM_DOUBLE, &robot_config.maximum_deceleration_forward, 1, NULL},
			{(char *) "robot", (char *) "distance_between_front_and_rear_axles", CARMEN_PARAM_DOUBLE, &robot_config.distance_between_front_and_rear_axles, 1, NULL},
			{(char *) "robot", (char *) "distance_between_rear_car_and_rear_wheels", CARMEN_PARAM_DOUBLE, &robot_config.distance_between_rear_car_and_rear_wheels, 1, NULL}, 			
			{(char *) "behavior_selector", (char *) "distance_between_waypoints", CARMEN_PARAM_DOUBLE, &distance_between_waypoints, 1, NULL},
			{(char *) "behavior_selector", (char *) "change_goal_distance", CARMEN_PARAM_DOUBLE, &change_goal_distance, 1, NULL},
			{(char *) "behavior_selector", (char *) "following_lane_planner", CARMEN_PARAM_INT, &following_lane_planner, 1, NULL},
			{(char *) "behavior_selector", (char *) "parking_planner", CARMEN_PARAM_INT, &parking_planner, 1, NULL},
			{(char *) "behavior_selector", (char *) "goal_source_path_planner", CARMEN_PARAM_ONOFF, &param_goal_source_onoff, 0, NULL},
			{(char *) "behavior_selector", (char *) "distance_to_remove_annotation_goal", CARMEN_PARAM_DOUBLE, &distance_to_remove_annotation_goal, 0, NULL},
			{(char *) "behavior_selector", (char *) "rddf_num_poses_ahead_limit", CARMEN_PARAM_INT, &param_rddf_num_poses_ahead_limited_by_map, 0, NULL},
			{(char *) "behavior_selector", (char *) "rddf_num_poses_ahead_min", CARMEN_PARAM_INT, &param_rddf_num_poses_ahead_min, 0, NULL},
			{(char *) "behavior_selector", (char *) "rddf_num_poses_by_car_velocity", CARMEN_PARAM_ONOFF, &param_rddf_num_poses_by_car_velocity, 0, NULL},
			{(char *) "rrt",   (char *) "distance_interval", CARMEN_PARAM_DOUBLE, &param_distance_interval, 1, NULL}
	};
	carmen_param_install_params(argc, argv, param_list, sizeof(param_list)/sizeof(param_list[0]));


	carmen_param_allow_unfound_variables(1);
	carmen_param_t optional_param_list[] =
	{
			{(char *) "commandline", (char *) "activate_tracking", CARMEN_PARAM_ONOFF, &activate_tracking, 0, NULL}
	};
	carmen_param_install_params(argc, argv, optional_param_list, sizeof(optional_param_list) / sizeof(optional_param_list[0]));

	printf("activate_tracking %d\n", activate_tracking);

	param_distance_between_waypoints = distance_between_waypoints;
	param_change_goal_distance = change_goal_distance;
	behavior_selector_initialize(robot_config, distance_between_waypoints,
		change_goal_distance, following_lane_planner, parking_planner, distance_to_remove_annotation_goal,
		param_rddf_num_poses_ahead_min, param_rddf_num_poses_ahead_limited_by_map);

	if (param_goal_source_onoff)
		goal_list_road_profile_message = CARMEN_BEHAVIOR_SELECTOR_PATH_PLANNER_GOAL;
	else
		goal_list_road_profile_message = CARMEN_BEHAVIOR_SELECTOR_RDDF_GOAL;
}


int
main(int argc, char **argv)
{
	signal(SIGINT, signal_handler);
	carmen_ipc_initialize(argc, argv);
	define_messages();
	read_parameters(argc, argv);

	register_handlers();

	memset(&last_rddf_annotation_message, 0, sizeof(last_rddf_annotation_message));

	carmen_ipc_dispatch();

	return 0;
}<|MERGE_RESOLUTION|>--- conflicted
+++ resolved
@@ -132,7 +132,7 @@
 	if (first_time == 0.0)
 		first_time = t;
 	//printf("t %.3lf, v0 %.1lf, va %.1lf, a %.3lf, vg %.2lf, dg %.1lf, da %.1lf\n", t - first_time, v0, va, a, vg, dg, da);
-	printf("t %.3lf, v0 %.1lf, a %.3lf, vg %.2lf, dg %.1lf, tt %.3lf\n", t - first_time, v0, a, vg, dg, (vg - v0) / a);
+//	printf("t %.3lf, v0 %.1lf, a %.3lf, vg %.2lf, dg %.1lf, tt %.3lf\n", t - first_time, v0, a, vg, dg, (vg - v0) / a);
 
 	return (vg);
 }
@@ -375,12 +375,7 @@
 			carmen_test_ipc_exit(err, "Could not publish", CARMEN_BEHAVIOR_SELECTOR_ROAD_PROFILE_MESSAGE_NAME);
 		}
 	}
-<<<<<<< HEAD
 //	publish_goal_list();
-=======
-
-	publish_goal_list();
->>>>>>> 2a99b2f4
 }
 
 
