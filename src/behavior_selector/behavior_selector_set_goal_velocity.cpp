#include <carmen/carmen.h>
#include <carmen/global_graphics.h>
#include <carmen/rddf_messages.h>
#include <carmen/frenet_path_planner_interface.h>
#include <carmen/moving_objects_interface.h>
#include <carmen/collision_detection.h>
#include <carmen/rddf_util.h>
#include <carmen/udatmo.h>
#include "behavior_selector.h"

extern bool wait_start_moving;

extern carmen_rddf_annotation_message last_rddf_annotation_message;
extern carmen_rddf_road_profile_message *last_rddf_message;
extern bool last_rddf_annotation_message_valid;

extern carmen_robot_ackerman_config_t robot_config;

extern bool autonomous;

extern double last_speed_limit;

extern double robot_max_centripetal_acceleration;
extern double distance_to_moving_object_with_v_multiplier;
extern bool keep_speed_limit;
extern int behavior_selector_reverse_driving;
extern carmen_route_planner_road_network_message *road_network_message;
extern double parking_speed_limit;


carmen_ackerman_traj_point_t
displace_pose(carmen_ackerman_traj_point_t robot_pose, double displacement)
{
	carmen_point_t displaced_robot_position = carmen_collision_detection_displace_car_pose_according_to_car_orientation(&robot_pose, displacement);

	carmen_ackerman_traj_point_t displaced_robot_pose = robot_pose;
	displaced_robot_pose.x = displaced_robot_position.x;
	displaced_robot_pose.y = displaced_robot_position.y;

	return (displaced_robot_pose);
}


carmen_annotation_t*
get_nearest_specified_annotation(int annotation, carmen_rddf_annotation_message annotation_message, carmen_ackerman_traj_point_t *current_robot_pose_v_and_phi)
{
	int nearest_annotation_index = -1;
	double distance_to_nearest_annotation = 1000.0;

	for (int i = 0; i < annotation_message.num_annotations; i++)
	{
		double distance_to_annotation = DIST2D_P(&annotation_message.annotations[i].annotation_point, current_robot_pose_v_and_phi);

		if ((annotation_message.annotations[i].annotation_type == annotation) &&
			(distance_to_annotation < distance_to_nearest_annotation) &&
			carmen_rddf_play_annotation_is_forward(*current_robot_pose_v_and_phi, annotation_message.annotations[i].annotation_point))
		{
			distance_to_nearest_annotation = distance_to_annotation;
			nearest_annotation_index = i;
		}
	}

	if (nearest_annotation_index != -1)
		return (&(annotation_message.annotations[nearest_annotation_index]));
	else
		return (NULL);
}


bool
busy_pedestrian_track_ahead(carmen_ackerman_traj_point_t current_robot_pose_v_and_phi, double timestamp)
{
	static double last_pedestrian_track_busy_timestamp = 0.0;

//	carmen_annotation_t *nearest_velocity_related_annotation = get_nearest_velocity_related_annotation(last_rddf_annotation_message,
//				&current_robot_pose_v_and_phi, false);
//
//	if (nearest_velocity_related_annotation == NULL)
//		return (false);
//
//	double distance_to_annotation = DIST2D(nearest_velocity_related_annotation->annotation_point, current_robot_pose_v_and_phi);
//	double distance_to_act_on_annotation = get_distance_to_act_on_annotation(current_robot_pose_v_and_phi.v, 0.1, distance_to_annotation);
	carmen_ackerman_traj_point_t displaced_robot_pose = displace_pose(current_robot_pose_v_and_phi, -1.0);

	carmen_annotation_t *nearest_pedestrian_track_annotation = get_nearest_specified_annotation(RDDF_ANNOTATION_TYPE_PEDESTRIAN_TRACK,
			last_rddf_annotation_message, &displaced_robot_pose);

	if (nearest_pedestrian_track_annotation == NULL)
		return (false);

	if ((nearest_pedestrian_track_annotation->annotation_code == RDDF_ANNOTATION_CODE_PEDESTRIAN_TRACK_BUSY))// &&
//		(nearest_velocity_related_annotation->annotation_type == RDDF_ANNOTATION_TYPE_PEDESTRIAN_TRACK_STOP) &&
//		(distance_to_act_on_annotation >= distance_to_annotation) &&
//		carmen_rddf_play_annotation_is_forward(displaced_robot_pose, nearest_velocity_related_annotation->annotation_point))
		last_pedestrian_track_busy_timestamp = timestamp;

	if (timestamp - last_pedestrian_track_busy_timestamp < 1.5)
		return (true);
	else
		return (false);
}


bool
must_yield(path_collision_info_t path_collision_info, double timestamp)
{
	static double last_must_yield_timestamp = 0.0;

	if (path_collision_info.valid && path_collision_info.mo_in_front)
		last_must_yield_timestamp = timestamp;

	if (timestamp - last_must_yield_timestamp < 0.5)
		return (true);
	else
		return (false);
}


bool
must_yield_ahead(path_collision_info_t path_collision_info, carmen_ackerman_traj_point_t current_robot_pose_v_and_phi,
		double timestamp)
{
	static double last_must_yield_timestamp = 0.0;

	carmen_annotation_t *nearest_velocity_related_annotation = get_nearest_velocity_related_annotation(last_rddf_annotation_message,
				&current_robot_pose_v_and_phi, wait_start_moving);

	if (nearest_velocity_related_annotation == NULL)
		return (false);

	double distance_to_annotation = DIST2D(nearest_velocity_related_annotation->annotation_point, current_robot_pose_v_and_phi);
	double distance_to_act_on_annotation = get_distance_to_act_on_annotation(current_robot_pose_v_and_phi.v, 0.1, distance_to_annotation);
	carmen_ackerman_traj_point_t displaced_robot_pose = displace_pose(current_robot_pose_v_and_phi, -1.0);

	if ((nearest_velocity_related_annotation->annotation_type == RDDF_ANNOTATION_TYPE_YIELD) &&
		(distance_to_act_on_annotation >= distance_to_annotation) &&
		(path_collision_info.valid && path_collision_info.mo_in_front) &&
		carmen_rddf_play_annotation_is_forward(displaced_robot_pose, nearest_velocity_related_annotation->annotation_point))
		last_must_yield_timestamp = timestamp;

	if (timestamp - last_must_yield_timestamp < 0.5)
		return (true);
	else
		return (false);
}


carmen_annotation_t *
get_nearest_velocity_related_annotation(carmen_rddf_annotation_message annotation_message,
		carmen_ackerman_traj_point_t *current_robot_pose_v_and_phi, bool wait_start_moving)
{
	int nearest_annotation_index = -1;
	double distance_to_nearest_annotation = 1000.0;

	for (int i = 0; i < annotation_message.num_annotations; i++)
	{
		double distance_to_annotation = DIST2D_P(&annotation_message.annotations[i].annotation_point, current_robot_pose_v_and_phi);
		if (((annotation_message.annotations[i].annotation_type == RDDF_ANNOTATION_TYPE_SPEED_LIMIT) ||
			 (annotation_message.annotations[i].annotation_type == RDDF_ANNOTATION_TYPE_BARRIER) ||
			 (annotation_message.annotations[i].annotation_type == RDDF_ANNOTATION_TYPE_PEDESTRIAN_TRACK) ||
			 ((annotation_message.annotations[i].annotation_type == RDDF_ANNOTATION_TYPE_STOP) && !wait_start_moving) ||
			 ((annotation_message.annotations[i].annotation_type == RDDF_ANNOTATION_TYPE_TRAFFIC_LIGHT_STOP) && !wait_start_moving) ||
			 (annotation_message.annotations[i].annotation_type == RDDF_ANNOTATION_TYPE_PEDESTRIAN_TRACK_STOP) ||
			 (annotation_message.annotations[i].annotation_type == RDDF_ANNOTATION_TYPE_YIELD) ||
			 ((annotation_message.annotations[i].annotation_type == RDDF_ANNOTATION_TYPE_DYNAMIC) &&
			  (annotation_message.annotations[i].annotation_code == RDDF_ANNOTATION_CODE_DYNAMIC_STOP) && !wait_start_moving) ||
			 (annotation_message.annotations[i].annotation_type == RDDF_ANNOTATION_TYPE_BUMP)) &&
			carmen_rddf_play_annotation_is_forward(*current_robot_pose_v_and_phi, annotation_message.annotations[i].annotation_point) &&
			 (distance_to_annotation < distance_to_nearest_annotation))
		{
			distance_to_nearest_annotation = distance_to_annotation;
			nearest_annotation_index = i;
		}
	}

	if (nearest_annotation_index != -1)
		return (&(annotation_message.annotations[nearest_annotation_index]));
	else
		return (NULL);
}


double
get_distance_to_act_on_annotation(double v0, double va, double distance_to_annotation)
{
	// @@@ Alberto: rever pois esta fazendo a IARA lesmar quando esta lenta e longe de uma anotacao
	// va = v0 + a * t
	// a*t = v - v0
	// t = (va - v0) / a
	// da = va * t + 0.5 * a * t * t

	double a;
	if (v0 > 0.0)
		a = -get_robot_config()->maximum_acceleration_forward * 1.1;
	else
		a = -get_robot_config()->maximum_acceleration_reverse * 1.1;

	v0 = fabs(v0); //a distancia para reagir a anotacao independe do sinal, sinal soh indica orientacao do movimento.

	double t = (va - v0) / a;
	double daa = v0 * t + 0.5 * a * t * t;

	//printf("t %.2lf, v0 %.1lf, va %.1lf, a %.2lf, tt %.2lf, daa %.1lf, da %.1lf\n", carmen_get_time(), v0, va, a, t, daa, distance_to_annotation);
	if (daa > distance_to_annotation)
		return (daa);// + 3.0 * get_robot_config()->distance_between_front_and_rear_axles);
	else
		return (distance_to_annotation);
}


bool
red_traffic_light_ahead(carmen_ackerman_traj_point_t current_robot_pose_v_and_phi, double timestamp)
{
	static double last_red_timestamp = 0.0;

	carmen_annotation_t *nearest_velocity_related_annotation = get_nearest_velocity_related_annotation(last_rddf_annotation_message,
				&current_robot_pose_v_and_phi, false);

	if (nearest_velocity_related_annotation == NULL)
		return (false);

	double distance_to_annotation = DIST2D(nearest_velocity_related_annotation->annotation_point, current_robot_pose_v_and_phi);
	double distance_to_act_on_annotation = get_distance_to_act_on_annotation(current_robot_pose_v_and_phi.v, 0.1, distance_to_annotation);
	carmen_ackerman_traj_point_t displaced_robot_pose = displace_pose(current_robot_pose_v_and_phi, -1.0);

	carmen_annotation_t *nearest_traffic_light_annotation = get_nearest_specified_annotation(RDDF_ANNOTATION_TYPE_TRAFFIC_LIGHT,
			last_rddf_annotation_message, &displaced_robot_pose);

	if (nearest_traffic_light_annotation == NULL)
		return (false);

	if (nearest_traffic_light_annotation->annotation_code == RDDF_ANNOTATION_CODE_TRAFFIC_LIGHT_GREEN)
		return (false);
	else if ((nearest_velocity_related_annotation->annotation_type == RDDF_ANNOTATION_TYPE_TRAFFIC_LIGHT_STOP) &&
		(distance_to_act_on_annotation >= distance_to_annotation) &&
		carmen_rddf_play_annotation_is_forward(displaced_robot_pose, nearest_velocity_related_annotation->annotation_point))
		last_red_timestamp = timestamp;

	if (timestamp - last_red_timestamp < 3.0)
		return (true);

	return (false);
}


double
get_velocity_at_next_annotation(carmen_annotation_t *annotation, carmen_ackerman_traj_point_t current_robot_pose_v_and_phi,
		path_collision_info_t path_collision_info, carmen_behavior_selector_state_message behavior_selector_state_message,
		double timestamp)
{
	//TODO Isso aqui nao deveria pegar o MAX_V?
	double v = 60.0 / 3.6;

	if ((annotation->annotation_type == RDDF_ANNOTATION_TYPE_TRAFFIC_LIGHT_STOP) &&
		red_traffic_light_ahead(current_robot_pose_v_and_phi, timestamp))
		v = 0.08;
	else if ((annotation->annotation_type == RDDF_ANNOTATION_TYPE_PEDESTRIAN_TRACK_STOP) &&
			 busy_pedestrian_track_ahead(current_robot_pose_v_and_phi, timestamp))
		v = 0.08;
	else if ((annotation->annotation_type == RDDF_ANNOTATION_TYPE_YIELD) &&
			 must_yield_ahead(path_collision_info, current_robot_pose_v_and_phi, timestamp))
		v = 0.08;
	else if ((annotation->annotation_type == RDDF_ANNOTATION_TYPE_PEDESTRIAN_TRACK) &&
			 busy_pedestrian_track_ahead(current_robot_pose_v_and_phi, timestamp) &&
			 (DIST2D(current_robot_pose_v_and_phi, annotation->annotation_point) > (1.5 + robot_config.distance_between_front_and_rear_axles + robot_config.distance_between_front_car_and_front_wheels)))
	{
		// printf ("D %lf\n", DIST2D(current_robot_pose_v_and_phi, annotation->annotation_point));
		v = 0.08;
	}
	else if ((annotation->annotation_type == RDDF_ANNOTATION_TYPE_STOP) &&
			 (behavior_selector_state_message.low_level_state != Stopped_At_Stop_Sign_S2))
		v = 0.08;
	else if ((annotation->annotation_type == RDDF_ANNOTATION_TYPE_DYNAMIC) &&
			 (annotation->annotation_code == RDDF_ANNOTATION_CODE_DYNAMIC_STOP))
		v = 0.09;
	else if (annotation->annotation_type == RDDF_ANNOTATION_TYPE_BUMP)
		v = 2.5;
	else if (annotation->annotation_type == RDDF_ANNOTATION_TYPE_PEDESTRIAN_TRACK_STOP)
		v = 2.5;
	else if (annotation->annotation_type == RDDF_ANNOTATION_TYPE_YIELD)
		v = 2.5;
	else if (annotation->annotation_type == RDDF_ANNOTATION_TYPE_BARRIER)
		v = 0.6; //1.2 //2.0 reduzido pois as cancelas estao mais lentas para abrir
	else if ((annotation->annotation_type == RDDF_ANNOTATION_TYPE_SPEED_LIMIT) &&
			 (annotation->annotation_code == RDDF_ANNOTATION_CODE_SPEED_LIMIT_0))
		v = 0.0;
	else if ((annotation->annotation_type == RDDF_ANNOTATION_TYPE_SPEED_LIMIT) &&
			 (annotation->annotation_code == RDDF_ANNOTATION_CODE_SPEED_LIMIT_5))
		v = 5.0 / 3.6;
	else if ((annotation->annotation_type == RDDF_ANNOTATION_TYPE_SPEED_LIMIT) &&
			 (annotation->annotation_code == RDDF_ANNOTATION_CODE_SPEED_LIMIT_10))
		v = 10.0 / 3.6;
	else if ((annotation->annotation_type == RDDF_ANNOTATION_TYPE_SPEED_LIMIT) &&
			 (annotation->annotation_code == RDDF_ANNOTATION_CODE_SPEED_LIMIT_15))
		v = 15.0 / 3.6;
	else if ((annotation->annotation_type == RDDF_ANNOTATION_TYPE_SPEED_LIMIT) &&
			 (annotation->annotation_code == RDDF_ANNOTATION_CODE_SPEED_LIMIT_20))
		v = 20.0 / 3.6;
	else if ((annotation->annotation_type == RDDF_ANNOTATION_TYPE_SPEED_LIMIT) &&
			 (annotation->annotation_code == RDDF_ANNOTATION_CODE_SPEED_LIMIT_30))
		v = 30.0 / 3.6;
	else if ((annotation->annotation_type == RDDF_ANNOTATION_TYPE_SPEED_LIMIT) &&
			 (annotation->annotation_code == RDDF_ANNOTATION_CODE_SPEED_LIMIT_40))
		v = 40.0 / 3.6;
	else if ((annotation->annotation_type == RDDF_ANNOTATION_TYPE_SPEED_LIMIT) &&
			 (annotation->annotation_code == RDDF_ANNOTATION_CODE_SPEED_LIMIT_60))
		v = 60.0 / 3.6;

	return (v);
}


double
distance_to_moving_obstacle_annotation(carmen_ackerman_traj_point_t current_robot_pose_v_and_phi)
{
	carmen_annotation_t *nearest_velocity_related_annotation = get_nearest_velocity_related_annotation(last_rddf_annotation_message,
				&current_robot_pose_v_and_phi, wait_start_moving);

	if (nearest_velocity_related_annotation == NULL)
		return (1000.0);

	double distance_to_annotation = DIST2D(nearest_velocity_related_annotation->annotation_point, current_robot_pose_v_and_phi);

	if ((nearest_velocity_related_annotation->annotation_type == RDDF_ANNOTATION_TYPE_DYNAMIC) &&
		(nearest_velocity_related_annotation->annotation_code == RDDF_ANNOTATION_CODE_DYNAMIC_STOP))
		return (distance_to_annotation);
	else
		return (1000.0);
}


double
get_velocity_at_goal(double v0, double va, double dg, double da)
{
	// https://www.wolframalpha.com/input/?i=solve+s%3Dg*(g-v)%2Fa%2B(v-g)*((g-v)%2F(2*a)))+for+a
	// https://www.wolframalpha.com/input/?i=solve+s%3Dv*((g-v)%2Fa)%2B0.5*a*((g-v)%2Fa)%5E2+for+g
	// http://www.physicsclassroom.com/class/1DKin/Lesson-6/Kinematic-Equations

//	double a = -get_robot_config()->maximum_acceleration_forward * 2.5;
	double a = (va * va - v0 * v0) / (2.0 * da);
	// TODO: @@@ Alberto: nao deveria ser 2.0 ao inves de 1.0 abaixo? Com 2.0 freia esponencialmente nos quebra molas...
	double sqrt_val = get_robot_config()->behaviour_selector_goal_velocity_tuning_factor * a * dg + v0 * v0;
	double vg = va;
	if (sqrt_val > 0.0)
		vg = sqrt(sqrt_val);
	if (vg < va)
		vg = va;

//	static double first_time = 0.0;
//	double t = carmen_get_time();
//	if (first_time == 0.0)
//		first_time = t;
	//printf("t %.3lf, v0 %.1lf, va %.1lf, a %.3lf, vg %.2lf, dg %.1lf, da %.1lf\n", t - first_time, v0, va, a, vg, dg, da);
//	printf("t %.3lf, v0 %.1lf, a %.3lf, vg %.2lf, dg %.1lf, tt %.3lf\n", t - first_time, v0, a, vg, dg, (vg - v0) / a);

	return (vg);
}


double
compute_distance_within_rddf(carmen_vector_3D_t annotation_point, carmen_ackerman_traj_point_t  current_robot_pose_v_and_phi)
{
	carmen_rddf_road_profile_message *rddf = last_rddf_message;

	double distance_to_annotation = 1000.0;
	double distance_to_car = 1000.0;
	int index_car_pose = 0;
	int index_annotation = 0;
	for (int i = 0; i < rddf->number_of_poses; i++)
	{
		double distance = DIST2D(annotation_point, rddf->poses[i]);
		if (distance < distance_to_annotation)
		{
			distance_to_annotation = distance;
			index_annotation = i;
		}
		distance = DIST2D(current_robot_pose_v_and_phi, rddf->poses[i]);
		if (distance < distance_to_car)
		{
			distance_to_car = distance;
			index_car_pose = i;
		}
	}

	double distance_within_rddf = 0.0;
	for (int i = index_car_pose; i < index_annotation; i++)
		distance_within_rddf += DIST2D(rddf->poses[i], rddf->poses[i + 1]);

	double min_distance = DIST2D(annotation_point, current_robot_pose_v_and_phi);

	return ((distance_within_rddf < min_distance)? min_distance: distance_within_rddf);
}


double
set_goal_velocity_according_to_annotation(carmen_ackerman_traj_point_t *goal, int goal_type,
		carmen_ackerman_traj_point_t *current_robot_pose_v_and_phi, path_collision_info_t path_collision_info,
		carmen_behavior_selector_state_message behavior_selector_state_message, double timestamp)
{
	static bool clearing_annotation = false;
	static carmen_vector_3D_t previous_annotation_point = {0.0, 0.0, 0.0};

	if (!autonomous)
		clearing_annotation = false;
//TODO Soh pega as anotacoes para frente. Precisamos tratar essas mesmas anotacao para tras?
	carmen_annotation_t *nearest_velocity_related_annotation = get_nearest_velocity_related_annotation(last_rddf_annotation_message,
			current_robot_pose_v_and_phi, wait_start_moving);

	if (nearest_velocity_related_annotation != NULL)
	{
//		carmen_ackerman_traj_point_t displaced_robot_pose = displace_pose(*current_robot_pose_v_and_phi,
//				get_robot_config()->distance_between_front_and_rear_axles +
//				get_robot_config()->distance_between_front_car_and_front_wheels);

		double distance_to_annotation = DIST2D(nearest_velocity_related_annotation->annotation_point, *current_robot_pose_v_and_phi);
//		double distance_to_annotation = compute_distance_within_rddf(nearest_velocity_related_annotation->annotation_point, *current_robot_pose_v_and_phi);
//		FILE *caco13 = fopen("caco13.txt", "a");
//		fprintf(caco13, "%.2lf %.2lf\n", distance_to_annotation, DIST2D(nearest_velocity_related_annotation->annotation_point, *current_robot_pose_v_and_phi));
//		fflush(caco13);
//		fclose(caco13);

		double velocity_at_next_annotation = get_velocity_at_next_annotation(nearest_velocity_related_annotation, *current_robot_pose_v_and_phi, path_collision_info,
				behavior_selector_state_message, timestamp);

		double distance_to_act_on_annotation = get_distance_to_act_on_annotation(current_robot_pose_v_and_phi->v, velocity_at_next_annotation,
				distance_to_annotation);

		//TODO Depende da direcao do movimento do carro.
		bool annotation_ahead = carmen_rddf_play_annotation_is_forward(*current_robot_pose_v_and_phi, nearest_velocity_related_annotation->annotation_point);

		double distance_to_goal = carmen_distance_ackerman_traj(current_robot_pose_v_and_phi, goal);

		if (last_rddf_annotation_message_valid &&
			(clearing_annotation ||
			 (((distance_to_annotation < distance_to_act_on_annotation) ||
			   (distance_to_annotation < distance_to_goal)) && annotation_ahead) ||
			   ((nearest_velocity_related_annotation->annotation_type == RDDF_ANNOTATION_TYPE_STOP) &&
				((goal_type == ANNOTATION_GOAL2) || (goal_type == ANNOTATION_GOAL2)))))
		{
			if (!clearing_annotation)
				previous_annotation_point = nearest_velocity_related_annotation->annotation_point;

			clearing_annotation = true;
			//TODO tem que Certificar de que ou ta tudo negativo ou positivo (acho que deveria tratar tudo positivo)
			goal->v = carmen_fmin(
					get_velocity_at_goal(current_robot_pose_v_and_phi->v, velocity_at_next_annotation, distance_to_goal, distance_to_annotation),
					goal->v);

			if (((nearest_velocity_related_annotation->annotation_type == RDDF_ANNOTATION_TYPE_STOP) &&
					((goal_type == ANNOTATION_GOAL2) || (goal_type == ANNOTATION_GOAL2))))

				//TODO retorna positivo
				goal->v = get_velocity_at_next_annotation(nearest_velocity_related_annotation, *current_robot_pose_v_and_phi,
						path_collision_info, behavior_selector_state_message, timestamp);
		}

		if (!annotation_ahead || (DIST2D(previous_annotation_point, nearest_velocity_related_annotation->annotation_point) > 0.0))
			clearing_annotation = false;

		if (annotation_ahead && (nearest_velocity_related_annotation->annotation_type == RDDF_ANNOTATION_TYPE_SPEED_LIMIT) &&
				(distance_to_annotation < 10.0))
			last_speed_limit = velocity_at_next_annotation;

//		FILE *caco = fopen("caco4.txt", "a");
//		fprintf(caco, "ca %d, aa %d, daann %.1lf, dann %.1lf, v %.1lf, vg %.1lf, aif %d, dg %.1lf, av %.1lf, ts %lf\n", clearing_annotation, annotation_ahead,
//				distance_to_act_on_annotation, distance_to_annotation, current_robot_pose_v_and_phi->v,
//				goal->v,
//				carmen_rddf_play_annotation_is_forward(get_robot_pose(), nearest_velocity_related_annotation->annotation_point),
//				distance_to_goal, velocity_at_next_annotation, carmen_get_time());
//		fflush(caco);
//		fclose(caco);
	}

	return (goal->v);
}


double
set_goal_velocity_according_to_state_machine(carmen_ackerman_traj_point_t *goal,
		carmen_behavior_selector_state_message behavior_selector_state_message)
{
	if ((behavior_selector_state_message.low_level_state == Stopping_At_Yield) ||
		(behavior_selector_state_message.low_level_state == Stopped_At_Yield_S0) ||
		(behavior_selector_state_message.low_level_state == Stopped_At_Yield_S1))
		return (0.0);
	else
		return (goal->v);
}


double
set_goal_velocity_according_to_obstacle_distance(carmen_ackerman_traj_point_t *goal, carmen_ackerman_traj_point_t *current_robot_pose_v_and_phi)
{
	double distance_to_obstacle = DIST2D_P(current_robot_pose_v_and_phi, goal);

	double tmp = carmen_fmin(
				get_velocity_at_goal(current_robot_pose_v_and_phi->v, 0.0, distance_to_obstacle, distance_to_obstacle),
				fabs(goal->v));
	if (goal->v < 0.0)
		goal->v = -tmp;
	else
		goal->v = tmp;

	return (goal->v);
}

//@@@Vinicius Aqui o target_v nao pode ser negativo atrapalharah os teste de fmin.
//Deve-se ter cuidado com a current_v, na funcao atual, nao faz diferenca o sinal, porem seria melhor usar fabs para garantir
double
limit_maximum_velocity_according_to_centripetal_acceleration(double target_v, double current_v, carmen_ackerman_traj_point_t *goal,
		carmen_ackerman_traj_point_t *path, int number_of_poses)
{
	if (number_of_poses == 0)
		return (target_v);

	double desired_v = 0.0;
	double max_centripetal_acceleration = 0.0;
	double dist_walked = 0.0;
	double dist_to_max_curvature = 0.0;
	double max_path_phi = 0.0;
	double L = get_robot_config()->distance_between_front_and_rear_axles;

	for (int i = 0; i < (number_of_poses - 1); i++)
	{
		double delta_theta = carmen_normalize_theta(path[i + 1].theta - path[i].theta);
		double l = DIST2D(path[i], path[i + 1]);
		dist_walked += l;
		if (l < 0.01)
		{
			path[i].phi = 0.0;
			continue;
		}
		path[i].phi = atan(L * (delta_theta / l));
	}

	for (int i = 1; i < (number_of_poses - 1); i++)
	{
		path[i].phi = (path[i].phi + path[i - 1].phi + path[i + 1].phi) / 3.0;
		if (fabs(path[i].phi) > 0.001)
		{
			double radius_of_curvature = L / fabs(tan(path[i].phi));
			double centripetal_acceleration = (target_v * target_v) / radius_of_curvature;
			if (centripetal_acceleration > max_centripetal_acceleration)
			{
				dist_to_max_curvature = dist_walked;
				max_path_phi = path[i].phi;
				max_centripetal_acceleration = centripetal_acceleration;
			}
		}
	}

	double limited_target_v = target_v;
	if (max_centripetal_acceleration > robot_max_centripetal_acceleration)
	{
		double radius_of_curvature = L / fabs(tan(max_path_phi));
		desired_v = sqrt(robot_max_centripetal_acceleration * radius_of_curvature);
		if (desired_v < target_v)
		{
			carmen_ackerman_traj_point_t current_robot_pose_v_and_phi = get_robot_pose();
			double dist_to_goal = carmen_distance_ackerman_traj(&current_robot_pose_v_and_phi, goal);
			double velocity_at_goal = get_velocity_at_goal(current_v, desired_v, dist_to_goal, dist_to_max_curvature);
			if (velocity_at_goal < target_v)
				limited_target_v = velocity_at_goal;
		}
	}

	return (carmen_fmin(limited_target_v, target_v));
}

extern SampleFilter filter2;

//TODO @@@Vinicius Acho que current_robot_pose_v_and_phi nao pode ser negativo aqui, bem como o goal->v
//Acho que essa funcao nao faz sentido para dar reh se ela soh considerar os obstaculos moveis para frente. Vou usar o fabs para mante-la funcionando
double
set_goal_velocity_according_to_moving_obstacle(carmen_ackerman_traj_point_t *goal, carmen_ackerman_traj_point_t *current_robot_pose_v_and_phi,
		int goal_type, double timestamp __attribute__ ((unused)))
{
	double car_pose_to_car_front = get_robot_config()->distance_between_front_and_rear_axles + get_robot_config()->distance_between_front_car_and_front_wheels;
	// um carro de tamanho para cada 10 milhas/h (4.4705 m/s) -> ver "The DARPA Urban Challenge" book, pg. 36.
	double min_dist_according_to_car_v = get_robot_config()->length * (current_robot_pose_v_and_phi->v / 4.4704) + car_pose_to_car_front;
	double desired_distance;
	desired_distance = carmen_fmax(distance_to_moving_object_with_v_multiplier * min_dist_according_to_car_v, car_pose_to_car_front + get_robot_config()->distance_between_front_and_rear_axles);

	double distance = datmo_get_moving_obstacle_distance(*current_robot_pose_v_and_phi, get_robot_config());
	double moving_obj_v = datmo_speed_front();

	// ver "The DARPA Urban Challenge" book, pg. 36.
	double Kgap = 0.1;
	double new_goal_v;
	if (goal->v > moving_obj_v)
		new_goal_v = moving_obj_v + Kgap * (distance - desired_distance);
	else
		new_goal_v = goal->v;
	SampleFilter_put(&filter2, new_goal_v);
	new_goal_v = SampleFilter_get(&filter2);
	if (new_goal_v < 0.0)
		new_goal_v = 0.0;

	if ((goal_type == MOVING_OBSTACLE_GOAL1) || (goal_type == MOVING_OBSTACLE_GOAL2))
		goal->v = carmen_fmin(new_goal_v, goal->v);

//	FILE *caco = fopen("caco.txt", "a");
//	fprintf(caco, "%lf %lf %lf %lf %lf %d %d %lf %lf %lf %d\n", moving_obj_v, goal->v, current_robot_pose_v_and_phi->v, distance,
//			desired_distance, autonomous, goal_type,
//			udatmo_speed_left(), udatmo_speed_right(), udatmo_speed_center(), udatmo_obstacle_detected(timestamp));
//	fflush(caco);
//	fclose(caco);

	return (goal->v);
}


double
compute_s_range(carmen_ackerman_traj_point_t *poses_ahead, int pose_index, int num_poses)
{
	double s_range = 0.0;
	for (int i = 0; (i < (num_poses - 1)) && (i < pose_index); i++)
		s_range += DIST2D(poses_ahead[i], poses_ahead[i + 1]);

	return (s_range);
}


double
compute_dist_walked_from_robot_to_goal(carmen_ackerman_traj_point_t *poses_ahead, carmen_ackerman_traj_point_t *goal_pose, int num_poses)
{
	double s_range = 0.0;
	for (int i = 0; i < (num_poses - 1); i++)
	{
		if (poses_ahead[i].x == goal_pose->x && poses_ahead[i].y == goal_pose->y)
			break;

		s_range += DIST2D(poses_ahead[i], poses_ahead[i + 1]);
	}

	return (s_range);
}


double
set_goal_velocity_according_to_general_moving_obstacle(carmen_ackerman_traj_point_t *goal,
		carmen_ackerman_traj_point_t *current_robot_pose_v_and_phi __attribute__ ((unused)),
		int goal_type, carmen_rddf_road_profile_message *rddf __attribute__ ((unused)),
		path_collision_info_t path_collision_info __attribute__ ((unused)), double timestamp __attribute__ ((unused)))
{
	if (goal_type == MOVING_OBSTACLE_GOAL3)
	{
//		double car_pose_to_car_front = get_robot_config()->distance_between_front_and_rear_axles + get_robot_config()->distance_between_front_car_and_front_wheels;
//		// um carro de tamanho para cada 10 milhas/h (4.4705 m/s) -> ver "The DARPA Urban Challenge" book, pg. 36.
//		double min_dist_according_to_car_v = get_robot_config()->length * (current_robot_pose_v_and_phi->v / 4.4704) + car_pose_to_car_front;
//		double desired_distance;
//		desired_distance = carmen_fmax(distance_to_moving_object_with_v_multiplier * min_dist_according_to_car_v, car_pose_to_car_front + get_robot_config()->distance_between_front_and_rear_axles);
//
//		double distance;
//		double moving_obj_v;
//		if (path_collision_info.possible_collision_mo_pose_index < path_collision_info.possible_collision_mo_in_parallel_lane_pose_index)
//		{
//			distance = compute_s_range(rddf->poses, path_collision_info.possible_collision_mo_pose_index, rddf->number_of_poses) / 3.0;
//			moving_obj_v = path_collision_info.possible_collision_mo_sv;
//		}
//		else
//		{
//			distance = compute_s_range(rddf->poses, path_collision_info.possible_collision_mo_in_parallel_lane_pose_index, rddf->number_of_poses) / 3.0;
//			moving_obj_v = path_collision_info.possible_collision_mo_in_parallel_lane_sv;
//		}
//		distance = 0.0;
//		// ver "The DARPA Urban Challenge" book, pg. 36.
//		double Kgap = 0.1;
//		double new_goal_v;
//		if (goal->v > moving_obj_v)
//			new_goal_v = moving_obj_v + Kgap * (distance - desired_distance);
//		else
//			new_goal_v = goal->v;
//		if (new_goal_v < 0.0)
//			new_goal_v = 0.0;
//
		goal->v = 0.0;//carmen_fmin(new_goal_v, goal->v);
	}

	return (goal->v);
}


double
set_goal_velocity_according_to_last_speed_limit_annotation(carmen_ackerman_traj_point_t *goal)
{
	goal->v = carmen_fmin(last_speed_limit, goal->v);

	return (goal->v);
}


double
compute_max_v_using_torricelli(double v_init, double aceleration, double distance)
{
	return (sqrt((v_init * v_init) + (2.0 * aceleration * distance)));
}


int
set_goal_velocity(carmen_ackerman_traj_point_t *goal, carmen_ackerman_traj_point_t *current_robot_pose_v_and_phi,
		int goal_type, carmen_rddf_road_profile_message *rddf, path_collision_info_t path_collision_info,
		carmen_behavior_selector_state_message behavior_selector_state_message, double timestamp)
{
	//	printf("Velocity %lf \n", goal->v);
//	printf("goal_type %d \n", goal_type);
	double previous_v;
	int reversing_driving = 0;

	double static activate_intermediate_velocity = 0;
	static double initial_dist = 0.0;
	static double intermediate_velocity = 0.0;
	double path_dist = 0.0;


	// printf ("GV %lf  ", goal->v);

	if (behavior_selector_reverse_driving && goal->v < 0.0)
	{
		previous_v = goal->v = get_max_v_reverse();
		reversing_driving = 1;
	}
	else
		previous_v = goal->v = get_max_v();

	// printf (" %lf\n", goal->v);

	int who_set_the_goal_v = NONE;

	if (goal_type == OBSTACLE_GOAL)//@@@Vinicius aqui vai tudo ao quadrado, exceto pelo fmin, (mas passei fabs por garantia) goal_v negativo aqui atrapalha, tem que tratar.
		goal->v = set_goal_velocity_according_to_obstacle_distance(goal, current_robot_pose_v_and_phi);
	if (previous_v != goal->v)
		who_set_the_goal_v = OBSTACLE;

	previous_v = goal->v;//@@@Vinicius verificar para que o sinal velocidade atual nao atrapalhe na distancia de seguranca. Porem tem que ver o tratamento de objetos moveis para reh
	goal->v = set_goal_velocity_according_to_moving_obstacle(goal, current_robot_pose_v_and_phi, goal_type, timestamp);
	if (previous_v != goal->v)
		who_set_the_goal_v = MOVING_OBSTACLE;

	previous_v = goal->v; //@@@Vinicius Nao fiz nada, apenas coloca o goal pra zero
	goal->v = set_goal_velocity_according_to_general_moving_obstacle(goal, current_robot_pose_v_and_phi, goal_type,
			rddf, path_collision_info, timestamp);
	if (previous_v != goal->v)
		who_set_the_goal_v = MOVING_OBSTACLE;

	// printf ("GV %lf  ", goal->v);
	previous_v = goal->v; //@@@Vinicius target_v nao pode ser negativo esse robot_pose eh diferente do current..pose_v? tratar ele para garantir de nao ser usado errado
	goal->v = limit_maximum_velocity_according_to_centripetal_acceleration(goal->v, get_robot_pose().v, goal,
			last_rddf_message->poses, last_rddf_message->number_of_poses);
	if (previous_v != goal->v)
		who_set_the_goal_v = CENTRIPETAL_ACCELERATION;


	// printf (" %lf\n", goal->v);

	previous_v = goal->v; //@@@Vinicius Aqui tem que tratar as anotacoes para frente dependendo da direcao que o carro ta indo e alguns Fmin (Tratado)
	goal->v = set_goal_velocity_according_to_annotation(goal, goal_type, current_robot_pose_v_and_phi, path_collision_info,
			behavior_selector_state_message, timestamp);
	if (previous_v != goal->v)
		who_set_the_goal_v = ANNOTATION;

	previous_v = goal->v;
	goal->v = set_goal_velocity_according_to_state_machine(goal, behavior_selector_state_message);
	if (previous_v != goal->v)
		who_set_the_goal_v = STATE_MACHINE;

	previous_v = goal->v;
	if (keep_speed_limit) //@@@Vinicius Aqui gol_v nao pode ser negativo fmin
		goal->v = set_goal_velocity_according_to_last_speed_limit_annotation(goal);
	if (previous_v != goal->v)
		who_set_the_goal_v = KEEP_SPEED_LIMIT;

<<<<<<< HEAD
	previous_v = goal->v; //@@@Vinicius Isso nao deve ser mais necessario, apenas limita a velocidade em parking jah esta tratado
	if (!behavior_selector_reverse_driving &&
		(((goal->v > parking_speed_limit) && (road_network_message != NULL) &&
	 	 (road_network_message->offroad_planner_request == WITHIN_OFFROAD_PLAN)) ||
	 	(behavior_selector_get_state() == BEHAVIOR_SELECTOR_PARKING)))
	 	goal->v = parking_speed_limit;
=======
	previous_v = goal->v; //Limita a velocidade quando o offroad eh acionado, tanto para frente quanto para reh
	if (((goal->v > parking_speed_limit) && (road_network_message != NULL) &&
	 	 (road_network_message->offroad_planner_request == WITHIN_OFFROAD_PLAN)) ||
	 	(behavior_selector_get_state() == BEHAVIOR_SELECTOR_PARKING))
	 	goal->v = (reversing_driving == 1)? -parking_speed_limit : parking_speed_limit;
>>>>>>> c63c9a87

	if (previous_v != goal->v)
		who_set_the_goal_v = PARKING_MANOUVER;

	previous_v = goal->v;
	if (goal_type == SWITCH_VELOCITY_SIGNAL_GOAL)
	{
		goal->v = 0.0;
		if (previous_v != goal->v)
			who_set_the_goal_v = WAIT_SWITCH_VELOCITY_SIGNAL;
	}

	previous_v = goal->v;
	if (goal_type == FINAL_GOAL)
	{
		goal->v = 0.0;
		if (previous_v != goal->v)
			who_set_the_goal_v = STOP_AT_FINAL_GOAL;
	}

	previous_v = goal->v;
	if (behavior_selector_reverse_driving &&
			(goal_type == SWITCH_VELOCITY_SIGNAL_GOAL ||
			goal_type == FINAL_GOAL) &&
			(DIST2D_P(current_robot_pose_v_and_phi, goal) < distance_between_waypoints_and_goals()) &&
			((current_robot_pose_v_and_phi->v < 0.2) && (current_robot_pose_v_and_phi->v > -0.2)))
	{

		path_dist = compute_dist_walked_from_robot_to_goal(rddf->poses, goal, rddf->number_of_poses);

		if (initial_dist == 0.0)
		{
			initial_dist = path_dist;
			intermediate_velocity = compute_max_v_using_torricelli(current_robot_pose_v_and_phi->v, get_robot_config()->maximum_acceleration_forward, path_dist / 2.0);
//			printf("Velocity torricelli %lf \n", goal->v);
			activate_intermediate_velocity = 1;
		}
	}

	if (behavior_selector_reverse_driving &&
		activate_intermediate_velocity &&
	   (goal_type == SWITCH_VELOCITY_SIGNAL_GOAL || goal_type == FINAL_GOAL))
	{
		path_dist = compute_dist_walked_from_robot_to_goal(rddf->poses, goal, rddf->number_of_poses);

		if (initial_dist / 2.0 > path_dist)
		{
			goal->v = 0.0;
			initial_dist = 0.0;
			activate_intermediate_velocity = 0;
		}
		else
		{
			if(reversing_driving)
				goal->v = -intermediate_velocity;
			else
				goal->v = intermediate_velocity;

		}
		if (previous_v != goal->v)
			who_set_the_goal_v = INTERMEDIATE_VELOCITY;
	}

	previous_v = goal->v;
	// printf("Velocity escolhida %d %lf \n", who_set_the_goal_v, goal->v);

	return (who_set_the_goal_v);
}<|MERGE_RESOLUTION|>--- conflicted
+++ resolved
@@ -770,20 +770,11 @@
 	if (previous_v != goal->v)
 		who_set_the_goal_v = KEEP_SPEED_LIMIT;
 
-<<<<<<< HEAD
-	previous_v = goal->v; //@@@Vinicius Isso nao deve ser mais necessario, apenas limita a velocidade em parking jah esta tratado
-	if (!behavior_selector_reverse_driving &&
-		(((goal->v > parking_speed_limit) && (road_network_message != NULL) &&
-	 	 (road_network_message->offroad_planner_request == WITHIN_OFFROAD_PLAN)) ||
-	 	(behavior_selector_get_state() == BEHAVIOR_SELECTOR_PARKING)))
-	 	goal->v = parking_speed_limit;
-=======
 	previous_v = goal->v; //Limita a velocidade quando o offroad eh acionado, tanto para frente quanto para reh
 	if (((goal->v > parking_speed_limit) && (road_network_message != NULL) &&
 	 	 (road_network_message->offroad_planner_request == WITHIN_OFFROAD_PLAN)) ||
 	 	(behavior_selector_get_state() == BEHAVIOR_SELECTOR_PARKING))
 	 	goal->v = (reversing_driving == 1)? -parking_speed_limit : parking_speed_limit;
->>>>>>> c63c9a87
 
 	if (previous_v != goal->v)
 		who_set_the_goal_v = PARKING_MANOUVER;
