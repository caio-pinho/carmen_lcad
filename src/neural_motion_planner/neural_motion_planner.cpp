--- conflicted
+++ resolved
@@ -756,12 +756,8 @@
 
 	if (first_time || !GlobalState::following_path)
 	{
-<<<<<<< HEAD
 		printf("entrou no first_time e not following_path\n");//@CAIO: entrou no first_time
 		previous_good_tcp.valid = false;
-=======
-		//previous_good_tcp.valid = false;
->>>>>>> 53b9f993
 		first_time = false;
 		last_timestamp = path_goals_and_annotations_message->timestamp;
 	}
@@ -792,7 +788,6 @@
 						 detailed_lane, last_odometry);
 #endif
 
-<<<<<<< HEAD
 	bool use_lane = true;
 	printf("previous_good_tcp.valid depois do depois: %d\n", previous_good_tcp.valid);//@CAIO: previous_good_tcp.valid: 0
 	TrajectoryDimensions td = get_trajectory_dimensions_from_robot_state(localizer_pose, last_odometry, goal_pose);
@@ -811,21 +806,6 @@
 			return (paths);
 		}
 
-=======
-	//bool use_lane = true;
-	TrajectoryDimensions td = get_trajectory_dimensions_from_robot_state(localizer_pose, last_odometry, goal_pose);
-	//TrajectoryControlParameters otcp = get_complete_optimized_trajectory_control_parameters(previous_good_tcp, td, target_v, detailed_lane, use_lane);
-	//if (otcp.valid)
-	//{
-		vector<carmen_robot_and_trailer_path_point_t> path;
-		vector<carmen_robot_and_trailer_path_point_t> path_local;
-
-		//if (!get_path_from_optimized_tcp(path, path_local, otcp, td, localizer_pose))
-		//{
-		//	paths.clear();
-		//	return (paths);
-		//}
->>>>>>> 53b9f993
 		paths[0] = path;
 //		printf("%lf   %lf\n", path[path.size() - 1].beta, goal_pose->beta);
 		fflush(stdout);
@@ -838,15 +818,9 @@
 	//	if ((path_goals_and_annotations_message->timestamp - last_timestamp) > 0.5)
 	//		previous_good_tcp.valid = false;
 
-<<<<<<< HEAD
 		paths.clear();
 	}
 	//SALVAR TAMBEM OS PATHS PARA VER PRA CADA POSE E GOAL QUAL FOI A SAIDA
 
-=======
-	//	paths.clear();
-	//}
-	
->>>>>>> 53b9f993
 	return (paths);
 }