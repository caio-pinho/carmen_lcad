
#include <cstdio>
#include <string>
#include "segmap_dataset.h"
#include "segmap_util.h"
#include "segmap_viewer.h"
#include "segmap_sensors.h"
#include <pcl/visualization/pcl_visualizer.h>


using namespace std;
using namespace pcl;


int 
main(int argc, char **argv)
{
    //if (argc < 2)
        //exit(printf("Use %s <log-path>\n", argv[0]));

    vector<string> v;

    v.push_back("/media/filipe/Hitachi-Teste/log_aeroporto_vila_velha_20170726-2.txt");          
    v.push_back("/media/filipe/Hitachi-Teste/log-mata-da-praia-20181130.txt");
    v.push_back("/media/filipe/Hitachi-Teste/log_aeroporto_vila_velha_20170726.txt");            
    v.push_back("/media/filipe/Hitachi-Teste/log_sao_paulo_brt_20170827-2.txt");
    v.push_back("/media/filipe/Hitachi-Teste/log_dante_michelini-20181116-pista-esquerda.txt");  
    v.push_back("/media/filipe/Hitachi-Teste/log_sao_paulo_brt_20170827.txt");
    v.push_back("/media/filipe/Hitachi-Teste/log_dante_michelini-20181116.txt");                 
    v.push_back("/media/filipe/Hitachi-Teste/log_volta_da_ufes-20180112-2.txt");
    v.push_back("/media/filipe/Hitachi-Teste/log-estacionamento-ambiental-20181208.txt");        
    v.push_back("/media/filipe/Hitachi-Teste/log_volta_da_ufes-20180112.txt");
    v.push_back("/media/filipe/Hitachi-Teste/log_estacionamentos-20181130-test.txt");            
    v.push_back("/media/filipe/Hitachi-Teste/log_volta_da_ufes-20180907-2.txt");
    v.push_back("/media/filipe/Hitachi-Teste/log_estacionamentos-20181130.txt");                 
    v.push_back("/media/filipe/Hitachi-Teste/log-volta-da-ufes-20181206-estacionamento-test.txt");
    v.push_back("/media/filipe/Hitachi-Teste/log-jardim_da_penha-20181207-2.txt");               
    v.push_back("/media/filipe/Hitachi-Teste/log-volta-da-ufes-20181206-honofre-test.txt");
    v.push_back("/media/filipe/Hitachi-Teste/log-jardim_da_penha-20181207.txt");                 
    v.push_back("/media/filipe/Hitachi-Teste/log-volta-da-ufes-20181206.txt");
    v.push_back("/media/filipe/Hitachi-Teste/log-jardim-da-penha-mapeamento-20181208.txt");      
    v.push_back("/media/filipe/Hitachi-Teste/log-volta-da-ufes-20181207-estacionamento_ambiental.txt");
    v.push_back("/media/filipe/Hitachi-Teste/log-mata-da-praia-20181130-test.txt");              
    v.push_back("/media/filipe/Hitachi-Teste/log-volta-da-ufes-noite-20181130.txt");

<<<<<<< HEAD
=======
    NewCarmenDataset dataset = 
<<<<<<< HEAD
        NewCarmenDataset("/dados/log_estacionamentos-20181130-test.txt",
			"/dados/data2/data_log_estacionamentos-20181130-test.txt/calib.txt",
=======
        NewCarmenDataset(argv[1],
>>>>>>> 19c238036938b3409c68a2e0584f9aca6e582a0b
                         NewCarmenDataset::SYNC_BY_CAMERA);
>>>>>>> a90a7cda

    DataSample* data_package;
    PointCloud<PointXYZRGB>::Ptr cloud(new PointCloud<PointXYZRGB>);
    PointCloudViewer viewer;

    int sample_id;
    sample_id = 0;

    char name[128];

    for (int k = 0; k < v.size(); k++)
    {
        NewCarmenDataset dataset = 
            NewCarmenDataset((char*) v[k].c_str(),
                            NewCarmenDataset::SYNC_BY_CAMERA);

        Pose2d dead_reckoning;
        double previous_time = 0;

        Pose2d gps0;

        int count = 0;

        while ((data_package = dataset.next_data_package()))
        {
            if (previous_time > 0.)
            {
                ackerman_motion_model(dead_reckoning, 
                    data_package->v, data_package->phi, 
                    data_package->odom_time - previous_time);
            }
            else
            {
                gps0 = data_package->gps;
            }

            if (fabs(data_package->v) < 1.)
                continue;

            if (count++ < 50)
                continue;
            
            count = 0;

            printf("gps: %lf %lf ", data_package->gps.x, data_package->gps.y);
            printf("odom: %lf %lf ", dead_reckoning.x + gps0.x, dead_reckoning.y + gps0.y);
            printf("gps time: %lf ", data_package->gps_time);
            printf("image time: %lf ", data_package->image_time);
            printf("velodyne time: %lf ", data_package->velodyne_time);
            printf("odom time: %lf ", data_package->odom_time);
            printf("xsens time: %lf\n", data_package->xsens_time);
            
            previous_time = data_package->odom_time;

            printf("Image path: %s velodyne path: %s\n",
                data_package->image_path.c_str(),
                data_package->velodyne_path.c_str()
            );

            Mat img = load_image(data_package);
            CarmenLidarLoader loader(data_package->velodyne_path.c_str(), data_package->n_laser_shots, dataset.intensity_calibration);
            load_as_pointcloud(&loader, cloud);
            
            sprintf(name, "calibration/bb3/img%04d.png", sample_id);
            imwrite(name, img);
            sprintf(name, "calibration/velodyne/cloud%04d.txt", sample_id);
            FILE *f = fopen(name, "w");
            
            int n = 0;

            for (int i = 0; i < cloud->size(); i++)
                if (cloud->at(i).x != 0 || cloud->at(i).y != 0 || cloud->at(i).z != 0)
                    n++;

            fprintf(f, "%d\n", n);

            for (int i = 0; i < cloud->size(); i++)
            {
                if (cloud->at(i).x != 0 || cloud->at(i).y != 0 || cloud->at(i).z != 0)
                    fprintf(f, "%lf %lf %lf %d\n", cloud->at(i).x, cloud->at(i).y, cloud->at(i).z, cloud->at(i).r);
            }

            fclose(f);

            sample_id++;

            //viewer.show(img, "img", 320);
            //viewer.show(cloud);
            //viewer.loop();
            //viewer.clear();
        }
    }
    printf("Ok\n");
    return 0;
}<|MERGE_RESOLUTION|>--- conflicted
+++ resolved
@@ -43,18 +43,6 @@
     v.push_back("/media/filipe/Hitachi-Teste/log-mata-da-praia-20181130-test.txt");              
     v.push_back("/media/filipe/Hitachi-Teste/log-volta-da-ufes-noite-20181130.txt");
 
-<<<<<<< HEAD
-=======
-    NewCarmenDataset dataset = 
-<<<<<<< HEAD
-        NewCarmenDataset("/dados/log_estacionamentos-20181130-test.txt",
-			"/dados/data2/data_log_estacionamentos-20181130-test.txt/calib.txt",
-=======
-        NewCarmenDataset(argv[1],
->>>>>>> 19c238036938b3409c68a2e0584f9aca6e582a0b
-                         NewCarmenDataset::SYNC_BY_CAMERA);
->>>>>>> a90a7cda
-
     DataSample* data_package;
     PointCloud<PointXYZRGB>::Ptr cloud(new PointCloud<PointXYZRGB>);
     PointCloudViewer viewer;
@@ -68,6 +56,7 @@
     {
         NewCarmenDataset dataset = 
             NewCarmenDataset((char*) v[k].c_str(),
+                            (char*) ("/dados/data2/data_" + v[k] + "/odom_calib.txt").c_str(),
                             NewCarmenDataset::SYNC_BY_CAMERA);
 
         Pose2d dead_reckoning;
