--- conflicted
+++ resolved
@@ -35,33 +35,11 @@
 	log_path = args.get<string>("log_path");
 	map_path = args.get<string>("map_path");
 
-<<<<<<< HEAD
-	SensorPreproc::IntensityMode i_mode;
-	i_mode = parse_intensity_mode(args.get<string>("intensity_mode"));
-
-	if (i_mode == SensorPreproc::SEMANTIC)
-		map_type = GridMapTile::TYPE_SEMANTIC;
-	else
-		map_type = GridMapTile::TYPE_VISUAL;
-
-//	if (boost::filesystem::exists(args.get<string>("map_path")))
-//		boost::filesystem::remove_all(args.get<string>("map_path"));
-
-	GridMap map(args.get<string>("map_path"),
-							args.get<double>("tile_size"),
-							args.get<double>("tile_size"),
-							args.get<double>("resolution"),
-							map_type, 1);
-																																																																																																																																								
-	//NewCarmenDataset *dataset = create_dataset(log_path, args.get<double>("camera_latency"), "graphslam");
-	NewCarmenDataset *dataset = create_dataset(log_path, args.get<double>("camera_latency"), "fused");
-=======
 	if (args.get<int>("clean_map") && boost::filesystem::exists(map_path))
 		boost::filesystem::remove_all(map_path);
 
 	GridMap map = create_grid_map(args, 1);
 	NewCarmenDataset *dataset = create_dataset(log_path, args.get<double>("camera_latency"), "graphslam");
->>>>>>> 124299bc
 	SensorPreproc preproc = create_sensor_preproc(args, dataset, log_path);
 
 	create_map(map, dataset, args.get<int>("step"), preproc,
