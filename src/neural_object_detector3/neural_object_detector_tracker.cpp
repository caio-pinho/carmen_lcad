--- conflicted
+++ resolved
@@ -1174,10 +1174,6 @@
 void
 camera_image_handler(camera_message *msg)
 {
-<<<<<<< HEAD
-	if (image_index > msg->number_of_images)
-		carmen_die("Image index %d exceeds the camera number of images %d!\n", image_index, msg->number_of_images);
-=======
 	image_msg = msg;
 //	yolo_timer_handler();
 }
@@ -1187,7 +1183,6 @@
 image_handler(carmen_bumblebee_basic_stereoimage_message *msg)
 {
 	unsigned char *img;
->>>>>>> 442add56
 
 	Mat open_cv_image = Mat(msg->images[image_index].height, msg->images[image_index].width, CV_8UC3, msg->images[image_index].raw_data, 0);              // CV_32FC3 float 32 bit 3 channels (to char image use CV_8UC3)
 
