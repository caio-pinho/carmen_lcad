--- conflicted
+++ resolved
@@ -1123,12 +1123,8 @@
 
 semi_trailer1_beta_correct_velodyne_ray			25
 semi_trailer1_beta_correct_angle_factor			1.2		# range = factor * max_beta
-<<<<<<< HEAD
-semi_trailer1_beta_correct_max_distance			3.5	# m
-=======
 semi_trailer1_beta_correct_max_distance			3.5		# m
 semi_trailer1_beta_correct_beta_bias			0.0		# degrees
->>>>>>> c2e96333
 
 semi_trailer1_polygon_file 							atego1730_iracemapolis/graneleiro_poly.txt
 semi_trailer1_collision_file 						atego1730_iracemapolis/graneleiro_col.txt
