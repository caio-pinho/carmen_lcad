# Documentação: 
#  Antes de rodar este process, leia o ../src/graphslam/README.txt
#
# module name 		group_name	requested_state	watch_heartbeats	command_line
#### Serviccos de suporte
 param_daemon		support 	1		0			./param_daemon ../src/carmen-pioneer-sensorbox.ini 
<<<<<<< HEAD
 playback 		support 	1		0			./playback /dados/log_sensorbox_pioneer-20191101.txt
 playback_control	support 	1		0			./playback_control  -message "t 0:90"
=======
 playback 		support 	1		0			./playback /dados/log_pioneer-20191108.txt
 playback_control	support 	1		0			./playback_control  -message "t 45:90"
>>>>>>> 12900e8d
 proccontrol_gui	support 	1		0			./proccontrol_gui
 map_server		support		1		0			./map_server -map_path ../data/mapper_initial/ -map_x -5 -map_y -5 -block_map off

#### Processamento dos dados dos Sensores
 gps_xyz		sensor_filter	1		0			./gps_xyz
 base_ackerman		sensor_filter	1		0			./base_ackerman

#### SLAM
 localize		SLAM		1		0			./localize_ackerman -mapping_mode off -save_globalpos_file tmp/gp2.txt
 fused_odometry		SLAM 		0		0			./fused_odometry
# mapper		SLAM		1		0			./mapper -map_path ../data/5cm_mapa_corredor/ -mapping_mode on  -calibration_file calibration_table.txt
 mapper			SLAM		1		0			./mapper -map_path ../data/mapper_teste2 -mapping_mode on  -calibration_file calibration_table.txt
<<<<<<< HEAD
 rndf_build		interface	1		0			./rddf_build ../data/rndf/rddf-log_sensorbox_pioneer-20191108.txt
 util_publish_initial_pose init_pose 	1		0			./util_publish_initial_pose 0.0 0.0 0.0
=======
 rndf_build		interface	1		0			./rddf_build ../data/rndf/rddf-log_pioneer-20191108.txt
# util_publish_initial_pose init_pose 	1		0			./util_publish_initial_pose 0.0 0.0 0.0
>>>>>>> 12900e8d
#### Interfaces
 navigator_gui		interface	1		0			./navigator_gui2 -map_path ../data/mapper_teste2
 viewer_3D		monitors	1		0			./viewer_3D -fv_flag on
 bumblebee_3view 	monitor 	0		0			./bumblebee_basic_view 3
 bumblebee_9view 	monitor 	0		0			./bumblebee_basic_view 9

#### GraphSLAM
 ClTmpDir	graphslam	0		0			rm -rf tmp/*; mkdir tmp; touch tmp/loops.txt; sleep 10
 CalibOdo	graphslam	0		0			./calibrate_bias_from_log -c calibrate_bias_from_log_config.txt /dados/log_pioneer-20191108.txt ../src/carmen-pioneer-sensorbox.ini tmp/calibrated_odometry.txt tmp/odom_poses.txt tmp/odom_poses_opt.txt
 GrabData	graphslam	0		0			./grab_data_from_log /dados/log_pioneer-20191108.txt tmp/calibrated_odometry.txt tmp/sync.txt
 GSlam		graphslam	0		0			./graphslam tmp/sync.txt tmp/loops.txt ../src/carmen-pioneer-sensorbox.ini tmp/calibrated_odometry.txt tmp/poses_opt.txt -c graphslam_config.txt
 CleanMap	graphslam	0		0			rm -rf ../data/mapper_teste2/*; sleep 10
 PubPoses	graphslam	0		0			./graphslam_publish tmp/odom_poses_opt.txt
 LoopC		graphslam	0		0			./loop_closure_via_localization tmp/sync.txt tmp/gp1.txt tmp/gp2.txt tmp/loops.txt

# PubPoses	graphslam	0		0			./graphslam_publish  ../data/graphslam/poses_opt-log_voltadaufes-20160323.txt
# PubPoses	graphslam	1		0			./graphslam_publish /dados/logs/optimized_20180112-2.txt


<|MERGE_RESOLUTION|>--- conflicted
+++ resolved
@@ -4,13 +4,8 @@
 # module name 		group_name	requested_state	watch_heartbeats	command_line
 #### Serviccos de suporte
  param_daemon		support 	1		0			./param_daemon ../src/carmen-pioneer-sensorbox.ini 
-<<<<<<< HEAD
- playback 		support 	1		0			./playback /dados/log_sensorbox_pioneer-20191101.txt
- playback_control	support 	1		0			./playback_control  -message "t 0:90"
-=======
  playback 		support 	1		0			./playback /dados/log_pioneer-20191108.txt
  playback_control	support 	1		0			./playback_control  -message "t 45:90"
->>>>>>> 12900e8d
  proccontrol_gui	support 	1		0			./proccontrol_gui
  map_server		support		1		0			./map_server -map_path ../data/mapper_initial/ -map_x -5 -map_y -5 -block_map off
 
@@ -23,13 +18,9 @@
  fused_odometry		SLAM 		0		0			./fused_odometry
 # mapper		SLAM		1		0			./mapper -map_path ../data/5cm_mapa_corredor/ -mapping_mode on  -calibration_file calibration_table.txt
  mapper			SLAM		1		0			./mapper -map_path ../data/mapper_teste2 -mapping_mode on  -calibration_file calibration_table.txt
-<<<<<<< HEAD
  rndf_build		interface	1		0			./rddf_build ../data/rndf/rddf-log_sensorbox_pioneer-20191108.txt
  util_publish_initial_pose init_pose 	1		0			./util_publish_initial_pose 0.0 0.0 0.0
-=======
- rndf_build		interface	1		0			./rddf_build ../data/rndf/rddf-log_pioneer-20191108.txt
-# util_publish_initial_pose init_pose 	1		0			./util_publish_initial_pose 0.0 0.0 0.0
->>>>>>> 12900e8d
+
 #### Interfaces
  navigator_gui		interface	1		0			./navigator_gui2 -map_path ../data/mapper_teste2
  viewer_3D		monitors	1		0			./viewer_3D -fv_flag on
