--- conflicted
+++ resolved
@@ -32,11 +32,7 @@
 
 #### Hierarquia de controle (top-down)
  task_manager 		support 	0		0			./task_manager -mission mission.txt
-<<<<<<< HEAD
- route_planner		planner		1		0			./route_planner ../data/rndf/rddf-log-ecotech-cenpes-20210809-5.txt ../data/rddf_annotation_log_20140418.txt 3 ../data/graphs/graph_cenpes.gr 200
-=======
  route_planner		planner		1		0			./route_planner ../data/rndf/rddf-log-ecotech-cenpes-20210809-5.txt ../data/rddf_annotation_cenpes_20210809.txt 3 ../data/graphs/graph_cenpes.gr 200
->>>>>>> 4338a6ac
  offroad_planner	planner		1		0			./offroad_planner
  behavior_selector	planner		1		0			./behavior_selector
  rrt_follower		planner		1		0			./rrt_path_follower
@@ -44,12 +40,6 @@
  obstacle_avoider	planner		1		0			./obstacle_avoider
 
 #### Interfaces
-<<<<<<< HEAD
  navigator_gui		interface	1		0			./navigator_gui2 -map_path ../data/map_ecotech-cenpes-20210809-3 -annotation_path ../data/rddf_annotation_log_20140418.txt
  viewer_3D		interface	0		0			./viewer_3D
  Camera1		monitors	0		0			./camera_viewer 1
-=======
- navigator_gui		interface	1		0			./navigator_gui2 -map_path ../data/map_ecotech-cenpes-20210809-3 -annotation_path ../data/rddf_annotation_cenpes_20210809.txt
- viewer_3D		interface	1		0			./viewer_3D
- Camera1		monitors	1		0			./camera_viewer 1
->>>>>>> 4338a6ac
