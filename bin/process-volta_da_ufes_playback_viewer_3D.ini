# Este arquivo ee usado como entrada do programa bin/proccontrol.
# Quando proccontrol ee invocado (central precisa estar rodando), 
# ele inicia os modulos listados.
#
# Cada modulo pode pertencer a um grupo. O programa bin/proccontrol_gui (este
# programa requer a instalacao de Carmen com o pacote Qt 3.3 (nao default)) 
# pode parar ou iniciar todo um grupo ou cada modulo individualmente.
# O programa proccontrol_gui pode, ainda, examinar ou nao a saida de cada
# modulo que esteja rodando.
# 
# Agrupamentos pode ser usados para facilitar testes de funcionalidades.
#
# O exemplo abaixo ee uma entrada de proccontrol que pede ao mesmo para
# fazer o equivalente ao demandado pelo antigo script run_all.bat.
# Voce pode invocar proccontrol no terminal passando um arquivo como
# este como parametro (./proccontrol process.ini) sem coloca-lo 
# (proccontrol) em background. Apos fazer isso, com um crtl+c voce
# "mata" todos os processos (o ctrl+c ee equivalente ao all_stop.bat)
#
# Se proccontrol ee invocado sem paremetros, ele procura o arquivo
# process.ini no diretorio corrente. Se ele nao achar, ele procura
# o mesmo arquivo no diretorio ../race/src/ Se ainda assim ele nao
# achar, ele termina com o erro:
# "Error: could not open process file ../race/src/process.ini"
#
# Se, no exemplo abaixo, requested_state for igual a 1 (verdadeiro), 
# quando proccontrol ee invocado o modulo ee iniciado automaticamente.
# Se watch_heartbeats for igual a 1 (verdadeiro), proccontrol vai monitorar
# se o modulo esta "vivo"; isto ee, vai verificar se o modulo esta enviando
# mensagens do tipo carmen_heartbeat_message periodicamente; isso pode
# ser feito por meio da funccao carmen_publish_heartbeat(char *module_name).
# Se o modulo nao enviar, ele ee morto (killed) e reiniciado (enquanto
# persistir a falta de "heartbeats"). Os modulos robot e simulator enviam
# hartbeats, por exemplo.
# 
# Em um situacao de uso normal, o usuario abriria tres terminais:
# no primeiro executaria o central (isso precisa ser feito apenas 
# uma vez); no segundo, proccontrol xxx.ini; e no terceiro, proccontrol_gui,
# caso queira um controle mais fino sobre os processos sendo executados.
# Existem outros programas associados a proccontrol (proccontrol_setgroup,
# proccontrol_setmodule, proccontrol_viewoutput e watchdog) que nao foram  
# tratados aqui.
#
# Exemplo de entrada de proccontrol:
#module name 		group_name	requested_state	watch_heartbeats	command_line
#### Serviccos de suporte
 param_daemon		support 	1		0			./param_daemon ../src/carmen-ford-escape.ini
<<<<<<< HEAD
 playback 		support 	1		0			./playback /dados/log_volta_da_ufes-20180115.txt
# playback 		support 	1		0			./playback /dados/log_volta_da_ufes-20180618-chuva.txt
# playback 		support 	1		0			./playback /dados/log_voltadaufes-20160830.txt
=======
 playback 		support 	1		0			./playback /dados/log_olimpiada_conhecimento-20180702-4.txt
>>>>>>> c7748147
# playback 		support 	1		0			./playback /dados/log_volta_da_ufes-20180618-chuva.txt
# playback 		support 	1		0			./playback /dados/log_guarapari-20170403-2_no-bumblebee.txt
# playback 		support 	1		0			./playback /dados/log_volta_da_ufes-20170508.txt
# playback 		support 	1		0			./playback /dados/log_guarapari-20170403-2.txt
# playback 		support 	1		0			./playback /dados/log_reta-20170510_merged.txt
# playback 		support 	1		0			./playback /dados/log_reta-20170502_zed.txt
# playback 		support 	1		0			./playback /dados/log_volta_da_ufes-20171106.txt
# playback 		support 	1		0			./playback /dados/log_circuito_pedestre-20171212.txt
# playback 		support 	1		0			./playback /dados/log_volta_da_ufes-20171106.txt
# playback 		support 	1		0			./playback /dados/log_estacionamento_ambiental-20170926.txt
# playback 		support 	1		0			./playback /dados/log_sao_paulo_brt_20170827-2.txt
# playback 		support 	1		0			./playback /dados/log_voltadaufes-20160323.txt
# playback 		support 	1		0			./playback /dados/log_volta_da_ufes-20170814.txt
# playback 		support 	1		0			./playback /dados/log_volta_da_ufes-20170809.txt
# playback 		support 	1		0			./playback /dados/log_voltadaufes-20170330-top.txt
# playback 		support 	1		0			./playback /media/alberto/266E88F36E88BCD5/logs/log_reta-20170505_merged.txt
# playback 		support 	1		0			./playback /dados/log_reta-20170417.txt
# playback 		support 	1		0			./playback /dados/log_volta_da_ufes_localizer-20170303-2.txt
# playback 		support 	1		0			./playback /dados/log_volta_da_ufes_pitch-20170307.txt
# playback 		support 	1		0			./playback /dados/log_voltadaufes-20160602-16h.txt
# playback 		support 	1		0			./playback /dados/log_ponte-20161228.txt
# playback 		support 	1		0			./playback /dados/log_ponte-20170220.txt
# playback 		support 	1		0			./playback /dados/log_guarapari-20170403.txt
# playback 		support 	1		0			./playback /dados/log_voltadaufes-20160906.txt
# playback 		support 	1		0			./playback /dados/log_voltadaufes-20160707.txt
 playback_control	support 	1		0			./playback_control
 proccontrol_gui	support 	1		0			./proccontrol_gui
# map_server		support		1		0			./map_server -map_path ../data/mapper_teste2 -map_x 7757721.8 -map_y -363569.5 -block_map on
# map_server		support		1		0			./map_server -map_path ../data/map_voltadaufes-20160323 -map_x 7757721.8 -map_y -363569.5 -block_map on
# map_server		support		1		0			./map_server -map_path ../data/map_voltadaufes-20160323-210 -map_x 7757721.8 -map_y -363569.5 -block_map on
# map_server		support		1		0			./map_server -map_path ../data/map_voltadaufes-20161213-210 -map_x 7757721.8 -map_y -363569.5 -block_map on
# map_server		support		1		0			./map_server -map_path ../data/map_depois_da_ponte-20170220-2 -map_x 7757721.8 -map_y -363569.5 -block_map on
# map_server		support		1		0			./map_server -map_path ../data/map_ida_guarapari-20170403-2 -map_x 7757470.1 -map_y -364070.1 -block_map on  -lanemap_incoming_message_type 0
 map_server		support		1		0			./map_server -map_path ../data/map_olimpiada_do_conhecimento-20180702 -map_x 7757470.1 -map_y -364070.1 -block_map on  -lanemap_incoming_message_type 0
# map_server		support		1		0			./map_server -map_path /dados/map_sao_paulo_brt_20170827-2 -map_x 7757721.8 -map_y -363569.5 -block_map on  -lanemap_incoming_message_type 0
 download_map		support		0		0			./download_map

#### Processamento dos dados dos Sensores
 gps_xyz		sensor_filter	1		0			./gps_xyz
 base_ackerman		sensor_filter	1		0			./base_ackerman
# neural_object_detector detection	1		0			./neural_object_detector 4 1

#### SLAM
 localize		SLAM		1		0			./localize_ackerman -mapping_mode off 
 fused_odometry		SLAM 		1		0			./fused_odometry
# mapper 		SLAM		1		0			./mapper -map_path ../data/mapper_teste2 -map_x 7756450 -map_y -364200 
 mapper 		SLAM		1		0			./mapper -map_path ../data/map_ida_guarapari-20170403-2 -map_x 7756450 -map_y -364200 
 od_mapper		SLAM		1		0			./obstacle_distance_mapper

#### Hierarquia de controle (top-down)
# rndf			planner		1		0			./rddf_play ../data/rndf/rddf-log_voltadaufes-20160513.kml ../data/rddf_annotation_log_20140418.txt
 rndf			planner		1		0			./rddf_play ../data/rndf/rddf_ida_guarapari-20170403.txt ../data/rddf_annotation_log_20140418.txt
# rndf			planner		1		0			./rddf_play ../data/rndf/rddf_ida_guarapari-20170403.txt
 behavior_selector	planner		1		0			./behavior_selector
# navigator		planner		0		0			./navigator_ackerman
# rrt			planner		0		0			./rrt_planner -rddf ../data/rndf/rddf-log_voltadaufes-20160513.kml
 rrt_path_follower	planner		1		0			./rrt_path_follower
 model_predictive_planner planner	1		0			./model_predictive_planner
 obstacle_avoider	planner		1		0			./obstacle_avoider

#### Interfaces
# navigator_gui		interface	1		0			./navigator_gui2 -map_path ../data/map_voltadaufes-20160323-210
 navigator_gui		interface	1		0			./navigator_gui2 -map_path ../data/map_ida_guarapari-20170403-2
 viewer_3D		monitor		0		0			./viewer_3D
 ZED_view4		monitor		0		0			./bumblebee_basic_view 4
 bumblebee_3view 	monitor 	0		0			./bumblebee_basic_view 3
 bumblebee_8view 	monitor 	0		0			./bumblebee_basic_view 8
 tracker_opentld 	monitor 	0		0			./tracker_opentld 3 1
 traffic_light		monitor		0		0			./traffic_light 3
 traffic_light_view	monitor		0		0			./traffic_light_view 3

# PARA RODAR EM DUAS MAQUINAS SIGA O COMANDO ABAIXO:
# remote_central	remote	 	0		0			ssh -t car02@192.168.0.108 "/home/car02/carmen_lcad/bin/central"
# remote_traffic_light	interface 	0		0			ssh -t car02@192.168.0.108 "/home/car02/carmen_lcad/bin/bumblebee_basic 3"<|MERGE_RESOLUTION|>--- conflicted
+++ resolved
@@ -45,13 +45,10 @@
 #module name 		group_name	requested_state	watch_heartbeats	command_line
 #### Serviccos de suporte
  param_daemon		support 	1		0			./param_daemon ../src/carmen-ford-escape.ini
-<<<<<<< HEAD
  playback 		support 	1		0			./playback /dados/log_volta_da_ufes-20180115.txt
 # playback 		support 	1		0			./playback /dados/log_volta_da_ufes-20180618-chuva.txt
 # playback 		support 	1		0			./playback /dados/log_voltadaufes-20160830.txt
-=======
- playback 		support 	1		0			./playback /dados/log_olimpiada_conhecimento-20180702-4.txt
->>>>>>> c7748147
+# playback 		support 	1		0			./playback /dados/log_olimpiada_conhecimento-20180702-4.txt
 # playback 		support 	1		0			./playback /dados/log_volta_da_ufes-20180618-chuva.txt
 # playback 		support 	1		0			./playback /dados/log_guarapari-20170403-2_no-bumblebee.txt
 # playback 		support 	1		0			./playback /dados/log_volta_da_ufes-20170508.txt
