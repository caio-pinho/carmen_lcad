# Este arquivo ee usado como entrada do programa bin/proccontrol.
# Quando proccontrol ee invocado (central precisa estar rodando),
# ele inicia os modulos listados.
#
# Cada modulo pode pertencer a um grupo. O programa bin/proccontrol_gui (este
# programa requer a instalacao de Carmen com o pacote Qt 3.3 (nao default))
# pode parar ou iniciar todo um grupo ou cada modulo individualmente.
# O programa proccontrol_gui pode, ainda, examinar ou nao a saida de cada
# modulo que esteja rodando.
#
# Agrupamentos pode ser usados para facilitar testes de funcionalidades.
#
# O exemplo abaixo ee uma entrada de proccontrol que pede ao mesmo para
# fazer o equivalente ao demandado pelo antigo script run_all.bat.
# Voce pode invocar proccontrol no terminal passando um arquivo como
# este como parametro (./proccontrol process.ini) sem coloca-lo
# (proccontrol) em background. Apos fazer isso, com um crtl+c voce
# "mata" todos os processos (o ctrl+c ee equivalente ao all_stop.bat)
#
# Se proccontrol ee invocado sem paremetros, ele procura o arquivo
# process.ini no diretorio corrente. Se ele nao achar, ele procura
# o mesmo arquivo no diretorio ../race/src/ Se ainda assim ele nao
# achar, ele termina com o erro:
# "Error: could not open process file ../race/src/process.ini"
#
# Se, no exemplo abaixo, requested_state for igual a 1 (verdadeiro),
# quando proccontrol ee invocado o modulo ee iniciado automaticamente.
# Se watch_heartbeats for igual a 1 (verdadeiro), proccontrol vai monitorar
# se o modulo esta "vivo"; isto ee, vai verificar se o modulo esta enviando
# mensagens do tipo carmen_heartbeat_message periodicamente; isso pode
# ser feito por meio da funccao carmen_publish_heartbeat(char *module_name).
# Se o modulo nao enviar, ele ee morto (killed) e reiniciado (enquanto
# persistir a falta de "heartbeats"). Os modulos robot e simulator enviam
# hartbeats, por exemplo.
#
# Em um situacao de uso normal, o usuario abriria tres terminais:
# no primeiro executaria o central (isso precisa ser feito apenas
# uma vez); no segundo, proccontrol xxx.ini; e no terceiro, proccontrol_gui,
# caso queira um controle mais fino sobre os processos sendo executados.
# Existem outros programas associados a proccontrol (proccontrol_setgroup,
# proccontrol_setmodule, proccontrol_viewoutput e watchdog) que nao foram
# tratados aqui.
#
# Exemplo de entrada de proccontrol:
#module name 		group_name	requested_state	watch_heartbeats	command_line
#### Serviccos de suporte
 param_daemon		support 	1		0			./param_daemon ../src/carmen-ford-escape.ini
 proc_control		support		1		0			./proccontrol_gui

 map_server		support		1		0			./map_server -map_path ../data/map_ida_guarapari-20170403-2 -map_x 7757721.8 -map_y -363569.5 -block_map on  -lanemap_incoming_message_type 0

# CT IV
# map_server		support		1		0			./map_server -map_path ../data/map_ida_guarapari-20170403-2 -map_x 7757861.8 -map_y -363560.5 -block_map on  -lanemap_incoming_message_type 0
# map_server		support		1		0			./map_server -map_path ../data/map_voltadaufes-20160323-210 -map_x 7757721.8 -map_y -363569.5 -block_map on  -lanemap_incoming_message_type 0

# Planetario
# map_server		support		1		0			./map_server -map_path ../data/map_ida_guarapari-20170403-2 -map_x 7756938.4 -map_y -363679.6 -block_map on  -lanemap_incoming_message_type 0

# quebra molas NPD
# map_server		support		1		0			./map_server -map_path ../data/map_ida_guarapari-20170403-2 -map_x 7757879.4 -map_y -363748.6 -block_map on  -lanemap_incoming_message_type 0

# curva com problema
# map_server		support		1		0			./map_server -map_path ../data/map_ida_guarapari-20170403-2 -map_x 7757580.4 -map_y -363978.6 -block_map on  -lanemap_incoming_message_type 0

# curva CCJE
# map_server		support		1		0			./map_server -map_path ../data/map_ida_guarapari-20170403-2 -map_x 7757308.4 -map_y -363502.6 -block_map on  -lanemap_incoming_message_type 0

# curva do Senna
# map_server		support		1		0			./map_server -map_path ../data/map_ida_guarapari-20170403-2 -map_x 7757168.8 -map_y -363636.0 -block_map on  -lanemap_incoming_message_type 0

# cancela 1
# map_server		support		1		0			./map_server -map_path ../data/map_ida_guarapari-20170403-2 -map_x 7756892.9 -map_y -364045.2 -block_map on  -lanemap_incoming_message_type 0
<<<<<<< HEAD
# map_server		support		1		0			./map_server -map_path ../data/mapper_teste2 -map_x 7756892.9 -map_y -364045.2 -block_map on  -lanemap_incoming_message_type 0
=======
>>>>>>> 424f7411

# cancela 2
# map_server		support		1		0			./map_server -map_path ../data/map_ida_guarapari-20170403-2 -map_x 7756540.8 -map_y -363882.5 -block_map on  -lanemap_incoming_message_type 0

# map_voltadaufes-20140226
# map_voltadaufes-20130415

#### Carro
 simulator 		support 	1		0			./simulator_ackerman

#### SLAM
 localize		localize	1		0			./localize_ackerman -mapping_mode off
 mapper			SLAM		1		0			./mapper -map_path ../data/mapper_teste -map_x 7756450 -map_y -364200
 od_mapper		SLAM		1		0			./obstacle_distance_mapper
# util_publish_initial_pose init_pose	1		0			./util_publish_initial_pose 7756574.74 -363905.01 2.675

#### Hierarquia de controle (top-down)
# rndf			planner		1		0			./rddf_play ../data/rndf/rddf-log_voltadaufes-20160513.txt ../data/rddf_annotation_log_20140418.txt
 rndf			planner		1		0			./rddf_play ../data/rndf/rddf-voltadaufes-20170809.txt ../data/rddf_annotation_log_20140418.txt
 behavior_selector	planner		1		0			./behavior_selector
# navigator		planner		0		0			./navigator_astar
# rrt			planner		0		0			./rrt_planner -rddf ../data/rndf/rddf-log_voltadaufes-20160323.kml
 model_predictive planner		1		0			./model_predictive_planner
 rrt_path_follower	planner		1		0			./rrt_path_follower
 obstacle_avoider	planner		1		0			./obstacle_avoider

#### Interfaces
# navigator_gui		interface	1		0			./navigator_gui2 -map_path ../data/map_voltadaufes-20160323
 navigator_gui		interface	1		0			./navigator_gui2 -map_path ../data/map_ida_guarapari-20170403

 viewer_3D		interface	0		0			./viewer_3D
<|MERGE_RESOLUTION|>--- conflicted
+++ resolved
@@ -70,10 +70,8 @@
 
 # cancela 1
 # map_server		support		1		0			./map_server -map_path ../data/map_ida_guarapari-20170403-2 -map_x 7756892.9 -map_y -364045.2 -block_map on  -lanemap_incoming_message_type 0
-<<<<<<< HEAD
+
 # map_server		support		1		0			./map_server -map_path ../data/mapper_teste2 -map_x 7756892.9 -map_y -364045.2 -block_map on  -lanemap_incoming_message_type 0
-=======
->>>>>>> 424f7411
 
 # cancela 2
 # map_server		support		1		0			./map_server -map_path ../data/map_ida_guarapari-20170403-2 -map_x 7756540.8 -map_y -363882.5 -block_map on  -lanemap_incoming_message_type 0
