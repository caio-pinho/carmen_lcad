--- conflicted
+++ resolved
@@ -50,12 +50,7 @@
  map_server		support		1		0			./map_server -map_path ../data/map_volta_da_ufes-20191003 -map_x 7757073.38 -map_y -363692.90 -block_map on  -lanemap_incomi
 # map_server		support		1		0			./map_server -map_path ../data/map_ida_guarapari-20170403-2 -map_x 7757721.8 -map_y -363569.5 -block_map on  -lanemap_incoming_message_type 0
 
-<<<<<<< HEAD
-# map_server		support		1		0			./map_server -map_path ../data/mapper_teste2 -map_x 0 -map_y -0 -block_map on -lanemap_incoming_message_type 0
-# map_server		support		1		0			./map_server -map_path ../data/mapper_circuit_caixa_G -map_x 7756840.0 -map_y -363930.0 -block_map on -lanemap_incoming_message_type 0
-=======
 # map_server		support		1		0			./map_server -map_path ../data/map_voltadaufes-201903025 -map_x 7757721.8 -map_y -363569.5 -block_map on -lanemap_incoming_message_type 0
->>>>>>> 75be6c70
 # Prefeitura
 # map_server		support		1		0			./map_server -map_path ../data/map_ida_guarapari-20170403-2 -map_x 7757960.0 -map_y -363720.0 -block_map on  -lanemap_incoming_message_type 0
 
