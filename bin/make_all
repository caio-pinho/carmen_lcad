--- conflicted
+++ resolved
@@ -31,11 +31,7 @@
 
 PREPARATION="web_cam tracker lane_detector path_planner camera . camera velodyne_camera_calibration 
 	     camera_boxes_to_world ../sharedlib/libclustering web_cam laser-ldmrs tracker 
-<<<<<<< HEAD
-	     lane_detector dynamic_object_detector voice_interface/libvoice voice_interface"
-=======
 	     lane_detector dynamic_object_detector voice_interface voice_interface/libvoice"
->>>>>>> 19c23803
 
 MODULES="." # May include other modules separated by spaces
 
