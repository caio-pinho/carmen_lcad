
# Exemplo de entrada de proccontrol:
#module name 		group_name	requested_state	watch_heartbeats	command_line
#### Serviccos de suporte
 param_daemon 	    	support 	1		0			./param_daemon ../src/carmen-mercedes-atego.ini
 proc_control		support 	1		0			./proccontrol_gui
# map_server		support		1		0			./map_server -map_path ../data/map_volta_da_ufes-20210131-art -map_x 7757721.8 -map_y -363569.5 -block_map on  -lanemap_incoming_message_type 0
 map_server		support		1		0			./map_server -map_path ../data/map_volta_da_ufes-20210131-art2 -map_x 7757721.8 -map_y -363569.5 -block_map on

#### Carro
 simulator 		support 	1		0			./simulator_ackerman #> results_pid.txt # -output_log caco_log.txt

#### Processamento dos dados dos Sensores
 neural2_obj_tracker	detection	0		0			./neural_object_detector_tracker 2 1

#### SLAM
 gps_xyz		sensor_filter	1		0			./gps_xyz
 fused_odometry		SLAM        	1		0			./fused_odometry
 localize		SLAM		1		0			./localize_ackerman -mapping_mode off
 mapper			SLAM		1		0			./mapper -map_path ../data/mapper_teste2
 od_mapper		SLAM		1		0			./obstacle_distance_mapper

#### Hierarquia de controle (top-down)

# Para usar o RNDF em vez do route planner desligue a flag route_planner_in_graph_mode
# Dessa forma o route_planer fara o trabalho do rddf_play. 
# rndf			planner	      	1		0			./rddf_play ../data/rndf/rddf-log-ecotech4-arcelor-20200722.txt ../data/rddf_annotation_log_ecotech4-arcelor-20200722.txt

<<<<<<< HEAD
# route_planner		planner		1		0			./route_planner ../data/rndf/rddf-log_volta_da_ufes_art-20210131.txt ../data/rddf_annotation_log_20191003.txt 3 ../data/graphs/graph-arcelor9.gr 200
 route_planner		planner		1		0			./route_planner ../data/rndf/rddf-log_volta_da_ufes-20190625-contrario.txt ../data/rddf_annotation_log_20140418.txt 3 ../data/graphs/graph_volta_da_ufes-201903025_150m.gr 200
=======
 route_planner		planner		0		0			./route_planner ../data/rndf/rddf-log_volta_da_ufes_art-20210131.txt ../data/rddf_annotation_log_20191003.txt 3 ../data/graphs/graph_volta_da_ufes_20210131_150m-art.gr 200
>>>>>>> b28d8092
 offroad_planner  	planner		1		0			./offroad_planner
 behavior_selector	planner		1		0			./behavior_selector
 rrt_follower	    	planner		1		0			./rrt_path_follower
 MPP			planner   	1		0			./model_predictive_planner
 obstacle_avoider   	planner 	1		0			./obstacle_avoider

#### Interfaces
<<<<<<< HEAD
 navigator_gui		interface	1		0			./navigator_gui2 -map_path ../data/map_voltadaufes-201903025 -annotation_path ../data/rddf_annotation_log_20140418.txt
 viewer_3D		interface	1		0			./viewer_3D
=======
 navigator_gui		interface	1		0			./navigator_gui2 -map_path ../data/map_volta_da_ufes-20210131-art -annotation_path ../data/rddf_annotation_log_ecotech4-arcelor-20200722.txt
 viewer_3D		interface	0		0			./viewer_3D
>>>>>>> b28d8092
 Camera1		monitors	1		0			./camera_viewer 1
 Camera2		monitors	1		0			./camera_viewer 2
 voice_interface	interface	0		0			./voice_interface
 rasa			interface	0		0			python3 -m rasa_nlu.server --path ../src/voice_interface/models --response_log ../src/voice_interface/logs

# Dentro do Estacionamento Ambiental
 util_publish_initial_pose init_pose	1		0			./util_publish_initial_pose 7757938.91 -363629.11 -0.715 5
# Dentro do Estacionamento Ambiental
# util_publish_initial_pose init_pose	1		0			./util_publish_initial_pose 7757869.67 -363548.05 2.338 5
# Entrada Estacionamento Ambiental
# util_publish_initial_pose init_pose	1		0			./util_publish_initial_pose 7757893.87 -363586.29 2.517 5

# Saida da BC
# util_publish_initial_pose init_pose	1		0			./util_publish_initial_pose 7757583.31 -363669.86 0.423 5
# Anel viario proximo saida BC
# util_publish_initial_pose init_pose	1		0			./util_publish_initial_pose 7757558.54 -363659.29 0.101 5

# Anel viario proximo a entrada do estacionamento ambiental
# util_publish_initial_pose init_pose	1		0			./util_publish_initial_pose 7757834.52 -363537.31 -0.741 5
# util_publish_initial_pose init_pose	1		0			./util_publish_initial_pose 7757673.12 -363606.46  0.610 5 # LCAD

# util_publish_initial_pose init_pose	1		0			./util_publish_initial_pose 7757677.71 -363603.67 0.661 5

# FINAL GOAL
# util_publish_final_goal   final_goal	1		0			./util_publish_final_goal   7757268.30 -364087.40 1.976 5  # Escadaria do Teatro
# util_publish_final_goal   final_goal	1		0			./util_publish_final_goal   7756972.30 -363691.16 -1.389 5 # Saida do anel viario em direcao a agencia da Caixa
# util_publish_final_goal   final_goal	1		0			./util_publish_final_goal   7757730.93 -363566.71 -0.554   # Proximo ao LCAD
# util_publish_final_goal   final_goal	1		0			./util_publish_final_goal   7757661.80 -363611.60 -2.488   # Proximo ao LCAD
# util_publish_final_goal   final_goal	1		0			./util_publish_final_goal   7757476.32 -363632.5  -0.830   # Proximo ao CCJE
# util_publish_final_goal   final_pose	1		0			./util_publish_final_goal   7757268.30 -364087.40 1.976 5  # Escadaria do Teatro
# util_publish_final_goal   final_goal	1		0			./util_publish_final_goal   7757879.00 -363554.60 2.443 5  # Escadaria do Teatro
# util_publish_final_goal   final_pose	1		0			./util_publish_final_goal   7756972.30 -363691.16 -1.389 5 # Saida do anel viario em direcao a agencia da Caixa
# util_publish_final_goal   final_goal	1		0			./util_publish_final_goal   7757880.60 -363550.00 0.876 5  # Dentro do Estacionamento Ambiental
<|MERGE_RESOLUTION|>--- conflicted
+++ resolved
@@ -8,7 +8,7 @@
  map_server		support		1		0			./map_server -map_path ../data/map_volta_da_ufes-20210131-art2 -map_x 7757721.8 -map_y -363569.5 -block_map on
 
 #### Carro
- simulator 		support 	1		0			./simulator_ackerman #> results_pid.txt # -output_log caco_log.txt
+ simulator 		support 	1		0			./simulator_ackerman #> results_pid.txt # -output_log caco_log.txt 
 
 #### Processamento dos dados dos Sensores
  neural2_obj_tracker	detection	0		0			./neural_object_detector_tracker 2 1
@@ -26,12 +26,8 @@
 # Dessa forma o route_planer fara o trabalho do rddf_play. 
 # rndf			planner	      	1		0			./rddf_play ../data/rndf/rddf-log-ecotech4-arcelor-20200722.txt ../data/rddf_annotation_log_ecotech4-arcelor-20200722.txt
 
-<<<<<<< HEAD
 # route_planner		planner		1		0			./route_planner ../data/rndf/rddf-log_volta_da_ufes_art-20210131.txt ../data/rddf_annotation_log_20191003.txt 3 ../data/graphs/graph-arcelor9.gr 200
  route_planner		planner		1		0			./route_planner ../data/rndf/rddf-log_volta_da_ufes-20190625-contrario.txt ../data/rddf_annotation_log_20140418.txt 3 ../data/graphs/graph_volta_da_ufes-201903025_150m.gr 200
-=======
- route_planner		planner		0		0			./route_planner ../data/rndf/rddf-log_volta_da_ufes_art-20210131.txt ../data/rddf_annotation_log_20191003.txt 3 ../data/graphs/graph_volta_da_ufes_20210131_150m-art.gr 200
->>>>>>> b28d8092
  offroad_planner  	planner		1		0			./offroad_planner
  behavior_selector	planner		1		0			./behavior_selector
  rrt_follower	    	planner		1		0			./rrt_path_follower
@@ -39,13 +35,8 @@
  obstacle_avoider   	planner 	1		0			./obstacle_avoider
 
 #### Interfaces
-<<<<<<< HEAD
  navigator_gui		interface	1		0			./navigator_gui2 -map_path ../data/map_voltadaufes-201903025 -annotation_path ../data/rddf_annotation_log_20140418.txt
  viewer_3D		interface	1		0			./viewer_3D
-=======
- navigator_gui		interface	1		0			./navigator_gui2 -map_path ../data/map_volta_da_ufes-20210131-art -annotation_path ../data/rddf_annotation_log_ecotech4-arcelor-20200722.txt
- viewer_3D		interface	0		0			./viewer_3D
->>>>>>> b28d8092
  Camera1		monitors	1		0			./camera_viewer 1
  Camera2		monitors	1		0			./camera_viewer 2
  voice_interface	interface	0		0			./voice_interface
