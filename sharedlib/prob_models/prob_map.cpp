--- conflicted
+++ resolved
@@ -596,11 +596,7 @@
 	double dx, dy, dr;
 	int step_count;
 	int nx, ny;
-<<<<<<< HEAD
 //	int ray_start_occupied = 0;
-=======
-//l	int ray_start_occupied = 0;
->>>>>>> a6ea9ef6
 	
 //	if (sensor_data->maxed[sensor_data->ray_that_hit_the_nearest_target])
 //		return;
@@ -887,22 +883,13 @@
 }
 
 double
-<<<<<<< HEAD
 get_log_odds_via_unexpeted_delta_range_jose(sensor_parameters_t *sensor_params, sensor_data_t *sensor_data,
 		int ray_index __attribute__ ((unused)), int scan_index __attribute__ ((unused)),
-=======
-get_log_odds_via_unexpeted_delta_range_jose(sensor_parameters_t *sensor_params, sensor_data_t *sensor_data, int ray_index, int scan_index __attribute__ ((unused)),
->>>>>>> a6ea9ef6
 		bool reduce_sensitivity __attribute__ ((unused)))
 {
 	int previous_ray_index;
 	double ray_size1, ray_size2, delta_ray, line_angle; //, expected_delta_ray_old;
-<<<<<<< HEAD
 //	double log_odds;
-=======
-	//double log_odds;
->>>>>>> a6ea9ef6
-
 
 	previous_ray_index = ray_index - 1;
 #if (DISCOUNT_RAY_19 == 1)
