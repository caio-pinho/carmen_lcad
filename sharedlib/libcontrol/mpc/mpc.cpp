--- conflicted
+++ resolved
@@ -720,7 +720,7 @@
 
 	//get_motion_commands_vector(current_motion_command_vector, nun_motion_commands, time_of_last_motion_command);
 
-	seed = get_optimized_effort(&params, seed); // TODO essa funcao vai aqui ou depois do car_model???
+	seed = get_optimized_effort(&params, seed, get_vector_from_spline_descriptors); // TODO essa funcao vai aqui ou depois do car_model???
 	double effort = seed.k1;
 
 	// Calcula o dk do proximo ciclo
@@ -736,11 +736,9 @@
 	//effort += stiction_correction(yp, current_motion_command_vector[index].phi, effort, v);
 	//--------------------------------------------------------------------------------------------------------------------
 
-<<<<<<< HEAD
-	seed = get_optimized_effort(&params, seed, get_vector_from_spline_descriptors);
-=======
-	//seed = get_optimized_effort(&params, seed);
->>>>>>> 47e8ef33
+
+	//seed = get_optimized_effort(&params, seed, get_vector_from_spline_descriptors);
+
 
 	if (save_and_plot)
 	{
